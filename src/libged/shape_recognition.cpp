#include "common.h"

#include <map>
#include <set>
#include <queue>
#include <list>
#include <vector>
#include <iostream>
#include <fstream>
#include <algorithm>

#include "vmath.h"
#include "bu/avs.h"
#include "bu/path.h"
#include "wdb.h"
#include "analyze.h"
#include "ged.h"
#include "../libbrep/shape_recognition.h"

#define ptout(p)  p.x << " " << p.y << " " << p.z

#define INFORMATION_ATTRS_ON 0

HIDDEN void
set_attr_key(struct rt_wdb *wdbp, const char *obj_name, const char *key, int array_cnt, int *array)
{
    struct bu_vls val = BU_VLS_INIT_ZERO;
    struct bu_attribute_value_set avs;
    struct directory *dp;

    if (!wdbp || !obj_name || !key || !array) return;

    dp = db_lookup(wdbp->dbip, obj_name, LOOKUP_QUIET);

    if (dp == RT_DIR_NULL) return;

    set_key(&val, array_cnt, array);

    bu_avs_init_empty(&avs);

    if (db5_get_attributes(wdbp->dbip, &avs, dp)) return;

    (void)bu_avs_add(&avs, key, bu_vls_addr(&val));

#ifdef INFORMATION_ATTRS_ON
    (void)db5_replace_attributes(dp, &avs, wdbp->dbip);
#endif

    bu_avs_free(&avs);
    bu_vls_free(&val);
}

HIDDEN void
subbrep_obj_name(int type, int id, const char *root, struct bu_vls *name)
{
    if (!root || !name) return;
    switch (type) {
	case ARB6:
	    bu_vls_printf(name, "%s-arb6_%d.s", root, id);
	    return;
	case ARB8:
	    bu_vls_printf(name, "%s-arb8_%d.s", root, id);
	    return;
	case ARBN:
	    bu_vls_printf(name, "%s-arbn_%d.s", root, id);
	    return;
	case PLANAR_VOLUME:
	    bu_vls_printf(name, "%s-bot_%d.s", root, id);
	    return;
	case CYLINDER:
	    bu_vls_printf(name, "%s-rcc_%d.s", root, id);
	    return;
	case CONE:
	    bu_vls_printf(name, "%s-trc_%d.s", root, id);
	    return;
	case SPHERE:
	    bu_vls_printf(name, "%s-sph_%d.s", root, id);
	    return;
	case ELLIPSOID:
	    bu_vls_printf(name, "%s-ell_%d.s", root, id);
	    return;
	case TORUS:
	    bu_vls_printf(name, "%s-tor_%d.s", root, id);
	    return;
	case COMB:
	    bu_vls_printf(name, "%s-comb_%d.c", root, id);
	    return;
	case BREP:
	    bu_vls_printf(name, "%s-brep_%d.s", root, id);
	    break;
	default:
	    bu_vls_printf(name, "%s-%d.c", root, id);
	    break;
    }
}


HIDDEN int
subbrep_to_csg_arbn(struct bu_vls *msgs, struct csg_object_params *data, struct rt_wdb *wdbp, const char *pname)
{
    if (!msgs || !data || !wdbp || !pname) return 0;
    if (data->csg_type == ARBN) {
	/* Make the arbn, using the data key for a unique name */
	struct bu_vls prim_name = BU_VLS_INIT_ZERO;
	subbrep_obj_name(data->csg_type, data->csg_id, pname, &prim_name);
	if (mk_arbn(wdbp, bu_vls_addr(&prim_name), data->plane_cnt, data->planes)) {
	    if (msgs) bu_vls_printf(msgs, "mk_arbn failed for %s\n", bu_vls_addr(&prim_name));
	} else {
	    set_attr_key(wdbp, bu_vls_addr(&prim_name), "loops", data->s->shoal_loops_cnt, data->s->shoal_loops);
	}
	bu_vls_free(&prim_name);
	return 1;
    } else {
	return 0;
    }
}

HIDDEN int
subbrep_to_csg_planar(struct bu_vls *msgs, struct csg_object_params *data, struct rt_wdb *wdbp, const char *pname)
{
    if (!msgs || !data || !wdbp || !pname) return 0;
    if (data->csg_type == PLANAR_VOLUME) {
	/* Make the bot, using the data key for a unique name */
	struct bu_vls prim_name = BU_VLS_INIT_ZERO;
	subbrep_obj_name(data->csg_type, data->csg_id, pname, &prim_name);
	if (mk_bot(wdbp, bu_vls_addr(&prim_name), RT_BOT_SOLID, RT_BOT_UNORIENTED, 0, data->csg_vert_cnt, data->csg_face_cnt, (fastf_t *)data->csg_verts, data->csg_faces, (fastf_t *)NULL, (struct bu_bitv *)NULL)) {
	    if (msgs) bu_vls_printf(msgs, "mk_bot failed for %s\n", bu_vls_addr(&prim_name));
	} else {
	    set_attr_key(wdbp, bu_vls_addr(&prim_name), "loops", data->s->shoal_loops_cnt, data->s->shoal_loops);
	}
	bu_vls_free(&prim_name);
	return 1;
    } else {
	return 0;
    }
}

HIDDEN int
subbrep_to_csg_cylinder(struct bu_vls *msgs, struct csg_object_params *data, struct rt_wdb *wdbp, const char *pname)
{
    if (!msgs || !data || !wdbp || !pname) return 0;
    if (data->csg_type == CYLINDER) {
	struct bu_vls prim_name = BU_VLS_INIT_ZERO;
	subbrep_obj_name(data->csg_type, data->csg_id, pname, &prim_name);
	if (mk_rcc(wdbp, bu_vls_addr(&prim_name), data->origin, data->hv, data->radius)) {
	    if (msgs) bu_vls_printf(msgs, "mk_rcc failed for %s\n", bu_vls_addr(&prim_name));
	} else {
	    set_attr_key(wdbp, bu_vls_addr(&prim_name), "loops", data->s->shoal_loops_cnt, data->s->shoal_loops);
	}
	bu_vls_free(&prim_name);
	return 1;
    }
    return 0;
}

HIDDEN int
subbrep_to_csg_cone(struct bu_vls *msgs, struct csg_object_params *data, struct rt_wdb *wdbp, const char *pname)
{
    if (!msgs || !data || !wdbp || !pname) return 0;
    if (data->csg_type == CONE) {
	struct bu_vls prim_name = BU_VLS_INIT_ZERO;
	subbrep_obj_name(data->csg_type, data->csg_id, pname, &prim_name);
	if (mk_cone(wdbp, bu_vls_addr(&prim_name), data->origin, data->hv, data->height, data->radius, data->r2)) {
	    if (msgs) bu_vls_printf(msgs, "mk_trc failed for %s\n", bu_vls_addr(&prim_name));
	} else {
	    set_attr_key(wdbp, bu_vls_addr(&prim_name), "loops", data->s->shoal_loops_cnt, data->s->shoal_loops);
	}
	bu_vls_free(&prim_name);
	return 1;
    }
    return 0;
}

HIDDEN int
subbrep_to_csg_sph(struct bu_vls *msgs, struct csg_object_params *data, struct rt_wdb *wdbp, const char *pname)
{
    if (!msgs || !data || !wdbp || !pname) return 0;
    if (data->csg_type == SPHERE) {
	struct bu_vls prim_name = BU_VLS_INIT_ZERO;
	subbrep_obj_name(data->csg_type, data->csg_id, pname, &prim_name);
	if (mk_sph(wdbp, bu_vls_addr(&prim_name), data->origin, data->radius)) {
	    if (msgs) bu_vls_printf(msgs, "mk_sph failed for %s\n", bu_vls_addr(&prim_name));
	} else {
	    set_attr_key(wdbp, bu_vls_addr(&prim_name), "loops", data->s->shoal_loops_cnt, data->s->shoal_loops);
	}
	bu_vls_free(&prim_name);
	return 1;
    }
    return 0;
}

HIDDEN void
csg_obj_process(struct bu_vls *msgs, struct csg_object_params *data, struct rt_wdb *wdbp, const char *pname)
{
#if 0
    struct bu_vls prim_name = BU_VLS_INIT_ZERO;
    subbrep_obj_name(data->csg_type, data->csg_id, pname, &prim_name);
    struct directory *dp = db_lookup(wdbp->dbip, bu_vls_addr(&prim_name), LOOKUP_QUIET);
    // Don't recreate it
    if (dp != RT_DIR_NULL) {
	bu_log("already made %s\n", bu_vls_addr(data->obj_name));
	return;
    }
#endif

    switch (data->csg_type) {
	case ARB6:
	    //subbrep_to_csg_arb6(data, wdbp, pname, wcomb);
	    break;
	case ARB8:
	    //subbrep_to_csg_arb8(data, wdbp, pname, wcomb);
	    break;
	case ARBN:
	    subbrep_to_csg_arbn(msgs, data, wdbp, pname);
	    break;
	case PLANAR_VOLUME:
	    subbrep_to_csg_planar(msgs, data, wdbp, pname);
	    break;
	case CYLINDER:
	    subbrep_to_csg_cylinder(msgs, data, wdbp, pname);
	    break;
	case CONE:
	    subbrep_to_csg_cone(msgs, data, wdbp, pname);
	    break;
	case SPHERE:
	    subbrep_to_csg_sph(msgs, data, wdbp, pname);
	    break;
	case ELLIPSOID:
	    break;
	case TORUS:
	    break;
	default:
	    break;
    }
}

#define BOOL_RESOLVE(_a, _b) (_b == '+') ? &isect : ((_a == '-' && _b == '-') || (_a == 'u' && _b == 'u')) ? &un : &sub

HIDDEN int
make_shoal(struct bu_vls *msgs, struct subbrep_shoal_data *data, struct rt_wdb *wdbp, const char *rname)
{
    char un = 'u';
    char sub = '-';
    char isect = '+';

    struct wmember wcomb;
    struct bu_vls prim_name = BU_VLS_INIT_ZERO;
    struct bu_vls comb_name = BU_VLS_INIT_ZERO;
    if (!data || !data->params) {
	if (msgs) bu_vls_printf(msgs, "Error! invalid shoal.\n");
	return 0;
    }

    //struct bu_vls key = BU_VLS_INIT_ZERO;
    //set_key(&key, data->shoal_loops_cnt, data->shoal_loops);
    //bu_log("Processing shoal %s from island %s\n", bu_vls_addr(&key), bu_vls_addr(data->i->key));

    if (data->shoal_type == COMB) {
	BU_LIST_INIT(&wcomb.l);
	subbrep_obj_name(data->shoal_type, data->shoal_id, rname, &comb_name);
	//bu_log("Created %s\n", bu_vls_addr(&comb_name));
	csg_obj_process(msgs, data->params, wdbp, rname);
	subbrep_obj_name(data->params->csg_type, data->params->csg_id, rname, &prim_name);
	//bu_log("  %c %s\n", data->params->bool_op, bu_vls_addr(&prim_name));
	(void)mk_addmember(bu_vls_addr(&prim_name), &(wcomb.l), NULL, db_str2op(&(data->params->bool_op)));
	for (unsigned int i = 0; i < BU_PTBL_LEN(data->shoal_children); i++) {
	    struct csg_object_params *c = (struct csg_object_params *)BU_PTBL_GET(data->shoal_children, i);
	    char *bool_op = BOOL_RESOLVE(data->params->bool_op, c->bool_op);
	    csg_obj_process(msgs, c, wdbp, rname);
	    bu_vls_trunc(&prim_name, 0);
	    subbrep_obj_name(c->csg_type, c->csg_id, rname, &prim_name);
	    //bu_log("     %c(%c) %s\n", c->bool_op, *bool_op, bu_vls_addr(&prim_name));
	    (void)mk_addmember(bu_vls_addr(&prim_name), &(wcomb.l), NULL, db_str2op(bool_op));
	}
	mk_lcomb(wdbp, bu_vls_addr(&comb_name), &wcomb, 0, NULL, NULL, NULL, 0);
	set_attr_key(wdbp, bu_vls_addr(&comb_name), "loops", data->shoal_loops_cnt, data->shoal_loops);
    } else {
	subbrep_obj_name(data->params->csg_type, data->params->csg_id, rname, &prim_name);
	csg_obj_process(msgs, data->params, wdbp, rname);
	//bu_log("Created %s\n", bu_vls_addr(&prim_name));
    }
    return 1;
}

HIDDEN int
make_island(struct bu_vls *msgs, struct subbrep_island_data *data, struct rt_wdb *wdbp, const char *rname, struct wmember *pcomb)
{
    struct wmember icomb;
    struct wmember ucomb;
    struct wmember scomb;

    int failed = 0;
    char un = 'u';
    char sub = '-';
    char isect = '+'; // UNUSED here, for BOOL_RESOLVE macro.

    char *n_bool_op;
    if (data->island_type == BREP) {
	n_bool_op = &(data->local_brep_bool_op);
    } else {
	n_bool_op = &(data->nucleus->params->bool_op);
    }
    struct bu_vls island_name = BU_VLS_INIT_ZERO;
    subbrep_obj_name(-1, data->island_id, rname, &island_name);

#if 0
    if (*n_bool_op == 'u') {
	bu_log("Processing island %s\n", bu_vls_addr(&island_name));
    } else {
	bu_log("Making negative island %s\n", bu_vls_addr(&island_name));
    }
#endif

    struct bu_vls shoal_name = BU_VLS_INIT_ZERO;
    struct bu_vls union_name = BU_VLS_INIT_ZERO;
    struct bu_vls sub_name = BU_VLS_INIT_ZERO;

    BU_LIST_INIT(&icomb.l);
    BU_LIST_INIT(&ucomb.l);
    bu_vls_sprintf(&union_name, "%s-unions", bu_vls_addr(&island_name));
    BU_LIST_INIT(&scomb.l);
    bu_vls_sprintf(&sub_name, "%s-subtractions", bu_vls_addr(&island_name));

    bu_vls_trunc(&shoal_name, 0);
    if (data->island_type == BREP) {
	subbrep_obj_name(data->island_type, data->island_id, rname, &shoal_name);
	mk_brep(wdbp, bu_vls_addr(&shoal_name), (void *)(data->local_brep));
	n_bool_op = &(data->local_brep_bool_op);
    } else {
	subbrep_obj_name(data->nucleus->shoal_type, data->nucleus->shoal_id, rname, &shoal_name);
	if (!make_shoal(msgs, data->nucleus, wdbp, rname)) failed++;
    }

    // In a comb, the first element is always unioned.  The nucleus bool op is applied
    // to the overall shoal in the pcomb assembly.
    (void)mk_addmember(bu_vls_addr(&shoal_name), &(ucomb.l), NULL, db_str2op(&un));
    char *bool_op;
    int union_shoal_cnt = 1;
    int subtraction_shoal_cnt = 0;

    // Find and handle union shoals first.
    for (unsigned int i = 0; i < BU_PTBL_LEN(data->island_children); i++) {
	struct subbrep_shoal_data *d = (struct subbrep_shoal_data *)BU_PTBL_GET(data->island_children, i);
	bool_op = BOOL_RESOLVE(*n_bool_op, d->params->bool_op);
	if (*bool_op == 'u') {
	    bu_vls_trunc(&shoal_name, 0);
	    subbrep_obj_name(d->shoal_type, d->shoal_id, rname, &shoal_name);
	    //if (*n_bool_op == 'u') {
	    //  bu_log("  unioning: %s: %s\n", bu_vls_addr(&island_name), bu_vls_addr(&shoal_name));
	    //}
	    if (!make_shoal(msgs, d, wdbp, rname)) failed++;
	    (void)mk_addmember(bu_vls_addr(&shoal_name), &(ucomb.l), NULL, db_str2op(bool_op));
	    union_shoal_cnt++;
	}
    }

    if (union_shoal_cnt == 1) {
	bu_vls_sprintf(&union_name, "%s", bu_vls_addr(&shoal_name));
	//bu_log("single union name: %s\n", bu_vls_addr(&union_name));
    }

    // Have unions, get subtractions.
    for (unsigned int i = 0; i < BU_PTBL_LEN(data->island_children); i++) {
	struct subbrep_shoal_data *d = (struct subbrep_shoal_data *)BU_PTBL_GET(data->island_children, i);
	bool_op = BOOL_RESOLVE(*n_bool_op, d->params->bool_op);
	if (*bool_op == '-') {
	    bu_vls_trunc(&shoal_name, 0);
	    subbrep_obj_name(d->shoal_type, d->shoal_id, rname, &shoal_name);
	    //if (*n_bool_op == 'u') {
		//bu_log("  subtracting: %s: %s\n", bu_vls_addr(&island_name), bu_vls_addr(&shoal_name));
	    //}
	    if (!make_shoal(msgs, d, wdbp, rname)) failed++;
	    (void)mk_addmember(bu_vls_addr(&shoal_name), &(scomb.l), NULL, db_str2op(&un));
	    subtraction_shoal_cnt++;
	}
    }
    // Handle subtractions
    for (unsigned int i = 0; i < BU_PTBL_LEN(data->subtractions); i++) {
	struct subbrep_island_data *n = (struct subbrep_island_data *)BU_PTBL_GET(data->subtractions, i);
	struct bu_vls subtraction_name = BU_VLS_INIT_ZERO;
	subbrep_obj_name(-1, n->island_id, rname, &subtraction_name);
	//if (*n_bool_op == 'u') {
	//  bu_log("  subtraction found for %s: %s\n", bu_vls_addr(&island_name), bu_vls_addr(&subtraction_name));
	//}
	(void)mk_addmember(bu_vls_addr(&subtraction_name), &(scomb.l), NULL, db_str2op(&un));
	bu_vls_free(&subtraction_name);
	subtraction_shoal_cnt++;
    }

    if (union_shoal_cnt > 1) {
	mk_lcomb(wdbp, bu_vls_addr(&union_name), &ucomb, 0, NULL, NULL, NULL, 0);
    }
    (void)mk_addmember(bu_vls_addr(&union_name), &(icomb.l), NULL, db_str2op(&un));
    if (subtraction_shoal_cnt) {
	mk_lcomb(wdbp, bu_vls_addr(&sub_name), &scomb, 0, NULL, NULL, NULL, 0);
	(void)mk_addmember(bu_vls_addr(&sub_name), &(icomb.l), NULL, db_str2op(&sub));
    }
    mk_lcomb(wdbp, bu_vls_addr(&island_name), &icomb, 0, NULL, NULL, NULL, 0);
    set_attr_key(wdbp, bu_vls_addr(&island_name), "loops", data->island_loops_cnt, data->island_loops);
    set_attr_key(wdbp, bu_vls_addr(&island_name), "faces", data->island_faces_cnt, data->island_faces);

    if (*n_bool_op == 'u')
	(void)mk_addmember(bu_vls_addr(&island_name), &(pcomb->l), NULL, db_str2op(n_bool_op));

    // Debugging B-Reps - generates a B-Rep object for each island
#if 0
    if (data->local_brep) {
	unsigned char rgb[3];
	struct wmember bcomb;
	struct bu_vls bcomb_name = BU_VLS_INIT_ZERO;
	struct bu_vls brep_name = BU_VLS_INIT_ZERO;
	bu_vls_sprintf(&bcomb_name, "%s-brep_obj_%d.r", rname, data->island_id);
	BU_LIST_INIT(&bcomb.l);

	if (*n_bool_op == 'u') {
	    rgb[0] = static_cast<unsigned char>(0);
	    rgb[1] = static_cast<unsigned char>(0);
	    rgb[2] = static_cast<unsigned char>(255.0);
	} else {
	    rgb[0] = static_cast<unsigned char>(255.0);
	    rgb[1] = static_cast<unsigned char>(0);
	    rgb[2] = static_cast<unsigned char>(0);
	}
	//for (int i = 0; i < 3; ++i)
	//    rgb[i] = static_cast<unsigned char>(255.0 * drand48() + 0.5);

	bu_vls_sprintf(&brep_name, "%s-brep_obj_%d.s", rname, data->island_id);
	mk_brep(wdbp, bu_vls_addr(&brep_name), (void *)(data->local_brep));

	(void)mk_addmember(bu_vls_addr(&brep_name), &(bcomb.l), NULL, db_str2op((const char *)&un));
	mk_lcomb(wdbp, bu_vls_addr(&bcomb_name), &bcomb, 1, "plastic", "di=.8 sp=.2", rgb, 0);

	bu_vls_free(&brep_name);
	bu_vls_free(&bcomb_name);
    }
#endif


    bu_vls_free(&island_name);
    return 0;
}

/* return codes:
 * -1 get internal failure
 *  0 success
 *  1 not a brep
 *  2 not a valid brep
 */
int
_obj_brep_to_csg(struct ged *gedp, struct bu_vls *log, struct bu_attribute_value_set *UNUSED(ito), struct directory *dp, int verify, struct bu_vls *retname)
{
    /* Unpack B-Rep */
    struct rt_db_internal intern;
    struct rt_brep_internal *brep_ip = NULL;
    struct rt_wdb *wdbp = gedp->ged_wdbp;
    RT_DB_INTERNAL_INIT(&intern)
    if (rt_db_get_internal(&intern, dp, wdbp->dbip, NULL, &rt_uniresource) < 0) {
	return -1;
    }
    if (intern.idb_minor_type != DB5_MINORTYPE_BRLCAD_BREP) {
	bu_vls_printf(log, "%s is not a B-Rep - aborting\n", dp->d_namep);
	return 1;
    } else {
	brep_ip = (struct rt_brep_internal *)intern.idb_ptr;
    }
    RT_BREP_CK_MAGIC(brep_ip);
#if 0
    if (!rt_brep_valid(&intern, NULL)) {
	bu_vls_printf(log, "%s is not a valid B-Rep - aborting\n", dp->d_namep);
	return 2;
    }
#endif
    ON_Brep *brep = brep_ip->brep;

    struct wmember pcomb;
    struct bu_vls core_name = BU_VLS_INIT_ZERO;
    struct bu_vls comb_name = BU_VLS_INIT_ZERO;
    struct bu_vls root_name = BU_VLS_INIT_ZERO;
    bu_path_component(&core_name, dp->d_namep, BU_PATH_BASENAME_EXTLESS);
    bu_vls_sprintf(&root_name, "%s-csg", bu_vls_addr(&core_name));
    bu_vls_sprintf(&comb_name, "csg_%s.c", bu_vls_addr(&core_name));
    if (retname) bu_vls_sprintf(retname, "%s", bu_vls_addr(&comb_name));

    // Only do this if we haven't already done it - tree walking may
    // result in multiple references to a single object
    if (db_lookup(gedp->ged_wdbp->dbip, bu_vls_addr(&comb_name), LOOKUP_QUIET) == RT_DIR_NULL) {
	bu_vls_printf(log, "Converting %s to %s\n", dp->d_namep, bu_vls_addr(&comb_name));

	BU_LIST_INIT(&pcomb.l);

	struct bu_ptbl *subbreps = brep_to_csg(log, brep);

	if (subbreps) {
	    int have_non_breps = 0;
	    for (unsigned int i = 0; i < BU_PTBL_LEN(subbreps); i++) {
		struct subbrep_island_data *sb = (struct subbrep_island_data *)BU_PTBL_GET(subbreps, i);
		if (sb->island_type != BREP) have_non_breps++;
	    }
	    if (!have_non_breps) return 2;

	    for (unsigned int i = 0; i < BU_PTBL_LEN(subbreps); i++) {
		struct subbrep_island_data *sb = (struct subbrep_island_data *)BU_PTBL_GET(subbreps, i);
		make_island(log, sb, wdbp, bu_vls_addr(&root_name), &pcomb);
	    }
	    for (unsigned int i = 0; i < BU_PTBL_LEN(subbreps); i++) {
		// free islands;
	    }

	    // Only do a combination if the comb structure has more than one entry in the list.
	    struct bu_list *olist;
	    int comb_objs = 0;
	    for (BU_LIST_FOR(olist, bu_list, &pcomb.l)) comb_objs++;
	    if (comb_objs > 1) {
		// We're not setting the region flag here in case there is a hierarchy above us that
		// takes care of it.  TODO - support knowing whether that's true and doing the right thing.
		mk_lcomb(wdbp, bu_vls_addr(&comb_name), &pcomb, 0, NULL, NULL, NULL, 0);
	    } else {
		// TODO - Fix up name of first item in list to reflect top level naming to
		// avoid an unnecessary level of hierarchy.
		//bu_log("only one level... - %s\n", ((struct wmember *)pcomb.l.forw)->wm_name);
		/*
		int ac = 3;
		const char **av = (const char **)bu_calloc(4, sizeof(char *), "killtree argv");
		av[0] = "mv";
		av[1] = ((struct wmember *)pcomb.l.forw)->wm_name;
		av[2] = bu_vls_addr(&comb_name);
		av[3] = (char *)0;
		(void)ged_move(gedp, ac, av);
		bu_free(av, "free av array");
		bu_vls_sprintf(&comb_name, "%s", ((struct wmember *)pcomb.l.forw)->wm_name);
		*/
		mk_lcomb(wdbp, bu_vls_addr(&comb_name), &pcomb, 0, NULL, NULL, NULL, 0);
	    }

	    // Verify that the resulting csg tree and the original B-Rep pass a difference test.
	    if (verify) {
		ON_BoundingBox bbox;
		struct bn_tol tol = {BN_TOL_MAGIC, BN_TOL_DIST, BN_TOL_DIST * BN_TOL_DIST, 1.0e-6, 1.0 - 1.0e-6 };
		brep->GetBoundingBox(bbox);
		tol.dist = (bbox.Diagonal().Length() / 100.0);
		bu_vls_printf(log, "Analyzing %s csg conversion, tol %f...\n", dp->d_namep, tol.dist);
		if (analyze_raydiff(NULL, gedp->ged_wdbp->dbip, dp->d_namep, bu_vls_addr(&comb_name), &tol, 1)) {
		    /* remove generated tree if debugging flag isn't passed - not valid */
		    int ac = 3;
		    const char **av = (const char **)bu_calloc(4, sizeof(char *), "killtree argv");
		    av[0] = "killtree";
		    av[1] = "-f";
		    av[2] = bu_vls_addr(&comb_name);
		    av[3] = (char *)0;
		    (void)ged_killtree(gedp, ac, av);
		    bu_free(av, "free av array");
		    bu_vls_printf(log, "Error: %s did not pass diff test at tol %f, rejecting\n", bu_vls_addr(&comb_name), tol.dist);
		    return 2;
		}
	    }
	} else {
	    return 2;
	}
    } else {
	bu_vls_printf(log, "Conversion object %s for %s already exists, skipping.\n", bu_vls_addr(&comb_name), dp->d_namep);
    }
    return 0;
}







/*************************************************/
/*               Tree walking, etc.              */
/*************************************************/

int comb_to_csg(struct ged *gedp, struct bu_vls *log, struct bu_attribute_value_set *ito, struct directory *dp, int verify);

int
brep_csg_conversion_tree(struct ged *gedp, struct bu_vls *log, struct bu_attribute_value_set *ito, const union tree *oldtree, union tree *newtree, int verify)
{
    int ret = 0;
    int brep_c;
    struct bu_vls tmpname = BU_VLS_INIT_ZERO;
    struct bu_vls newname = BU_VLS_INIT_ZERO;
    char *oldname = NULL;
    *newtree = *oldtree;
    switch (oldtree->tr_op) {
	case OP_UNION:
	case OP_INTERSECT:
	case OP_SUBTRACT:
	case OP_XOR:
	    /* convert right */
	    //bu_log("convert right\n");
	    newtree->tr_b.tb_right = new tree;
	    RT_TREE_INIT(newtree->tr_b.tb_right);
	    ret = brep_csg_conversion_tree(gedp, log, ito, oldtree->tr_b.tb_right, newtree->tr_b.tb_right, verify);
#if 0
	    if (ret) {
		delete newtree->tr_b.tb_right;
		break;
	    }
#endif
	    /* fall through */
	case OP_NOT:
	case OP_GUARD:
	case OP_XNOP:
	    /* convert left */
	    //bu_log("convert left\n");
	    BU_ALLOC(newtree->tr_b.tb_left, union tree);
	    RT_TREE_INIT(newtree->tr_b.tb_left);
	    ret = brep_csg_conversion_tree(gedp, log, ito, oldtree->tr_b.tb_left, newtree->tr_b.tb_left, verify);
#if 0
	    if (ret) {
		delete newtree->tr_b.tb_left;
		delete newtree->tr_b.tb_right;
	    }
#endif
	    break;
	case OP_DB_LEAF:
	    oldname = oldtree->tr_l.tl_name;
	    bu_vls_sprintf(&tmpname, "csg_%s", oldname);
	    if (db_lookup(gedp->ged_wdbp->dbip, bu_vls_addr(&tmpname), LOOKUP_QUIET) == RT_DIR_NULL) {
		struct directory *dir = db_lookup(gedp->ged_wdbp->dbip, oldname, LOOKUP_QUIET);

		if (dir != RT_DIR_NULL) {
		    if (dir->d_flags & RT_DIR_COMB) {
			ret = comb_to_csg(gedp, log, ito, dir, verify);
			if (!ret) {
			    newtree->tr_l.tl_name = (char*)bu_malloc(strlen(bu_vls_addr(&tmpname))+1, "char");
			    bu_strlcpy(newtree->tr_l.tl_name, bu_vls_addr(&tmpname), strlen(bu_vls_addr(&tmpname))+1);
			}
			bu_vls_free(&tmpname);
		    } else {
			// It's a primitive. If it's a b-rep object, convert it. Otherwise,
			// just duplicate it. Might need better error codes from _obj_brep_to_csg for this...
			brep_c = _obj_brep_to_csg(gedp, log, ito, dir, verify, &newname);
			switch (brep_c) {
			    case 0:
				bu_vls_printf(log, "processed brep %s.\n", bu_vls_addr(&newname));
				newtree->tr_l.tl_name = (char*)bu_malloc(strlen(bu_vls_addr(&newname))+1, "char");
				bu_strlcpy(newtree->tr_l.tl_name, bu_vls_addr(&newname), strlen(bu_vls_addr(&newname))+1);
				bu_vls_free(&newname);
				break;
			    case 1:
				bu_vls_printf(log, "non brep solid %s.\n", bu_vls_addr(&tmpname));
				newtree->tr_l.tl_name = (char*)bu_malloc(strlen(bu_vls_addr(&tmpname))+1, "char");
				bu_strlcpy(newtree->tr_l.tl_name, oldname, strlen(oldname)+1);
				break;
			    case 2:
				bu_vls_printf(log, "unconverted brep %s.\n", bu_vls_addr(&tmpname));
				newtree->tr_l.tl_name = (char*)bu_malloc(strlen(bu_vls_addr(&tmpname))+1, "char");
				bu_strlcpy(newtree->tr_l.tl_name, oldname, strlen(oldname)+1);
				break;
			    default:
				bu_vls_printf(log, "what?? %s.\n", bu_vls_addr(&tmpname));
				break;
			}
		    }
		} else {
		    bu_vls_printf(log, "Cannot find %s.\n", oldname);
		    newtree = NULL;
		    ret = -1;
		}
	    } else {
		bu_vls_printf(log, "%s already exists.\n", bu_vls_addr(&tmpname));
		newtree->tr_l.tl_name = (char*)bu_malloc(strlen(bu_vls_addr(&tmpname))+1, "char");
		bu_strlcpy(newtree->tr_l.tl_name, bu_vls_addr(&tmpname), strlen(bu_vls_addr(&tmpname))+1);
	    }
	    bu_vls_free(&tmpname);
	    break;
	default:
	    bu_log("huh??\n");
	    break;
    }
    return 1;
}


int
comb_to_csg(struct ged *gedp, struct bu_vls *log, struct bu_attribute_value_set *ito, struct directory *dp, int verify)
{
    struct rt_db_internal intern;
    struct rt_comb_internal *comb_internal = NULL;
    struct rt_wdb *wdbp = gedp->ged_wdbp;
    struct bu_vls comb_name = BU_VLS_INIT_ZERO;
    bu_vls_sprintf(&comb_name, "csg_%s", dp->d_namep);

    RT_DB_INTERNAL_INIT(&intern)

    if (rt_db_get_internal(&intern, dp, wdbp->dbip, NULL, &rt_uniresource) < 0) {
	return -1;
    }

    RT_CK_COMB(intern.idb_ptr);
    comb_internal = (struct rt_comb_internal *)intern.idb_ptr;

    if (comb_internal->tree == NULL) {
	// Empty tree
	(void)wdb_export(wdbp, bu_vls_addr(&comb_name), comb_internal, ID_COMBINATION, 1);
	return 0;
    }

    RT_CK_TREE(comb_internal->tree);
    union tree *oldtree = comb_internal->tree;
    struct rt_comb_internal *new_internal;

    BU_ALLOC(new_internal, struct rt_comb_internal);
    *new_internal = *comb_internal;
    BU_ALLOC(new_internal->tree, union tree);
    RT_TREE_INIT(new_internal->tree);

    union tree *newtree = new_internal->tree;

    (void)brep_csg_conversion_tree(gedp, log, ito, oldtree, newtree, verify);
    (void)wdb_export(wdbp, bu_vls_addr(&comb_name), (void *)new_internal, ID_COMBINATION, 1);

    return 0;
}

extern "C" int
_ged_brep_to_csg(struct ged *gedp, const char *dp_name, int verify)
{
    struct bu_attribute_value_set ito = BU_AVS_INIT_ZERO; /* islands to objects */
    int ret = 0;
    struct bu_vls log = BU_VLS_INIT_ZERO;
    struct rt_wdb *wdbp = gedp->ged_wdbp;
    struct directory *dp = db_lookup(wdbp->dbip, dp_name, LOOKUP_QUIET);
    if (dp == RT_DIR_NULL) return GED_ERROR;

    if (dp->d_flags & RT_DIR_COMB) {
	ret = comb_to_csg(gedp, &log, &ito, dp, verify) ? GED_ERROR : GED_OK;
    } else {
	ret = _obj_brep_to_csg(gedp, &log, &ito, dp, verify, NULL) ? GED_ERROR : GED_OK;
    }

    bu_vls_sprintf(gedp->ged_result_str, "%s", bu_vls_addr(&log));
    bu_vls_free(&log);
    return ret;
}



void tikz_comb(struct ged *gedp, struct bu_vls *tikz, struct directory *dp, struct bu_vls *color, int *cnt);

int
tikz_tree(struct ged *gedp, struct bu_vls *tikz, const union tree *oldtree, struct bu_vls *color, int *cnt)
{
    int ret = 0;
    switch (oldtree->tr_op) {
	case OP_UNION:
	case OP_INTERSECT:
	case OP_SUBTRACT:
	case OP_XOR:
	    /* convert right */
	    ret = tikz_tree(gedp, tikz, oldtree->tr_b.tb_right, color, cnt);
	    /* fall through */
	case OP_NOT:
	case OP_GUARD:
	case OP_XNOP:
	    /* convert left */
	    ret = tikz_tree(gedp, tikz, oldtree->tr_b.tb_left, color, cnt);
	    break;
	case OP_DB_LEAF:
	    {
		struct directory *dir = db_lookup(gedp->ged_wdbp->dbip, oldtree->tr_l.tl_name, LOOKUP_QUIET);
		if (dir != RT_DIR_NULL) {
		    if (dir->d_flags & RT_DIR_COMB) {
			tikz_comb(gedp, tikz, dir, color, cnt);
		    } else {
			// It's a primitive. If it's a brep, get the wireframe.
			// TODO - support wireframes from other primitive types...
			struct rt_db_internal bintern;
			struct rt_brep_internal *b_ip = NULL;
			RT_DB_INTERNAL_INIT(&bintern)
			if (rt_db_get_internal(&bintern, dir, gedp->ged_wdbp->dbip, NULL, &rt_uniresource) < 0) {
			    return GED_ERROR;
			}
			if (bintern.idb_minor_type == DB5_MINORTYPE_BRLCAD_BREP) {
			    ON_String s;
			    struct bu_vls cntstr = BU_VLS_INIT_ZERO;
			    (*cnt)++;
			    bu_vls_sprintf(&cntstr, "OBJ%d", *cnt);
			    b_ip = (struct rt_brep_internal *)bintern.idb_ptr;
			    (void)ON_BrepTikz(s, b_ip->brep, bu_vls_addr(color), bu_vls_addr(&cntstr));
			    const char *str = s.Array();
			    bu_vls_strcat(tikz, str);
			    bu_vls_free(&cntstr);
			}
		    }
		}
	    }
	    break;
	default:
	    bu_log("huh??\n");
	    break;
    }
    return ret;
}

void
tikz_comb(struct ged *gedp, struct bu_vls *tikz, struct directory *dp, struct bu_vls *color, int *cnt)
{
    struct rt_db_internal intern;
    struct rt_comb_internal *comb_internal = NULL;
    struct rt_wdb *wdbp = gedp->ged_wdbp;
    struct bu_vls color_backup = BU_VLS_INIT_ZERO;

    bu_vls_sprintf(&color_backup, "%s", bu_vls_addr(color));

    RT_DB_INTERNAL_INIT(&intern)

    if (rt_db_get_internal(&intern, dp, wdbp->dbip, NULL, &rt_uniresource) < 0) {
	return;
    }

    RT_CK_COMB(intern.idb_ptr);
    comb_internal = (struct rt_comb_internal *)intern.idb_ptr;

    if (comb_internal->tree == NULL) {
	// Empty tree
	return;
    }
    RT_CK_TREE(comb_internal->tree);
    union tree *t = comb_internal->tree;


    // Get color
    if (comb_internal->rgb[0] > 0 || comb_internal->rgb[1] > 0 || comb_internal->rgb[1] > 0) {
	bu_vls_sprintf(color, "color={rgb:red,%d;green,%d;blue,%d}", comb_internal->rgb[0], comb_internal->rgb[1], comb_internal->rgb[2]);
    }

    (void)tikz_tree(gedp, tikz, t, color, cnt);

    bu_vls_sprintf(color, "%s", bu_vls_addr(&color_backup));
    bu_vls_free(&color_backup);
}



extern "C" int
_ged_brep_tikz(struct ged *gedp, const char *dp_name, const char *outfile)
{
    int cnt = 0;
    struct bu_vls color = BU_VLS_INIT_ZERO;
    struct rt_db_internal intern;
    struct rt_brep_internal *brep_ip = NULL;
    RT_DB_INTERNAL_INIT(&intern)
    struct rt_wdb *wdbp = gedp->ged_wdbp;
    struct directory *dp = db_lookup(wdbp->dbip, dp_name, LOOKUP_QUIET);
    if (dp == RT_DIR_NULL) return GED_ERROR;
    struct bu_vls tikz = BU_VLS_INIT_ZERO;

    /* Unpack B-Rep */
    if (rt_db_get_internal(&intern, dp, wdbp->dbip, NULL, &rt_uniresource) < 0) {
	return GED_ERROR;
    }

    bu_vls_printf(&tikz, "\\documentclass{article}\n");
    bu_vls_printf(&tikz, "\\usepackage{tikz}\n");
    bu_vls_printf(&tikz, "\\usepackage{tikz-3dplot}\n\n");
    bu_vls_printf(&tikz, "\\begin{document}\n\n");
    // Translate view az/el into tikz-3dplot variation
    bu_vls_printf(&tikz, "\\tdplotsetmaincoords{%f}{%f}\n", 90 + -1*gedp->ged_gvp->gv_aet[1], -1*(-90 + -1 * gedp->ged_gvp->gv_aet[0]));

    // Need bbox dimensions to determine proper scale factor - do this with db_search so it will
    // work for combs as well, so long as there are no matrix transformations in the hierarchy.
    // Properly speaking this should be a bbox call in librt, but in this case we want the bbox of
    // everything - subtractions and unions.  Need to check if that's an option, and if not how
    // to handle it properly...
    ON_BoundingBox bbox;
    ON_MinMaxInit(&(bbox.m_min), &(bbox.m_max));
    struct bu_ptbl breps = BU_PTBL_INIT_ZERO;
    const char *brep_search = "-type brep";
    db_update_nref(gedp->ged_wdbp->dbip, &rt_uniresource);
    (void)db_search(&breps, DB_SEARCH_TREE|DB_SEARCH_RETURN_UNIQ_DP, brep_search, 1, &dp, gedp->ged_wdbp->dbip, NULL);
    for(size_t i = 0; i < BU_PTBL_LEN(&breps); i++) {
	struct rt_db_internal bintern;
	struct rt_brep_internal *b_ip = NULL;
	RT_DB_INTERNAL_INIT(&bintern)
	struct directory *d = (struct directory *)BU_PTBL_GET(&breps, i);
	if (rt_db_get_internal(&bintern, d, wdbp->dbip, NULL, &rt_uniresource) < 0) {
	    return GED_ERROR;
	}
	b_ip = (struct rt_brep_internal *)bintern.idb_ptr;
	b_ip->brep->GetBBox(bbox[0], bbox[1], true);
    }
    // Get things roughly down to page size - not perfect, but establishes a ballpark that can be fine tuned
    // by hand after generation
    double scale = 100/bbox.Diagonal().Length();

    bu_vls_printf(&tikz, "\\begin{tikzpicture}[scale=%f,tdplot_main_coords]\n", scale);

    if (dp->d_flags & RT_DIR_COMB) {
	// Assign a default color
	bu_vls_sprintf(&color, "color={rgb:red,255;green,0;blue,0}");
	tikz_comb(gedp, &tikz, dp, &color, &cnt);
    } else {
	ON_String s;
	if (intern.idb_minor_type != DB5_MINORTYPE_BRLCAD_BREP) {
	    bu_vls_printf(gedp->ged_result_str, "%s is not a B-Rep - aborting\n", dp->d_namep);
	    return 1;
	} else {
	    brep_ip = (struct rt_brep_internal *)intern.idb_ptr;
	}
	RT_BREP_CK_MAGIC(brep_ip);
	const ON_Brep *brep = brep_ip->brep;
	(void)ON_BrepTikz(s, brep, NULL, NULL);
	const char *str = s.Array();
	bu_vls_strcat(&tikz, str);
    }

    bu_vls_printf(&tikz, "\\end{tikzpicture}\n\n");
    bu_vls_printf(&tikz, "\\end{document}\n");

    if (outfile) {
	FILE *fp = fopen(outfile, "w");
	fprintf(fp, "%s", bu_vls_addr(&tikz));
	fclose(fp);
	bu_vls_free(&tikz);
	bu_vls_sprintf(gedp->ged_result_str, "Output written to file %s", outfile);
    } else {

	bu_vls_sprintf(gedp->ged_result_str, "%s", bu_vls_addr(&tikz));
	bu_vls_free(&tikz);
    }
	bu_vls_free(&tikz);
    return GED_OK;
}

// TODO - this doesn't belong here, just convenient for now since we need to crack the ON_Brep for this
extern "C" int
_ged_brep_flip(struct ged *gedp, struct rt_brep_internal *bi, const char *obj_name)
{
    const char *av[3];
    if (!gedp || !bi || !obj_name) return GED_ERROR;
    bi->brep->Flip();

    // Delete the old object
    av[0] = "kill";
    av[1] = obj_name;
    av[2] = NULL;
    (void)ged_kill(gedp, 2, (const char **)av);

    // Make the new one
    if (mk_brep(gedp->ged_wdbp, obj_name, (void *)bi->brep)) {
	return GED_ERROR;
    }
    return GED_OK;
}


<<<<<<< HEAD
=======
// TODO - this doesn't belong here, just convenient for now since we need to crack the ON_Brep for this
extern "C" int
_ged_brep_pick_face(struct ged *gedp, struct rt_brep_internal *bi, const char *obj_name)
{
    struct bu_vls log = BU_VLS_INIT_ZERO;
    vect_t xlate;
    vect_t eye;
    vect_t dir;

    GED_CHECK_VIEW(gedp, GED_ERROR);
    VSET(xlate, 0.0, 0.0, 1.0);
    MAT4X3PNT(eye, gedp->ged_gvp->gv_view2model, xlate);
    VSCALE(eye, eye, gedp->ged_wdbp->dbip->dbi_base2local);

    VMOVEN(dir, gedp->ged_gvp->gv_rotation + 8, 3);
    VSCALE(dir, dir, -1.0);

    bu_vls_sprintf(&log, "%s:\n", obj_name);
    if (ON_Brep_Report_Faces(&log, (void *)bi->brep, eye, dir)) {
	bu_vls_free(&log);
	return GED_ERROR;
    }
    bu_vls_printf(gedp->ged_result_str, "%s", bu_vls_cstr(&log));
    bu_vls_free(&log);
    return GED_OK;
}

// TODO - this doesn't belong here, just convenient for now since we need to crack the ON_Brep for this
extern "C" int
_ged_brep_shrink_surfaces(struct ged *gedp, struct rt_brep_internal *bi, const char *obj_name)
{
    const char *av[3];
    if (!gedp || !bi || !obj_name) return GED_ERROR;
    bi->brep->ShrinkSurfaces();

    // Delete the old object
    av[0] = "kill";
    av[1] = obj_name;
    av[2] = NULL;
    (void)ged_kill(gedp, 2, (const char **)av);

    // Make the new one
    if (mk_brep(gedp->ged_wdbp, obj_name, (void *)bi->brep)) {
	return GED_ERROR;
    }
    return GED_OK;
}

// TODO - this doesn't belong here, just convenient for now since we need to crack the ON_Brep for this
extern "C" int
_ged_brep_to_bot(struct ged *gedp, const char *obj_name, const struct rt_brep_internal *bi, const char *bot_name, const struct bg_tess_tol *ttol, const struct bn_tol *tol)
{
    if (!gedp || !bi || !bot_name || !ttol || !tol) return GED_ERROR;

    int fcnt, fncnt, ncnt, vcnt;
    int *faces = NULL;
    fastf_t *vertices = NULL;
    int *face_normals = NULL;
    fastf_t *normals = NULL;

    struct bg_tess_tol cdttol;
    cdttol.abs = ttol->abs;
    cdttol.rel = ttol->rel;
    cdttol.norm = ttol->norm;
    ON_Brep_CDT_State *s_cdt = ON_Brep_CDT_Create((void *)bi->brep, obj_name);
    ON_Brep_CDT_Tol_Set(s_cdt, &cdttol);
    ON_Brep_CDT_Tessellate(s_cdt, 0, NULL);
    ON_Brep_CDT_Mesh(&faces, &fcnt, &vertices, &vcnt, &face_normals, &fncnt, &normals, &ncnt, s_cdt, 0, NULL);
    ON_Brep_CDT_Destroy(s_cdt);

    struct rt_bot_internal *bot;
    BU_GET(bot, struct rt_bot_internal);
    bot->magic = RT_BOT_INTERNAL_MAGIC;
    bot->mode = RT_BOT_SOLID;
    bot->orientation = RT_BOT_CCW;
    bot->bot_flags = 0;
    bot->num_vertices = vcnt;
    bot->num_faces = fcnt;
    bot->vertices = vertices;
    bot->faces = faces;
    bot->thickness = NULL;
    bot->face_mode = (struct bu_bitv *)NULL;
    bot->num_normals = ncnt;
    bot->num_face_normals = fncnt;
    bot->normals = normals;
    bot->face_normals = face_normals;

    if (wdb_export(gedp->ged_wdbp, bot_name, (void *)bot, ID_BOT, 1.0)) {
	return GED_ERROR;
    }

    return GED_OK;
}

// TODO - this doesn't belong here, just convenient for now since we need to crack the ON_Brep for this
//
// Right now this is just a quick and dirty function to exercise the libbrep logic...
extern "C" int
_ged_breps_to_bots(struct ged *gedp, int obj_cnt, const char **obj_names, const struct bg_tess_tol *ttol, const struct bn_tol *tol)
{
    if (!gedp || obj_cnt <= 0 || !obj_names || !ttol || !tol) return GED_ERROR;

    struct bg_tess_tol cdttol;
    cdttol.abs = ttol->abs;
    cdttol.rel = ttol->rel;
    cdttol.norm = ttol->norm;

    std::vector<ON_Brep_CDT_State *> ss_cdt;
    std::vector<std::string> bot_names;
    std::vector<struct rt_brep_internal *> o_bi;

    // Set up
    for (int i = 0; i < obj_cnt; i++) {
	struct directory *dp;
	struct rt_db_internal intern;
	struct rt_brep_internal* bi;
	if ((dp = db_lookup(gedp->ged_wdbp->dbip, obj_names[i], LOOKUP_NOISY)) == RT_DIR_NULL) {
	    bu_vls_printf(gedp->ged_result_str, "Error: %s is not a solid or does not exist in database", obj_names[i]);
	    return GED_ERROR;
	}
	GED_DB_GET_INTERNAL(gedp, &intern, dp, bn_mat_identity, &rt_uniresource, GED_ERROR);
	RT_CK_DB_INTERNAL(&intern);
	bi = (struct rt_brep_internal*)intern.idb_ptr;
	if (!RT_BREP_TEST_MAGIC(bi)) {
	    bu_vls_printf(gedp->ged_result_str, "Error: %s is not a brep solid", obj_names[i]);
	    return GED_ERROR;
	}

	std::string bname = std::string(obj_names[i]) + std::string("-bot");
	ON_Brep_CDT_State *s_cdt = ON_Brep_CDT_Create((void *)bi->brep, obj_names[i]);
	ON_Brep_CDT_Tol_Set(s_cdt, &cdttol);
	o_bi.push_back(bi);
	ss_cdt.push_back(s_cdt);
	bot_names.push_back(bname);
    }

    // Do tessellations
    for (int i = 0; i < obj_cnt; i++) {
	ON_Brep_CDT_Tessellate(ss_cdt[i], 0, NULL);
    }

    // Do comparison/resolution
    struct ON_Brep_CDT_State **s_a = (struct ON_Brep_CDT_State **)bu_calloc(ss_cdt.size(), sizeof(struct ON_Brep_CDT_State *), "state array");
    for (size_t i = 0; i < ss_cdt.size(); i++) {
	s_a[i] = ss_cdt[i];
    }
    if (ON_Brep_CDT_Ovlp_Resolve(s_a, obj_cnt) < 0) {
	bu_vls_printf(gedp->ged_result_str, "Error: RESOLVE fail.");
	return GED_ERROR;
    }

    // Make final meshes
    for (int i = 0; i < obj_cnt; i++) {
	int fcnt, fncnt, ncnt, vcnt;
	int *faces = NULL;
	fastf_t *vertices = NULL;
	int *face_normals = NULL;
	fastf_t *normals = NULL;

	ON_Brep_CDT_Mesh(&faces, &fcnt, &vertices, &vcnt, &face_normals, &fncnt, &normals, &ncnt, ss_cdt[i], 0, NULL);
	ON_Brep_CDT_Destroy(ss_cdt[i]);

	struct bu_vls bot_name = BU_VLS_INIT_ZERO;
	bu_vls_sprintf(&bot_name, "%s", bot_names[i].c_str());

	struct rt_bot_internal *bot;
	BU_GET(bot, struct rt_bot_internal);
	bot->magic = RT_BOT_INTERNAL_MAGIC;
	bot->mode = RT_BOT_SOLID;
	bot->orientation = RT_BOT_CCW;
	bot->bot_flags = 0;
	bot->num_vertices = vcnt;
	bot->num_faces = fcnt;
	bot->vertices = vertices;
	bot->faces = faces;
	bot->thickness = NULL;
	bot->face_mode = (struct bu_bitv *)NULL;
	bot->num_normals = ncnt;
	bot->num_face_normals = fncnt;
	bot->normals = normals;
	bot->face_normals = face_normals;

	if (wdb_export(gedp->ged_wdbp, bu_vls_cstr(&bot_name), (void *)bot, ID_BOT, 1.0)) {
	    return GED_ERROR;
	}
	bu_vls_free(&bot_name);
    }

    return GED_OK;
}

>>>>>>> 4c8d29e6
// Local Variables:
// tab-width: 8
// mode: C++
// c-basic-offset: 4
// indent-tabs-mode: t
// c-file-style: "stroustrup"
// End:
// ex: shiftwidth=4 tabstop=8<|MERGE_RESOLUTION|>--- conflicted
+++ resolved
@@ -12,6 +12,7 @@
 #include "vmath.h"
 #include "bu/avs.h"
 #include "bu/path.h"
+#include "brep.h"
 #include "wdb.h"
 #include "analyze.h"
 #include "ged.h"
@@ -948,8 +949,6 @@
 }
 
 
-<<<<<<< HEAD
-=======
 // TODO - this doesn't belong here, just convenient for now since we need to crack the ON_Brep for this
 extern "C" int
 _ged_brep_pick_face(struct ged *gedp, struct rt_brep_internal *bi, const char *obj_name)
@@ -1141,7 +1140,6 @@
     return GED_OK;
 }
 
->>>>>>> 4c8d29e6
 // Local Variables:
 // tab-width: 8
 // mode: C++
