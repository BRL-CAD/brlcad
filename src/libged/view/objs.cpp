--- conflicted
+++ resolved
@@ -327,13 +327,7 @@
 	v->gv_mouse_y = y;
     }
 
-<<<<<<< HEAD
-    s->s_changed = 0;
-    s->s_v = v;
-    (*s->s_update_callback)(s, 0);
-=======
     update_recurse(s, v, 0);
->>>>>>> 9de7a5cf
 
     return BRLCAD_OK;
 }
@@ -403,7 +397,7 @@
     struct bview *v = gedp->ged_gvp;
     if (!ac && cmd_pos < 0 && !help) {
 	if (list_db) {
-	    struct bu_ptbl *db_objs = bv_view_objs(v, BV_SCENE_OBJ_DB);
+	    struct bu_ptbl *db_objs = bv_view_objs(v, BV_DB_OBJS);
 	    for (size_t i = 0; i < BU_PTBL_LEN(db_objs); i++) {
 		struct bv_scene_group *cg = (struct bv_scene_group *)BU_PTBL_GET(db_objs, i);
 		if (bu_list_len(&cg->s_vlist)) {
@@ -417,7 +411,7 @@
 	    }
 	}
 	if (list_view) {
-	    struct bu_ptbl *view_objs = bv_view_objs(v, BV_SCENE_OBJ_VIEW);
+	    struct bu_ptbl *view_objs = bv_view_objs(v, BV_VIEW_OBJS);
 	    for (size_t i = 0; i < BU_PTBL_LEN(view_objs); i++) {
 		struct bv_scene_obj *s = (struct bv_scene_obj *)BU_PTBL_GET(view_objs, i);
 		bu_vls_printf(gd->gedp->ged_result_str, "%s\n", bu_vls_cstr(&s->s_uuid));
@@ -455,7 +449,7 @@
     }
 
     if (!gd->s) {
-	struct bu_ptbl *db_objs = bv_view_objs(v, BV_SCENE_OBJ_DB);
+	struct bu_ptbl *db_objs = bv_view_objs(v, BV_DB_OBJS);
 	for (size_t i = 0; i < BU_PTBL_LEN(db_objs); i++) {
 	    struct bv_scene_group *cg = (struct bv_scene_group *)BU_PTBL_GET(db_objs, i);
 	    if (bu_list_len(&cg->s_vlist)) {
