--- conflicted
+++ resolved
@@ -263,15 +263,10 @@
   showmats.c
   simulate/collision.cpp
   simulate/physics_world.cpp
-<<<<<<< HEAD
-  simulate/simulate.cpp
-  simulate/simrt.c
-=======
   simulate/rt_instance.cpp
   simulate/interface.cpp
   simulate/simulation.cpp
   simulate/world_object.cpp
->>>>>>> 2d6508c5
   size.c
   slew.c
   solids_on_ray.c
@@ -357,13 +352,9 @@
   qray.h
   simulate/collision.hpp
   simulate/physics_world.hpp
-<<<<<<< HEAD
-  simulate/simrt.h
-=======
   simulate/rt_instance.hpp
   simulate/simulation.hpp
   simulate/world_object.hpp
->>>>>>> 2d6508c5
   osg.cpp
   )
 CMAKEFILES(${ged_ignore_files})
