/*                        M I R R O R . C
 * BRL-CAD
 *
 * Copyright (c) 2008 United States Government as represented by
 * the U.S. Army Research Laboratory.
 *
 * This library is free software; you can redistribute it and/or
 * modify it under the terms of the GNU Lesser General Public License
 * version 2.1 as published by the Free Software Foundation.
 *
 * This library is distributed in the hope that it will be useful, but
 * WITHOUT ANY WARRANTY; without even the implied warranty of
 * MERCHANTABILITY or FITNESS FOR A PARTICULAR PURPOSE.  See the GNU
 * Lesser General Public License for more details.
 *
 * You should have received a copy of the GNU Lesser General Public
 * License along with this file; see the file named COPYING for more
 * information.
 */
/** @file mirror.c
 *
 * The mirror command.
 *
 */


#include "ged.h"


int
ged_mirror(struct ged *gedp, int argc, const char *argv[])
{
    register int k;
    point_t mirror_origin = {0.0, 0.0, 0.0};
    vect_t mirror_dir = {1.0, 0.0, 0.0};
    fastf_t mirror_pt = 0.0;
    static const char *usage = "[-h] [-d dir] [-o origin] [-p scalar_pt] [-x] [-y] [-z] old new";

    int early_out = 0;

#if 0
    char **nargv;
    struct bu_vls vlsargv;
#endif

    GED_CHECK_DATABASE_OPEN(gedp, BRLCAD_ERROR);
    GED_CHECK_READ_ONLY(gedp, BRLCAD_ERROR);
    GED_CHECK_ARGC_GT_0(gedp, argc, BRLCAD_ERROR);

    /* initialize result */
    bu_vls_trunc(&gedp->ged_result_str, 0);

    /* must be wanting help */
    if (argc == 1) {
	bu_vls_printf(&gedp->ged_result_str, "Usage: %s %s", argv[0], usage);
	return BRLCAD_HELP;
    }

#if 1
    bu_optind = 1;
    while ((k = bu_getopt(argc, (char * const *)argv, (const char *)"d:D:hHo:O:p:P:xXyYzZ")) != EOF) {
#else
	/* get a writable copy of argv */
	bu_vls_init(&vlsargv);
	bu_vls_from_argv(&vlsargv, argc, argv);
	nargv = bu_calloc(argc+1, sizeof(char *), "calloc f_ill nargv");
	bu_argv_from_string(nargv, argc, bu_vls_addr(&vlsargv));

	bu_optind = 1;

	/* Process arguments */
	while ((k = bu_getopt(argc, nargv, "d:D:hHo:O:p:P:xXyYzZ")) != EOF) {
#endif
	    switch (k) {
		case 'd':
		case 'D':
		    if (sscanf(bu_optarg, "%lf %lf %lf",
			       &mirror_dir[X],
			       &mirror_dir[Y],
			       &mirror_dir[Z]) != 3) {
			bu_vls_printf(&gedp->ged_result_str, "Usage: %s %s", argv[0], usage);
			early_out = 1;
		    }
		    break;
		case 'p':
		case 'P':
		    if (sscanf(bu_optarg, "%lf", &mirror_pt) != 1) {
			bu_vls_printf(&gedp->ged_result_str, "Usage: %s %s", argv[0], usage);
			early_out = 1;
		    }
		    break;
		case 'o':
		case 'O':
		    if (sscanf(bu_optarg, "%lf %lf %lf",
			       &mirror_origin[X],
			       &mirror_origin[Y],
			       &mirror_origin[Z]) != 3) {
			bu_vls_printf(&gedp->ged_result_str, "Usage: %s %s", argv[0], usage);
			early_out = 1;
		    }
		    break;
		case 'x':
		case 'X':
		    VSET(mirror_dir, 1.0, 0.0, 0.0);
		    break;
		case 'y':
		case 'Y':
		    VSET(mirror_dir, 0.0, 1.0, 0.0);
		    break;
		case 'z':
		case 'Z':
		    VSET(mirror_dir, 0.0, 0.0, 1.0);
		    break;
		case 'h':
		case 'H':
		    bu_vls_printf(&gedp->ged_result_str, "Usage: %s %s", argv[0], usage);

#if 0
		    bu_free(nargv, "free f_ill nargv");
		    bu_vls_free(&vlsargv);
#endif

		    return BRLCAD_HELP;
		default:
		    bu_vls_printf(&gedp->ged_result_str, "Usage: %s %s", argv[0], usage);
		    early_out = 1;
		    break;
	    }
	}
<<<<<<< HEAD
	}
=======
>>>>>>> 5f0eecff

#if 0
	bu_free(nargv, "free f_ill nargv");
	bu_vls_free(&vlsargv);
#endif

	if (early_out) {
	    return BRLCAD_ERROR;
	}

	argc -= bu_optind;

	if (argc == 1) {
	    bu_vls_printf(&gedp->ged_result_str, "Usage: %s %s", argv[0], usage);
	    return BRLCAD_ERROR;
	}

	/* mirror the object */
	VUNITIZE(mirror_dir);

	if (rt_mirror(gedp->ged_wdbp->dbip,
		      argv[bu_optind],
		      argv[bu_optind+1],
		      mirror_origin,
		      mirror_dir,
		      mirror_pt,
		      &rt_uniresource) == DIR_NULL) {
	    bu_vls_printf(&gedp->ged_result_str, "%s: not able to perform the mirror", argv[0]);
	    return BRLCAD_ERROR;
	}

	return BRLCAD_OK;
    }


/*
 * Local Variables:
 * tab-width: 8
 * mode: C
 * indent-tabs-mode: t
 * c-file-style: "stroustrup"
 * End:
 * ex: shiftwidth=4 tabstop=8
 */<|MERGE_RESOLUTION|>--- conflicted
+++ resolved
@@ -127,10 +127,6 @@
 		    break;
 	    }
 	}
-<<<<<<< HEAD
-	}
-=======
->>>>>>> 5f0eecff
 
 #if 0
 	bu_free(nargv, "free f_ill nargv");
