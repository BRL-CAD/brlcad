/*                         M A T E R I A L . C
 * BRL-CAD
 *
 * Copyright (c) 2008-2021 United States Government as represented by
 * the U.S. Army Research Laboratory.
 *
 * This library is free software; you can redistribute it and/or
 * modify it under the terms of the GNU Lesser General Public License
 * version 2.1 as published by the Free Software Foundation.
 *
 * This library is distributed in the hope that it will be useful, but
 * WITHOUT ANY WARRANTY; without even the implied warranty of
 * MERCHANTABILITY or FITNESS FOR A PARTICULAR PURPOSE.  See the GNU
 * Lesser General Public License for more details.
 *
 * You should have received a copy of the GNU Lesser General Public
 * License along with this file; see the file named COPYING for more
 * information.
 */
/** @file libged/material.c
 *
 * The material command.
 *
 */

#include "common.h"

#include <string.h>

#include "bu/cmd.h"
#include "bu/getopt.h"
#include "rt/geom.h"
#include "raytrace.h"

#include "../ged_private.h"
#include "wdb.h"

typedef enum {
    MATERIAL_CREATE,
    MATERIAL_DESTROY,
    MATERIAL_GET,
    MATERIAL_HELP,
    MATERIAL_IMPORT,
    MATERIAL_REMOVE,
    MATERIAL_SET,
    ATTR_UNKNOWN
} material_cmd_t;

static const char *usage = " help \n\n"
    "material create {objectName} {materialName}\n\n"
    "material destroy {object}\n\n"
    "material import [--id | --name] {fileName}\n\n"
    "material get {object} [propertyGroupName] {propertyName}\n\n"
    "material set {object} [propertyGroupName] {propertyName} [newPropertyValue]\n\n"
    "material remove {object} [propertyGroupName] {propertyName}\n\n"
    "--id       - Specifies the id the material will be imported with\n\n"
    "--name     - Specifies the name the material will be imported with\n\n"
    "* Property arguments passed to the material commands are case sensitive.";

static const char *possibleProperties = "The following are properties of material objects that can be set/modified: \n"
    "- name\n"
    "- source\n"
    "- parent\n\n"
    "The following are property groups (utilizable in [propertyGroupName] for materials): \n"
    "- physical\n"
    "- mechanical\n"
    "- optical\n"
    "- thermal\n";

HIDDEN material_cmd_t
get_material_cmd(const char* arg)
{
    /* sub-commands */
    const char CREATE[]   = "create";
    const char DESTROY[]  = "destroy";
    const char GET[]      = "get";
    const char HELP[]     = "help";
    const char IMPORT[]   = "import";
    const char REMOVE[]   = "remove";
    const char SET[]      = "set";

    /* alphabetical order */
    if (BU_STR_EQUIV(CREATE, arg))
	return MATERIAL_CREATE;
    else if (BU_STR_EQUIV(DESTROY, arg))
	return MATERIAL_DESTROY;
    else if (BU_STR_EQUIV(SET, arg))
	return MATERIAL_SET;
    else if (BU_STR_EQUIV(GET, arg))
	return MATERIAL_GET;
    else if (BU_STR_EQUIV(HELP, arg))
    return MATERIAL_HELP;
    else if (BU_STR_EQUIV(IMPORT, arg))
    return MATERIAL_IMPORT;
    else if (BU_STR_EQUIV(REMOVE, arg))
    return MATERIAL_REMOVE;
    else
    return ATTR_UNKNOWN;
}

// Routine handles the import of a density table
int import_materials(struct ged *gedp, int argc, const char *argv[]){
    const char* fileName;
    const char* flag;
    if (argc < 3){
        bu_vls_printf(gedp->ged_result_str, "ERROR, not enough arguments!\n");
    }

    flag = argv[2];
    fileName = argv[3];

    FILE *densityTable = fopen(fileName, "r");
	if(densityTable != NULL){
		char buffer[256];
		while(fgets(buffer, 256, densityTable)){
            char *p = buffer;
            char *q;
            buffer[strlen(buffer)] = '\0';
            char *last __attribute((unused)) = &buffer[strlen(buffer)];
            char name[30];
            double density = -1;
            int have_density = 0;
            int idx = 0;
            p = buffer;
            /* Skip initial whitespace */
            while (*p && (*p == '\t' || *p == ' ' || *p == '\n' || *p == '\r')) p++;
            /* Skip initial comments */
            while (*p == '#') {
                /* Skip comment */
                while (*p && *p != '\n') p++;
            }

            /* Skip whitespace */
            while (*p && (*p == '\t' || *p == ' ' || *p == '\n' || *p == '\r')) p++;

            while(*p){
                if(*p == '#'){
                    while(*p && *p != '\n') p++;

                    /* Skip whitespace */
	                while (*p && (*p == '\t' || *p == ' ' || *p == '\n' || *p == '\r')) p++;
                    continue;
                }

                if(have_density){
                    bu_free(buffer, "free buffer copy");
                    bu_free(name, "free name copy");
                    bu_vls_printf(gedp->ged_result_str, "Error processing: Extra content after density entry\n");
                    return GED_ERROR;
                }
                idx = strtol(p, &q, 10);
                if(idx < 0){
                    bu_free(buffer, "free buffer copy");
                    bu_vls_printf(gedp->ged_result_str, "Error processing: Bad density index\n");
                    return GED_ERROR;
                }
                density = strtod(q, &p);
                if(q == p){
                    bu_free(buffer, "free buffer copy");
                    bu_vls_printf(gedp->ged_result_str, "Error processing: Could not convert density\n");
                    return GED_ERROR;
                }

                if(density < 0.0){
                    bu_free(buffer, "Free buffer copy");
                    bu_vls_printf(gedp->ged_result_str, "Error processing: Bad Density\n");
                    return GED_ERROR;
                }
                while (*p && (*p == '\t' || *p == ' ')) p++;
                if(!*p){
                    bu_vls_printf(gedp->ged_result_str, "Error processing: Missing name\n");
                    return GED_ERROR;
                }
                int len = 0;
                while(*(p + len) && !(*(p + len) == '\n' || *(p+len) == '#')){
                    len++;
                }
                while(!((*(p + len) >= 'A' && *(p + len) <= 'Z') ||  (*(p + len) >= 'a' && *(p + len) <= 'z') || (*(p + len) >= '1' && *(p + len) <= '9'))){
                    len--;
                }
                strncpy(name, p, len+1);
                break;

            }
            if(idx == 0){
                continue;
            }
            struct bu_attribute_value_set physicalProperties;
            struct bu_attribute_value_set mechanicalProperties;
            struct bu_attribute_value_set opticalProperties;
            struct bu_attribute_value_set thermalProperties;
            bu_avs_init_empty(&physicalProperties);
            bu_avs_init_empty(&mechanicalProperties);
            bu_avs_init_empty(&opticalProperties);
            bu_avs_init_empty(&thermalProperties);
            char idxChar[6];
            sprintf(idxChar, "%d", idx);
            char densityChar[50];
            sprintf(densityChar, "%.3f", density);
            bu_avs_add(&physicalProperties, "density", densityChar);
            bu_avs_add(&physicalProperties, "id", idxChar);
            if(strcmp("--id", flag)==0){
                char mat_with_id[40];
                strcat(mat_with_id, "matl");
                strcat(mat_with_id, idxChar);
                mk_material(gedp->ged_wdbp,
                    mat_with_id,
                    name,
                    "",
                    "",
                    &physicalProperties,
                    &mechanicalProperties,
                    &opticalProperties,
                    &thermalProperties);
                memset(mat_with_id, 0x00, 40);
            }
            else{
                mk_material(gedp->ged_wdbp,
                    name,
                    name,
                    "",
                    "",
                    &physicalProperties,
                    &mechanicalProperties,
                    &opticalProperties,
                    &thermalProperties);
            }
            memset(buffer, 0x00, 256);
            memset(name, 0x00, 30);
		}
	}
    else{
        bu_vls_printf(gedp->ged_result_str, "ERROR: File does not exist.\n");
        return GED_ERROR;
    }
    return 0;
}

void print_avs_value(struct ged *gedp, const struct bu_attribute_value_set * avp, const char * name, const char * avsName){
    const char * val = bu_avs_get(avp, name);

    if (val != NULL){
        bu_vls_printf(gedp->ged_result_str, "%s", val);
    } else {
        bu_vls_printf(gedp->ged_result_str, "Error: unable to find the %s property %s.", avsName, name);
    }
}

// Routine handles the creation of a material
int create_material(struct ged *gedp, int argc, const char *argv[]){
    const char* db_name;
    const char* name;
    const char* parent;
    const char* source;
    struct bu_attribute_value_set physicalProperties;
    struct bu_attribute_value_set mechanicalProperties;
    struct bu_attribute_value_set opticalProperties;
    struct bu_attribute_value_set thermalProperties;

    // Intialize AVS stores
    bu_avs_init_empty(&physicalProperties);
    bu_avs_init_empty(&mechanicalProperties);
    bu_avs_init_empty(&opticalProperties);
    bu_avs_init_empty(&thermalProperties);

    if (argc < 4){
        bu_vls_printf(gedp->ged_result_str, "ERROR, not enough arguments!\n");
        return GED_ERROR;
    }

    db_name = argv[2];
    name = argv[3];
    parent = NULL;
    source = NULL;

    mk_material(gedp->ged_wdbp,
            db_name,
            name,
            parent,
            source,
            &physicalProperties,
            &mechanicalProperties,
            &opticalProperties,
            &thermalProperties);

    return 0;
}

// Routine handles the deletion of a material
int destroy_material(struct ged *gedp, int argc, const char *argv[]){
    struct directory *dp;
    GED_CHECK_DATABASE_OPEN(gedp, GED_ERROR);
    GED_CHECK_DRAWABLE(gedp, GED_ERROR);
    GED_CHECK_READ_ONLY(gedp, GED_ERROR);
    GED_CHECK_ARGC_GT_0(gedp, argc, GED_ERROR);

    if (argc != 3){
        bu_vls_printf(gedp->ged_result_str, "ERROR, incorrect number of arguments.");
        return GED_ERROR;
    }

    /* initialize result */
    bu_vls_trunc(gedp->ged_result_str, 0);

    _dl_eraseAllNamesFromDisplay(gedp, argv[2], 0);

    if ((dp = db_lookup(gedp->dbip,  argv[2], 0)) != RT_DIR_NULL) {
	    if (dp->d_major_type == DB5_MAJORTYPE_ATTRIBUTE_ONLY && dp->d_minor_type == 0) {
            bu_vls_printf(gedp->ged_result_str, "an error occurred while deleting %s", argv[2]);
		    return GED_ERROR;
	    }

        if (db_delete(gedp->dbip, dp) != 0 || db_dirdelete(gedp->dbip, dp) != 0) {
		/* Abort kill processing on first error */
            bu_vls_printf(gedp->ged_result_str, "an error occurred while deleting %s", argv[2]);
            return GED_ERROR;
	    }
    }

    /* Update references. */
    db_update_nref(gedp->dbip, &rt_uniresource);

    return GED_OK;
}

// routine handles getting individual properties of the material
int get_material(struct ged *gedp, int argc, const char *argv[]){
    struct directory *dp;
    struct rt_db_internal intern;

    if (argc < 4){
        bu_vls_printf(gedp->ged_result_str, "you must provide at least four arguments.");
        return GED_ERROR;
    }

    GED_CHECK_DATABASE_OPEN(gedp, GED_ERROR);
    GED_CHECK_DRAWABLE(gedp, GED_ERROR);
    GED_CHECK_READ_ONLY(gedp, GED_ERROR);
    GED_CHECK_ARGC_GT_0(gedp, argc, GED_ERROR);

    if ((dp = db_lookup(gedp->dbip,  argv[2], 0)) != RT_DIR_NULL) {
        GED_DB_GET_INTERNAL(gedp, &intern, dp, (matp_t)NULL, &rt_uniresource, GED_ERROR);

        struct rt_material_internal *material = (struct rt_material_internal *)intern.idb_ptr;

        if (BU_STR_EQUAL(argv[3], "name")){
            bu_vls_printf(gedp->ged_result_str, "%s", material->name.vls_str);
        } else if (BU_STR_EQUAL(argv[3], "parent")) {
            bu_vls_printf(gedp->ged_result_str, "%s", material->parent.vls_str);
        } else if (BU_STR_EQUAL(argv[3], "source")) {
            bu_vls_printf(gedp->ged_result_str, "%s", material->source.vls_str);
        } else {
            if (argc == 4){
                bu_vls_printf(gedp->ged_result_str, "the property you requested: %s, could not be found.", argv[3]);
                return GED_ERROR;
            } else if (BU_STR_EQUAL(argv[3], "physical")) {
                print_avs_value(gedp, &material->physicalProperties, argv[4], argv[3]);
            }  else if (BU_STR_EQUAL(argv[3], "mechanical")) {
                print_avs_value(gedp, &material->mechanicalProperties, argv[4], argv[3]);
            } else if (BU_STR_EQUAL(argv[3], "optical")) {
                print_avs_value(gedp, &material->opticalProperties, argv[4], argv[3]);
            } else if (BU_STR_EQUAL(argv[3], "thermal")) {
                print_avs_value(gedp, &material->thermalProperties, argv[4], argv[3]);
            } else {
                bu_vls_printf(gedp->ged_result_str, "an error occurred finding the material property group:  %s", argv[3]);
                return GED_ERROR;
            }
        }
    } else {
        bu_vls_printf(gedp->ged_result_str, "an error occurred finding the material:  %s", argv[2]);
        return GED_ERROR;
    }

    return GED_OK;
}

// Routine handles the setting of a material property to a value
int set_material(struct ged *gedp, int argc, const char *argv[]){
    struct directory *dp;
    struct rt_db_internal intern;

    if (argc < 5){
        bu_vls_printf(gedp->ged_result_str, "you must provide at least five arguments.");
        return GED_ERROR;
    }

    GED_CHECK_DATABASE_OPEN(gedp, GED_ERROR);
    GED_CHECK_DRAWABLE(gedp, GED_ERROR);
    GED_CHECK_READ_ONLY(gedp, GED_ERROR);
    GED_CHECK_ARGC_GT_0(gedp, argc, GED_ERROR);

    if ((dp = db_lookup(gedp->dbip,  argv[2], 0)) != RT_DIR_NULL) {
        GED_DB_GET_INTERNAL(gedp, &intern, dp, (matp_t)NULL, &rt_uniresource, GED_ERROR);

        struct rt_material_internal *material = (struct rt_material_internal *)intern.idb_ptr;

        if (BU_STR_EQUAL(argv[3], "name")){
            BU_VLS_INIT(&material->name);
<<<<<<< HEAD
            bu_vls_strcpy(&material->name, argv[4]);
        } else if (BU_STR_EQUAL(argv[3], "parent")) {
=======

            if (removeProperty) {
                bu_vls_strcpy(&material->name, NULL);
            } else {
                bu_vls_strcpy(&material->name, argv[4]);
            }

        } else if (BU_STR_EQUAL(argv[propertyArg], "parent")) {
>>>>>>> bf468ded
            BU_VLS_INIT(&material->parent);
            bu_vls_strcpy(&material->parent, argv[4]);
        } else if (BU_STR_EQUAL(argv[3], "source")) {
            BU_VLS_INIT(&material->source);
            bu_vls_strcpy(&material->source, argv[4]);
        } else {
            if (BU_STR_EQUAL(argv[3], "physical")) {
                bu_avs_remove(&material->physicalProperties, argv[4]);
                bu_avs_add(&material->physicalProperties, argv[4], argv[5]);
            }  else if (BU_STR_EQUAL(argv[3], "mechanical")) {
                bu_avs_remove(&material->mechanicalProperties, argv[4]);
                bu_avs_add(&material->mechanicalProperties, argv[4], argv[5]);
            } else if (BU_STR_EQUAL(argv[3], "optical")) {
                bu_avs_remove(&material->opticalProperties, argv[4]);
                bu_avs_add(&material->opticalProperties, argv[4], argv[5]);
            } else if (BU_STR_EQUAL(argv[3], "thermal")) {
                bu_avs_remove(&material->thermalProperties, argv[4]);
                bu_avs_add(&material->thermalProperties, argv[4], argv[5]);
            } else {
                bu_vls_printf(gedp->ged_result_str, "an error occurred finding the material property group:  %s", argv[3]);
                return GED_ERROR;
<<<<<<< HEAD
            }
        }
    } else {
        bu_vls_printf(gedp->ged_result_str, "an error occurred finding the material:  %s", argv[2]);
        return GED_ERROR;
    }

    return wdb_put_internal(gedp->ged_wdbp, argv[2], &intern, mk_conv2mm);
}
=======
            } else if (BU_STR_EQUAL(argv[propertyArg], "physical")) {
                if (bu_avs_get(&material->physicalProperties, argv[subpropertyArg]) != NULL) {
                    bu_avs_remove(&material->physicalProperties, argv[subpropertyArg]);
                }

                if (!removeProperty) {
                    bu_avs_add(&material->physicalProperties, argv[4], argv[5]);
                }
            }  else if (BU_STR_EQUAL(argv[propertyArg], "mechanical")) {
                if (bu_avs_get(&material->mechanicalProperties, argv[subpropertyArg]) != NULL) {
                    bu_avs_remove(&material->mechanicalProperties, argv[subpropertyArg]);
                }

                if (!removeProperty) {
                    bu_avs_add(&material->mechanicalProperties, argv[4], argv[5]);
                }
            } else if (BU_STR_EQUAL(argv[propertyArg], "optical")) {
                if (bu_avs_get(&material->opticalProperties, argv[subpropertyArg]) != NULL) {
                    bu_avs_remove(&material->opticalProperties, argv[subpropertyArg]);
                }

                if (!removeProperty) {
                    bu_avs_add(&material->opticalProperties, argv[4], argv[5]);
                }
            } else if (BU_STR_EQUAL(argv[propertyArg], "thermal")) {
                if (bu_avs_get(&material->thermalProperties, argv[subpropertyArg]) != NULL) {
                    bu_avs_remove(&material->thermalProperties, argv[subpropertyArg]);
                }
>>>>>>> bf468ded

// Routine handles the removal  of a material property 
int remove_material(struct ged *gedp, int argc, const char *argv[]){
    struct directory *dp;
    struct rt_db_internal intern;

    if (argc < 4){
        bu_vls_printf(gedp->ged_result_str, "you must provide at least four arguments.");
        return GED_ERROR;
    }

    GED_CHECK_DATABASE_OPEN(gedp, GED_ERROR);
    GED_CHECK_DRAWABLE(gedp, GED_ERROR);
    GED_CHECK_READ_ONLY(gedp, GED_ERROR);
    GED_CHECK_ARGC_GT_0(gedp, argc, GED_ERROR);

    if ((dp = db_lookup(gedp->dbip,  argv[2], 0)) != RT_DIR_NULL) {
        GED_DB_GET_INTERNAL(gedp, &intern, dp, (matp_t)NULL, &rt_uniresource, GED_ERROR);

        struct rt_material_internal *material = (struct rt_material_internal *)intern.idb_ptr;

        if (BU_STR_EQUAL(argv[3], "name")){
            BU_VLS_INIT(&material->name);
            bu_vls_strcpy(&material->name, NULL);
        } else if (BU_STR_EQUAL(argv[3], "parent")) {
            BU_VLS_INIT(&material->parent);
            bu_vls_strcpy(&material->parent, NULL);
        } else if (BU_STR_EQUAL(argv[3], "source")) {
            BU_VLS_INIT(&material->source);
            bu_vls_strcpy(&material->source, NULL);
        } else {
            if (BU_STR_EQUAL(argv[3], "physical")) {
                bu_avs_remove(&material->physicalProperties, argv[4]);
            }  else if (BU_STR_EQUAL(argv[3], "mechanical")) {
                bu_avs_remove(&material->mechanicalProperties, argv[4]);
            } else if (BU_STR_EQUAL(argv[3], "optical")) {
                bu_avs_remove(&material->opticalProperties, argv[4]);
            } else if (BU_STR_EQUAL(argv[3], "thermal")) {
                bu_avs_remove(&material->thermalProperties, argv[4]);
            } else {
                bu_vls_printf(gedp->ged_result_str, "an error occurred finding the material property group:  %s", argv[3]);
                return GED_ERROR;
            }
        }
    } else {
        bu_vls_printf(gedp->ged_result_str, "an error occurred finding the material:  %s", argv[2]);
        return GED_ERROR;
    }

    return wdb_put_internal(gedp->ged_wdbp, argv[2], &intern, mk_conv2mm);
}

int
ged_material_core(struct ged *gedp, int argc, const char *argv[]){
    material_cmd_t scmd;

    GED_CHECK_DATABASE_OPEN(gedp, GED_ERROR);
    GED_CHECK_ARGC_GT_0(gedp, argc, GED_ERROR);

    /* initialization */
    bu_vls_trunc(gedp->ged_result_str, 0);

    /* incorrect arguments */
    if (argc < 2) {
        bu_vls_printf(gedp->ged_result_str, "Usage: %s %s", argv[0], usage);
        return GED_HELP;
    }

    scmd = get_material_cmd(argv[1]);

    if (scmd == MATERIAL_CREATE) {
        // create routine
        create_material(gedp, argc, argv);
    } else if (scmd == MATERIAL_DESTROY) {
        // destroy routine
        destroy_material(gedp, argc, argv);
    } else if(scmd == MATERIAL_IMPORT) {
        // import routine
        import_materials(gedp, argc, argv);
    } else if (scmd == MATERIAL_GET) {
        // get routine
        get_material(gedp, argc, argv);
    } else if (scmd == MATERIAL_HELP) {
        bu_vls_printf(gedp->ged_result_str, "Usage: %s %s\n\n\n", argv[0], usage);
        bu_vls_printf(gedp->ged_result_str, "%s", possibleProperties);
<<<<<<< HEAD
    } 
    else if (scmd == MATERIAL_REMOVE) {
        // set routine
        remove_material(gedp, argc, argv);
=======
>>>>>>> bf468ded
    }
    else if (scmd == MATERIAL_SET) {
        // set routine
        set_material(gedp, argc, argv);
    } else {
        bu_vls_printf(gedp->ged_result_str, "Error: %s is not a valid subcommand.\n", argv[1]);
        bu_vls_printf(gedp->ged_result_str, "Usage: %s %s", argv[0], usage);
    }

    return 0;
}

#ifdef GED_PLUGIN
#include "../include/plugin.h"
struct ged_cmd_impl material_cmd_impl = {
    "material",
    ged_material_core,
    GED_CMD_DEFAULT
};

const struct ged_cmd material_cmd = { &material_cmd_impl };
const struct ged_cmd *material_cmds[] = { &material_cmd, NULL };

static const struct ged_plugin pinfo = { GED_API,  material_cmds, 1 };

COMPILER_DLLEXPORT const struct ged_plugin *ged_plugin_info()
{
    return &pinfo;
}
#endif /* GED_PLUGIN */<|MERGE_RESOLUTION|>--- conflicted
+++ resolved
@@ -132,7 +132,7 @@
 
             /* Skip whitespace */
             while (*p && (*p == '\t' || *p == ' ' || *p == '\n' || *p == '\r')) p++;
-
+            
             while(*p){
                 if(*p == '#'){
                     while(*p && *p != '\n') p++;
@@ -160,7 +160,7 @@
                     bu_vls_printf(gedp->ged_result_str, "Error processing: Could not convert density\n");
                     return GED_ERROR;
                 }
-
+                
                 if(density < 0.0){
                     bu_free(buffer, "Free buffer copy");
                     bu_vls_printf(gedp->ged_result_str, "Error processing: Bad Density\n");
@@ -180,7 +180,7 @@
                 }
                 strncpy(name, p, len+1);
                 break;
-
+                
             }
             if(idx == 0){
                 continue;
@@ -272,7 +272,7 @@
     name = argv[3];
     parent = NULL;
     source = NULL;
-
+    
     mk_material(gedp->ged_wdbp,
             db_name,
             name,
@@ -396,19 +396,8 @@
 
         if (BU_STR_EQUAL(argv[3], "name")){
             BU_VLS_INIT(&material->name);
-<<<<<<< HEAD
             bu_vls_strcpy(&material->name, argv[4]);
         } else if (BU_STR_EQUAL(argv[3], "parent")) {
-=======
-
-            if (removeProperty) {
-                bu_vls_strcpy(&material->name, NULL);
-            } else {
-                bu_vls_strcpy(&material->name, argv[4]);
-            }
-
-        } else if (BU_STR_EQUAL(argv[propertyArg], "parent")) {
->>>>>>> bf468ded
             BU_VLS_INIT(&material->parent);
             bu_vls_strcpy(&material->parent, argv[4]);
         } else if (BU_STR_EQUAL(argv[3], "source")) {
@@ -430,7 +419,6 @@
             } else {
                 bu_vls_printf(gedp->ged_result_str, "an error occurred finding the material property group:  %s", argv[3]);
                 return GED_ERROR;
-<<<<<<< HEAD
             }
         }
     } else {
@@ -440,36 +428,6 @@
 
     return wdb_put_internal(gedp->ged_wdbp, argv[2], &intern, mk_conv2mm);
 }
-=======
-            } else if (BU_STR_EQUAL(argv[propertyArg], "physical")) {
-                if (bu_avs_get(&material->physicalProperties, argv[subpropertyArg]) != NULL) {
-                    bu_avs_remove(&material->physicalProperties, argv[subpropertyArg]);
-                }
-
-                if (!removeProperty) {
-                    bu_avs_add(&material->physicalProperties, argv[4], argv[5]);
-                }
-            }  else if (BU_STR_EQUAL(argv[propertyArg], "mechanical")) {
-                if (bu_avs_get(&material->mechanicalProperties, argv[subpropertyArg]) != NULL) {
-                    bu_avs_remove(&material->mechanicalProperties, argv[subpropertyArg]);
-                }
-
-                if (!removeProperty) {
-                    bu_avs_add(&material->mechanicalProperties, argv[4], argv[5]);
-                }
-            } else if (BU_STR_EQUAL(argv[propertyArg], "optical")) {
-                if (bu_avs_get(&material->opticalProperties, argv[subpropertyArg]) != NULL) {
-                    bu_avs_remove(&material->opticalProperties, argv[subpropertyArg]);
-                }
-
-                if (!removeProperty) {
-                    bu_avs_add(&material->opticalProperties, argv[4], argv[5]);
-                }
-            } else if (BU_STR_EQUAL(argv[propertyArg], "thermal")) {
-                if (bu_avs_get(&material->thermalProperties, argv[subpropertyArg]) != NULL) {
-                    bu_avs_remove(&material->thermalProperties, argv[subpropertyArg]);
-                }
->>>>>>> bf468ded
 
 // Routine handles the removal  of a material property 
 int remove_material(struct ged *gedp, int argc, const char *argv[]){
@@ -555,13 +513,10 @@
     } else if (scmd == MATERIAL_HELP) {
         bu_vls_printf(gedp->ged_result_str, "Usage: %s %s\n\n\n", argv[0], usage);
         bu_vls_printf(gedp->ged_result_str, "%s", possibleProperties);
-<<<<<<< HEAD
     } 
     else if (scmd == MATERIAL_REMOVE) {
         // set routine
         remove_material(gedp, argc, argv);
-=======
->>>>>>> bf468ded
     }
     else if (scmd == MATERIAL_SET) {
         // set routine
@@ -591,4 +546,5 @@
 {
     return &pinfo;
 }
+
 #endif /* GED_PLUGIN */