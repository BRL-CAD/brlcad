/*                         M A T E R I A L . C
 * BRL-CAD
 *
 * Copyright (c) 2021-2025 United States Government as represented by
 * the U.S. Army Research Laboratory.
 *
 * This library is free software; you can redistribute it and/or
 * modify it under the terms of the GNU Lesser General Public License
 * version 2.1 as published by the Free Software Foundation.
 *
 * This library is distributed in the hope that it will be useful, but
 * WITHOUT ANY WARRANTY; without even the implied warranty of
 * MERCHANTABILITY or FITNESS FOR A PARTICULAR PURPOSE.  See the GNU
 * Lesser General Public License for more details.
 *
 * You should have received a copy of the GNU Lesser General Public
 * License along with this file; see the file named COPYING for more
 * information.
 */
/** @file libged/material.c
 *
 * The material command.
 *
 */

#include "common.h"

#include <string.h>

#include "bu/cmd.h"
#include "bu/getopt.h"
#include "rt/geom.h"
#include "raytrace.h"

#include "../ged_private.h"
#include "wdb.h"

#include <stdio.h>
#include "parser.h"

typedef enum {
    MATERIAL_ASSIGN,
    MATERIAL_CREATE,
    MATERIAL_DESTROY,
    MATERIAL_GET,
    MATERIAL_HELP,
    MATERIAL_IMPORT,
    MATERIAL_EXPORT,
    MATERIAL_REMOVE,
    MATERIAL_SET,
    ATTR_UNKNOWN
} material_cmd_t;

static const char *usage = " help \n\n"
    "material create {objectName} {materialName}\n\n"
    "material destroy {object}\n\n"
    "material assign {object} {materialName}\n\n"
    "material get {object} [propertyGroupName] {propertyName}\n\n"
    "material set {object} [propertyGroupName] {propertyName} [newPropertyValue]\n\n"
    "material remove {object} [propertyGroupName] {propertyName}\n\n"
    "material import [--id | --name | --type] {fileName}\n\n"
    "  --id       - Specifies the id the material will be imported with\n\n"
    "  --name     - Specifies the name the material will be imported with\n\n"
<<<<<<< HEAD
=======
    "  --type     - Specifies the file type to import\n\n"
>>>>>>> 0fa6eea0
    "material export {fileName}\n\n"
    "Note: Object, property, and group names are case sensitive.";

static const char *possibleProperties = "The following are properties of material objects that can be set/modified: \n"
    "- name\n"
    "- source\n"
    "- parent\n\n"
    "The following are property groups (utilizable in [propertyGroupName] for materials): \n"
    "- physical\n"
    "- mechanical\n"
    "- optical\n"
    "- thermal\n";


static material_cmd_t
get_material_cmd(const char* arg)
{
    /* sub-commands */
    if (BU_STR_EQUIV("assign", arg))
	return MATERIAL_ASSIGN;
    else if (BU_STR_EQUIV("create", arg))
	return MATERIAL_CREATE;
    else if (BU_STR_EQUIV("destroy", arg))
	return MATERIAL_DESTROY;
    else if (BU_STR_EQUIV("set", arg))
	return MATERIAL_SET;
    else if (BU_STR_EQUIV("get", arg))
	return MATERIAL_GET;
    else if (BU_STR_EQUIV("help", arg))
	return MATERIAL_HELP;
    else if (BU_STR_EQUIV("import", arg))
	return MATERIAL_IMPORT;
    else if (BU_STR_EQUIV("remove", arg))
	return MATERIAL_REMOVE;
    else if (BU_STR_EQUIV("export", arg))
    return MATERIAL_EXPORT;
    else
	return ATTR_UNKNOWN;
}


static int
assign_material(struct ged *gedp, int argc, const char *argv[])
{
    struct directory *dp;
    struct bu_attribute_value_set avs;

    if (argc < 4) {
        bu_vls_printf(gedp->ged_result_str, "you must provide at least four arguments.");
        return BRLCAD_ERROR;
    }

    GED_CHECK_DATABASE_OPEN(gedp, BRLCAD_ERROR);
    GED_CHECK_DRAWABLE(gedp, BRLCAD_ERROR);
    GED_CHECK_READ_ONLY(gedp, BRLCAD_ERROR);
    GED_CHECK_ARGC_GT_0(gedp, argc, BRLCAD_ERROR);

    if ((dp = db_lookup(gedp->dbip,  argv[2], 0)) != RT_DIR_NULL) {
        bu_avs_init_empty(&avs);

        if (db5_get_attributes(gedp->dbip, &avs, dp)) {
            bu_vls_printf(gedp->ged_result_str, "Cannot get attributes for object %s\n", dp->d_namep);
            return BRLCAD_ERROR;
        } else {
            bu_avs_add(&avs, "material_name", argv[3]);
            bu_avs_add(&avs, "material_id", "1");
        }

        if (db5_update_attributes(dp, &avs, gedp->dbip)) {
            bu_vls_printf(gedp->ged_result_str, "Error: failed to update attributes\n");
            return BRLCAD_ERROR;
        }
    } else {
        bu_vls_printf(gedp->ged_result_str, "Cannot get object %s\n", argv[2]);
        return BRLCAD_ERROR;
    }

    return BRLCAD_OK;
}


/* Routine handles the import of a density table.
 *
 * FIXME: this routine is derived from libanalyze, but it would be
 * better to call analyze_densities_load() to ensure consistent
 * density file parsing and reduced code.
 */
static int
import_materials(struct ged *gedp, int argc, const char *argv[])
{
    printf("material: import_materials");
    const char* fileName;
    const char* flag;
    char buffer[BUFSIZ] = {0};

    if (argc < 3) {
        bu_vls_printf(gedp->ged_result_str, "ERROR, not enough arguments!\n");
    }

    flag = argv[2];
    fileName = argv[3];

    FILE *densityTable = fopen(fileName, "r");
    if (!densityTable) {
        bu_vls_printf(gedp->ged_result_str, "ERROR: File does not exist.\n");
        return BRLCAD_ERROR;
    }

    struct rt_wdb *wdbp = wdb_dbopen(gedp->dbip, RT_WDB_TYPE_DB_DEFAULT);
    while (bu_fgets(buffer, BUFSIZ, densityTable)) {
	char *p;
	double density = -1;
	int have_density = 0;
	int idx = 0;
	int aborted;
	struct bu_vls name = BU_VLS_INIT_ZERO;

	/* reset every pass */
	p = buffer;
	aborted = 0;

	/* Skip initial whitespace */
	while (*p && (*p == '\t' || *p == ' ' || *p == '\n' || *p == '\r'))
	    p++;

	/* Skip initial comments */
	while (*p == '#') {
	    /* Skip comment */
	    while (*p && *p != '\n') {
		p++;
	    }
	}

	/* Skip whitespace */
	while (*p && (*p == '\t' || *p == ' ' || *p == '\n' || *p == '\r'))
	    p++;

	while (*p) {
	    int len = 0;
	    char *q = NULL;

	    if (*p == '#') {
		while (*p && *p != '\n')
		    p++;

		/* Skip whitespace */
		while (*p && (*p == '\t' || *p == ' ' || *p == '\n' || *p == '\r'))
		    p++;
		continue;
	    }

	    if (have_density) {
		aborted = 1;
		bu_vls_printf(gedp->ged_result_str, "ERROR: Extra content after density entry\n");
		break;
	    }
	    idx = strtol(p, &q, 10);
	    if (idx < 0) {
		aborted = 1;
		bu_vls_printf(gedp->ged_result_str, "ERROR: Bad density index\n");
		break;
	    }
	    density = strtod(q, &p);
	    if (q == p) {
		aborted = 1;
		bu_vls_printf(gedp->ged_result_str, "ERROR: Could not convert density\n");
		break;
	    }

	    if (density < 0.0) {
		aborted = 1;
		bu_vls_printf(gedp->ged_result_str, "ERROR: Bad Density\n");
		break;
	    }
	    while (*p && (*p == '\t' || *p == ' ')) p++;
	    if (!*p) {
		aborted = 1;
		bu_vls_printf(gedp->ged_result_str, "ERROR: Missing name\n");
		break;
	    }

	    while (*(p + len) && !(*(p + len) == '\n' || *(p+len) == '#')) {
		len++;
	    }

	    while (!((*(p + len) >= 'A' && *(p + len) <= 'Z') ||  (*(p + len) >= 'a' && *(p + len) <= 'z') || (*(p + len) >= '1' && *(p + len) <= '9'))) {
		len--;
	    }

	    bu_vls_strncpy(&name, p, len+1);
	    break;
	}

	if (aborted) {
	    bu_free(buffer, "free buffer copy");
	    bu_vls_free(&name);
	    return BRLCAD_ERROR;
	}

	if (idx == 0) {
	    continue;
	}

	struct bu_attribute_value_set physicalProperties;
	struct bu_attribute_value_set mechanicalProperties;
	struct bu_attribute_value_set opticalProperties;
	struct bu_attribute_value_set thermalProperties;

	bu_avs_init_empty(&physicalProperties);
	bu_avs_init_empty(&mechanicalProperties);
	bu_avs_init_empty(&opticalProperties);
	bu_avs_init_empty(&thermalProperties);

	struct bu_vls idxChar = BU_VLS_INIT_ZERO;
	bu_vls_sprintf(&idxChar, "%d", idx);

	struct bu_vls densityChar = BU_VLS_INIT_ZERO;
	bu_vls_sprintf(&densityChar, "%.3f", density);

	bu_avs_add(&physicalProperties, "density", bu_vls_cstr(&densityChar));
	bu_avs_add(&physicalProperties, "id", bu_vls_cstr(&idxChar));

	if (BU_STR_EQUAL("--id", flag)) {
	    struct bu_vls mat_with_id = BU_VLS_INIT_ZERO;

	    bu_vls_strcat(&mat_with_id, "matl");
	    bu_vls_vlscat(&mat_with_id, &idxChar);

	    mk_material(wdbp,
			bu_vls_cstr(&mat_with_id),
			bu_vls_cstr(&name),
			"",
			"",
			&physicalProperties,
			&mechanicalProperties,
			&opticalProperties,
			&thermalProperties);
	    bu_vls_free(&mat_with_id);
	} else {
	    mk_material(wdbp,
			bu_vls_cstr(&name),
			bu_vls_cstr(&name),
			"",
			"",
			&physicalProperties,
			&mechanicalProperties,
			&opticalProperties,
			&thermalProperties);
	}
	bu_vls_free(&idxChar);
	bu_vls_free(&densityChar);
	bu_vls_free(&name);

	memset(buffer, 0, BUFSIZ);
    }

    return 0;
}

static int
is_in_overwrite_list(const char *name, char **overwrite_list)
{
    int i;
    if (!overwrite_list) return 0;

    for (i = 0; overwrite_list[i] != NULL; i++) {
        if (BU_STR_EQUIV(name, overwrite_list[i])) {
            return 1;
        }
    }
    return 0;
}

// Export all materials in a file to the filename provided
static int
export_materials(struct ged *gedp, int argc, const char *argv[])
{
    printf("material: export_matprop_file");
    const char* fileName;
    FILE* file;

    if (argc < 3) {
        bu_vls_printf(gedp->ged_result_str, "ERROR: Not enough arguments.\nUsage: material export <filename>\n");
        return BRLCAD_ERROR;
    }
    fileName = argv[2]; 

    file = fopen(fileName, "w");
    if (file == NULL) {
        bu_vls_printf(gedp->ged_result_str, "ERROR: Could not open file '%s'\n", fileName);
        return BRLCAD_ERROR;
    }

    for (int i = 0; i < RT_DBNHASH; i++) {
		for (struct directory *dp = gedp->dbip->dbi_Head[i]; dp != RT_DIR_NULL; dp = dp->d_forw) {
            // Skip non-BRLCAD objects
            if (!(dp->d_major_type == DB5_MAJORTYPE_BRLCAD)) {
                continue;
            }
            
            struct rt_db_internal intern;
            if (rt_db_get_internal(&intern, dp, gedp->dbip, (fastf_t *)NULL, &rt_uniresource) >= 0) {
                if (BU_STR_EQUIV(intern.idb_meth->ft_label, "material")) {
                    fprintf(file, "%s\n{\n", dp->d_namep);
                    struct rt_material_internal *material = (struct rt_material_internal *)intern.idb_ptr;

                    struct bu_attribute_value_set* avs_list[] = {
                        &material->opticalProperties,
                        &material->thermalProperties,
                        &material->physicalProperties,
                        &material->mechanicalProperties,
                    };

                    for (int j = 0; j < 4; j++) {
                        struct bu_attribute_value_set *avs = avs_list[j];
                        for (size_t i = 0; i < avs->count; i++) {
                            const char *key = avs->avp[i].name;
                            const char *value = avs->avp[i].value;
                            fprintf(file, "\t%s = %s\n", key, value);
                        }
                    }
                    fprintf(file, "}\n\n");
                }
                rt_db_free_internal(&intern);
            }
        }
    }
    fclose(file);
    bu_vls_printf(gedp->ged_result_str, "Exported materials to %s\n", fileName);
    return BRLCAD_OK;
}

// Import matprop file
// material import --type matprop  <filename>
static int
import_matprop_file(struct ged *gedp, int argc, const char *argv[], int force_all, const char *specific_overwrites_str)
{
    const char* fileName;
    FILE* file;
    ParseResult result;
    int import_count = 0;
    int skipped_count = 0;
    int i, j;
    struct db_i *db_i; // Declare db_i at the top of the function
    // Setup overwrite list variables
    char *overwrite_input_copy = NULL; // We need a copy because argv_from_string modifies the string
<<<<<<< HEAD
    char **overwrite_argv = NULL;        // Dynamic pointer
=======
    char *overwrite_argv[1024];        // Static buffer to hold the pointers (limit 1024 names)
>>>>>>> 0fa6eea0
    int overwrite_argc = 0;            // To track how many names we parsed

    // We just check that argc is 3, as expected.
    if (argc != 3) {
        bu_vls_printf(gedp->ged_result_str, "ERROR: Invalid arguments passed to import_matprop_file. Expected argc=3, got %d\n", argc);
        return BRLCAD_ERROR;
    }
    
    // The filename is always at index 2 after parsing
    fileName = argv[2];

    file = fopen(fileName, "r");
    if (file == NULL) {
        bu_vls_printf(gedp->ged_result_str, "ERROR: Could not open file '%s'\n", fileName);
        return BRLCAD_ERROR;
    }

    // parser from parser.c
    result = parse_matprop(file);
    fclose(file);

    if (result.error_message) {
        bu_vls_printf(gedp->ged_result_str, "ERROR: Failed to parse '%s':\n%s\n", fileName, result.error_message);
        free_parse_result(&result); // MUST free memory even on error
        return BRLCAD_ERROR;
    }

<<<<<<< HEAD
    if (specific_overwrites_str && strlen(specific_overwrites_str) > 0) {
        size_t input_len = strlen(specific_overwrites_str);

        // Duplicate the string so we can modify it
        overwrite_input_copy = bu_strdup(specific_overwrites_str);
        
        // Allocate the array dynamically.
        // We use (input_len + 2) as a safe upper bound for the number of tokens.
        overwrite_argv = (char **)bu_calloc(input_len + 2, sizeof(char *), "overwrite_argv");

        // Call bu_argv_from_string with the dynamic size limit
        overwrite_argc = bu_argv_from_string(overwrite_argv, input_len + 2, overwrite_input_copy);
=======
    // Initialize the array to NULL to be safe
    memset(overwrite_argv, 0, sizeof(overwrite_argv));

    // Parse the list
    if (specific_overwrites_str && strlen(specific_overwrites_str) > 0) {
        // Duplicate the string so we can modify it
        overwrite_input_copy = bu_strdup(specific_overwrites_str);
        
        // Call bu_argv_from_string with 3 arguments:
        // 1. The array to fill
        // 2. The limit (size of the array)
        // 3. The string to chop up
        overwrite_argc = bu_argv_from_string(overwrite_argv, 1024, overwrite_input_copy);
>>>>>>> 0fa6eea0
    }

    struct rt_wdb *wdbp = wdb_dbopen(gedp->dbip, RT_WDB_TYPE_DB_DEFAULT);
    
    for (i = 0; i < result.mat_count; i++) {
        Material* mat = &result.materials[i];
        struct directory *dp;
        dp = db_lookup(gedp->dbip, mat->name, 0);

        if (dp != RT_DIR_NULL) {
            // It exists!
            int should_overwrite = force_all;
            
            // If not forcing all, check if this specific name is in our parsed list
            if (!should_overwrite && overwrite_argc > 0) {
                should_overwrite = is_in_overwrite_list(mat->name, overwrite_argv);
            }

            if (!should_overwrite) {
                bu_vls_printf(gedp->ged_result_str, "WARNING: Material '%s' already exists. Skipping. Use --force or -o '%s' to overwrite.\n", mat->name, mat->name);
                skipped_count++;
                continue; 
            }
            bu_vls_printf(gedp->ged_result_str, "INFO: Overwriting existing material '%s'.\n", mat->name);
        }
        // Initialize AVS containers for the current material
        struct bu_attribute_value_set physicalProperties;
        struct bu_attribute_value_set mechanicalProperties;
        struct bu_attribute_value_set opticalProperties;
        struct bu_attribute_value_set thermalProperties;

        bu_avs_init_empty(&physicalProperties);
        bu_avs_init_empty(&mechanicalProperties);
        bu_avs_init_empty(&opticalProperties);
        bu_avs_init_empty(&thermalProperties);

        const char* known_optical_keys[] = {
            "transparency",
            "reflectivity",
            "index_of_refraction",
            "shine",
            "emission"
        };
        const int known_optical_count = sizeof(known_optical_keys) / sizeof(known_optical_keys[0]);

        const char* known_mechanical_keys[] = {
            "youngs_modulus",
            "poissons_ratio",
            "hardness",
            "tensile_strength",
            "yield_strength",
            "brinell_hardness",
            "ultimate_strength",
            "shear_strength",
            "bulk_modulus"
        };
        const int known_mechanical_count = sizeof(known_mechanical_keys) / sizeof(known_mechanical_keys[0]);

        const char* known_thermal_keys[] = {
            "thermal_conductivity",
            "specific_heat",
            "melting_point",
            "boiling_point",
            "thermal_expansion"
        };
        const int known_thermal_count = sizeof(known_thermal_keys) / sizeof(known_thermal_keys[0]);

        for (j = 0; j < mat->prop_count; j++) {
            Property* prop = &mat->properties[j];

            // Check if the property key is a known optical property
            int is_known_optical = 0;
            for (int k = 0; k < known_optical_count; k++) {
                if (BU_STR_EQUIV(prop->key, known_optical_keys[k])) {
                    is_known_optical = 1;
                    break;
                }
            }
            // Check if the property key is a known mechanical property
            int is_known_mechanical = 0;
            if (!is_known_optical) {
                for (int k = 0; k < known_mechanical_count; k++) {
                    if (BU_STR_EQUIV(prop->key, known_mechanical_keys[k])) {
                        is_known_mechanical = 1;
                        break;
                    }
                }
            }
        
            // Check if the property key is a known thermal property
            int is_known_thermal = 0;
            if (!is_known_optical && !is_known_mechanical) {
                for (int k = 0; k < known_thermal_count; k++) {
                    if (BU_STR_EQUIV(prop->key, known_thermal_keys[k])) {
                        is_known_thermal = 1;
                        break;
                    }
                }
            }

            // Assign to the correct AVS container
            if (is_known_optical) {
                bu_avs_add(&opticalProperties, prop->key, prop->value);
            } else if (is_known_mechanical) {
                bu_avs_add(&mechanicalProperties, prop->key, prop->value);
            } else if (is_known_thermal) {
                bu_avs_add(&thermalProperties, prop->key, prop->value);
            } else {
                bu_avs_add(&physicalProperties, prop->key, prop->value);
            }
        }

        int material_creation = mk_material(wdbp, 
            mat->name, 
            mat->name, 
            "", 
            "", 
            &physicalProperties, 
            &mechanicalProperties, 
            &opticalProperties, 
            &thermalProperties
        );
        
        bu_avs_free(&physicalProperties);
        bu_avs_free(&mechanicalProperties);
        bu_avs_free(&opticalProperties);
        bu_avs_free(&thermalProperties);

        if (material_creation == 1) {
            bu_vls_printf(gedp->ged_result_str, "ERROR: Could not create material object '%s'\n", mat->name);
            continue; // Skip and try next material
        }

        import_count++;
    }

    free_parse_result(&result);

    bu_vls_printf(gedp->ged_result_str, "Successfully imported %d new materials from '%s'.\n", import_count, fileName);
    bu_vls_printf(gedp->ged_result_str, "  Skipped (already exist): %d\n", skipped_count);

    // Tell BRL-CAD's UI to update to show new materials
    //ged_update_views(gedp, (long)0); 

<<<<<<< HEAD
    if (overwrite_argv) {
        bu_free(overwrite_argv, "free overwrite_argv");
    }
    if (overwrite_input_copy) {
        bu_free(overwrite_input_copy, "free overwrite_input_copy");
    }

=======
>>>>>>> 0fa6eea0
    return BRLCAD_OK;
}

static int
import_file_type(struct ged *gedp, int argc, const char *argv[])
{
    struct bu_vls file_type = BU_VLS_INIT_ZERO;
    struct bu_vls specific_overwrites = BU_VLS_INIT_ZERO;
    int force_overwrite = 0; 
    struct bu_opt_desc d[4]; 

    BU_OPT(d[0],   "t", "type",        "file_type",       &bu_opt_vls,   &file_type, "Import file based on file type");
    BU_OPT(d[1], "f", "force",       "bool",              &bu_opt_bool,  &force_overwrite, "Force overwrite of existing materials");
    BU_OPT(d[2], "o", "overwrite", "names", &bu_opt_vls, &specific_overwrites, "Space-separated list of specific material names to overwrite");
    BU_OPT_NULL(d[3]); 

    int opt_ret = bu_opt_parse(NULL, argc, argv, d);
    argc = opt_ret;

    if (BU_STR_EQUAL(bu_vls_cstr(&file_type), "matprop")) {
<<<<<<< HEAD
        bu_log("import matprop file");
=======
>>>>>>> 0fa6eea0
        import_matprop_file(gedp, argc, argv, force_overwrite, bu_vls_cstr(&specific_overwrites));
    } else {
        import_materials(gedp, argc, argv);
    }
    
    bu_vls_free(&file_type);
    bu_vls_free(&specific_overwrites);

    return 0; /* Assuming 0 is BRLCAD_OK, based on import_materials */
}

static void
print_avs_value(struct ged *gedp, const struct bu_attribute_value_set * avp, const char * name, const char * avsName)
{
    const char * val = bu_avs_get(avp, name);

    if (val != NULL) {
        bu_vls_printf(gedp->ged_result_str, "%s", val);
    } else {
        bu_vls_printf(gedp->ged_result_str, "Error: unable to find the %s property %s.", avsName, name);
    }
}


// Routine handles the creation of a material
static int
create_material(struct ged *gedp, int argc, const char *argv[])
{
    const char* db_name;
    const char* name;
    const char* parent;
    const char* source;
    struct bu_attribute_value_set physicalProperties;
    struct bu_attribute_value_set mechanicalProperties;
    struct bu_attribute_value_set opticalProperties;
    struct bu_attribute_value_set thermalProperties;

    // Initialize AVS stores
    bu_avs_init_empty(&physicalProperties);
    bu_avs_init_empty(&mechanicalProperties);
    bu_avs_init_empty(&opticalProperties);
    bu_avs_init_empty(&thermalProperties);

    if (argc < 4) {
        bu_vls_printf(gedp->ged_result_str, "ERROR, not enough arguments!\n");
        return BRLCAD_ERROR;
    }

    db_name = argv[2];
    name = argv[3];
    parent = NULL;
    source = NULL;

    struct rt_wdb *wdbp = wdb_dbopen(gedp->dbip, RT_WDB_TYPE_DB_DEFAULT);
    mk_material(wdbp,
		db_name,
		name,
		parent,
		source,
		&physicalProperties,
		&mechanicalProperties,
		&opticalProperties,
		&thermalProperties);

    return 0;
}


// Routine handles the deletion of a material
static int
destroy_material(struct ged *gedp, int argc, const char *argv[])
{
    struct directory *dp;
    GED_CHECK_DATABASE_OPEN(gedp, BRLCAD_ERROR);
    GED_CHECK_DRAWABLE(gedp, BRLCAD_ERROR);
    GED_CHECK_READ_ONLY(gedp, BRLCAD_ERROR);
    GED_CHECK_ARGC_GT_0(gedp, argc, BRLCAD_ERROR);

    if (argc != 3) {
        bu_vls_printf(gedp->ged_result_str, "ERROR, incorrect number of arguments.");
        return BRLCAD_ERROR;
    }

    /* initialize result */
    bu_vls_trunc(gedp->ged_result_str, 0);

    _dl_eraseAllNamesFromDisplay(gedp, argv[2], 0);

    if ((dp = db_lookup(gedp->dbip,  argv[2], 0)) != RT_DIR_NULL) {
	if (dp->d_major_type == DB5_MAJORTYPE_ATTRIBUTE_ONLY && dp->d_minor_type == 0) {
            bu_vls_printf(gedp->ged_result_str, "an error occurred while deleting %s", argv[2]);
	    return BRLCAD_ERROR;
	}

        if (db_delete(gedp->dbip, dp) != 0 || db_dirdelete(gedp->dbip, dp) != 0) {
	    /* Abort kill processing on first error */
            bu_vls_printf(gedp->ged_result_str, "an error occurred while deleting %s", argv[2]);
            return BRLCAD_ERROR;
	}
    }

    /* Update references. */
    db_update_nref(gedp->dbip, &rt_uniresource);

    return BRLCAD_OK;
}


// routine handles getting individual properties of the material
static int
get_material(struct ged *gedp, int argc, const char *argv[])
{
    struct directory *dp;
    struct rt_db_internal intern;

    if (argc < 4) {
        bu_vls_printf(gedp->ged_result_str, "you must provide at least four arguments.");
        return BRLCAD_ERROR;
    }

    GED_CHECK_DATABASE_OPEN(gedp, BRLCAD_ERROR);
    GED_CHECK_DRAWABLE(gedp, BRLCAD_ERROR);
    GED_CHECK_READ_ONLY(gedp, BRLCAD_ERROR);
    GED_CHECK_ARGC_GT_0(gedp, argc, BRLCAD_ERROR);

    if ((dp = db_lookup(gedp->dbip,  argv[2], 0)) != RT_DIR_NULL) {
        GED_DB_GET_INTERNAL(gedp, &intern, dp, (matp_t)NULL, &rt_uniresource, BRLCAD_ERROR);

        struct rt_material_internal *material = (struct rt_material_internal *)intern.idb_ptr;

        if (BU_STR_EQUAL(argv[3], "name")) {
            bu_vls_printf(gedp->ged_result_str, "%s", material->name.vls_str);
        } else if (BU_STR_EQUAL(argv[3], "parent")) {
            bu_vls_printf(gedp->ged_result_str, "%s", material->parent.vls_str);
        } else if (BU_STR_EQUAL(argv[3], "source")) {
            bu_vls_printf(gedp->ged_result_str, "%s", material->source.vls_str);
        } else {
            if (argc == 4) {
                bu_vls_printf(gedp->ged_result_str, "the property you requested: %s, could not be found.", argv[3]);
                return BRLCAD_ERROR;
            } else if (BU_STR_EQUAL(argv[3], "physical")) {
                print_avs_value(gedp, &material->physicalProperties, argv[4], argv[3]);
            }  else if (BU_STR_EQUAL(argv[3], "mechanical")) {
                print_avs_value(gedp, &material->mechanicalProperties, argv[4], argv[3]);
            } else if (BU_STR_EQUAL(argv[3], "optical")) {
                print_avs_value(gedp, &material->opticalProperties, argv[4], argv[3]);
            } else if (BU_STR_EQUAL(argv[3], "thermal")) {
                print_avs_value(gedp, &material->thermalProperties, argv[4], argv[3]);
            } else {
                bu_vls_printf(gedp->ged_result_str, "an error occurred finding the material property group:  %s", argv[3]);
                return BRLCAD_ERROR;
            }
        }
    } else {
        bu_vls_printf(gedp->ged_result_str, "an error occurred finding the material:  %s", argv[2]);
        return BRLCAD_ERROR;
    }

    return BRLCAD_OK;
}


// Routine handles the setting of a material property to a value
static int
set_material(struct ged *gedp, int argc, const char *argv[])
{
    struct directory *dp;
    struct rt_db_internal intern;

    if (argc < 5) {
        bu_vls_printf(gedp->ged_result_str, "you must provide at least five arguments.");
        return BRLCAD_ERROR;
    }

    GED_CHECK_DATABASE_OPEN(gedp, BRLCAD_ERROR);
    GED_CHECK_DRAWABLE(gedp, BRLCAD_ERROR);
    GED_CHECK_READ_ONLY(gedp, BRLCAD_ERROR);
    GED_CHECK_ARGC_GT_0(gedp, argc, BRLCAD_ERROR);

    if ((dp = db_lookup(gedp->dbip,  argv[2], 0)) != RT_DIR_NULL) {
        GED_DB_GET_INTERNAL(gedp, &intern, dp, (matp_t)NULL, &rt_uniresource, BRLCAD_ERROR);

        struct rt_material_internal *material = (struct rt_material_internal *)intern.idb_ptr;

        if (BU_STR_EQUAL(argv[3], "name")) {
            BU_VLS_INIT(&material->name);
            bu_vls_strcpy(&material->name, argv[4]);
        } else if (BU_STR_EQUAL(argv[3], "parent")) {
            BU_VLS_INIT(&material->parent);
            bu_vls_strcpy(&material->parent, argv[4]);
        } else if (BU_STR_EQUAL(argv[3], "source")) {
            BU_VLS_INIT(&material->source);
            bu_vls_strcpy(&material->source, argv[4]);
        } else {
            if (BU_STR_EQUAL(argv[3], "physical")) {
                bu_avs_remove(&material->physicalProperties, argv[4]);
                bu_avs_add(&material->physicalProperties, argv[4], argv[5]);
            }  else if (BU_STR_EQUAL(argv[3], "mechanical")) {
                bu_avs_remove(&material->mechanicalProperties, argv[4]);
                bu_avs_add(&material->mechanicalProperties, argv[4], argv[5]);
            } else if (BU_STR_EQUAL(argv[3], "optical")) {
                bu_avs_remove(&material->opticalProperties, argv[4]);
                bu_avs_add(&material->opticalProperties, argv[4], argv[5]);
            } else if (BU_STR_EQUAL(argv[3], "thermal")) {
                bu_avs_remove(&material->thermalProperties, argv[4]);
                bu_avs_add(&material->thermalProperties, argv[4], argv[5]);
            } else {
                bu_vls_printf(gedp->ged_result_str, "an error occurred finding the material property group:  %s", argv[3]);
                return BRLCAD_ERROR;
            }
        }
    } else {
        bu_vls_printf(gedp->ged_result_str, "an error occurred finding the material:  %s", argv[2]);
        return BRLCAD_ERROR;
    }

    struct rt_wdb *wdbp = wdb_dbopen(gedp->dbip, RT_WDB_TYPE_DB_DEFAULT);
    int ret = wdb_put_internal(wdbp, argv[2], &intern, mk_conv2mm);
    return ret;
}


// Routine handles the removal of a material property
static int
remove_material(struct ged *gedp, int argc, const char *argv[])
{
    struct directory *dp;
    struct rt_db_internal intern;

    if (argc < 4) {
        bu_vls_printf(gedp->ged_result_str, "you must provide at least four arguments.");
        return BRLCAD_ERROR;
    }

    GED_CHECK_DATABASE_OPEN(gedp, BRLCAD_ERROR);
    GED_CHECK_DRAWABLE(gedp, BRLCAD_ERROR);
    GED_CHECK_READ_ONLY(gedp, BRLCAD_ERROR);
    GED_CHECK_ARGC_GT_0(gedp, argc, BRLCAD_ERROR);

    if ((dp = db_lookup(gedp->dbip,  argv[2], 0)) != RT_DIR_NULL) {
        GED_DB_GET_INTERNAL(gedp, &intern, dp, (matp_t)NULL, &rt_uniresource, BRLCAD_ERROR);

        struct rt_material_internal *material = (struct rt_material_internal *)intern.idb_ptr;

        if (BU_STR_EQUAL(argv[3], "name")) {
            BU_VLS_INIT(&material->name);
            bu_vls_strcpy(&material->name, NULL);
        } else if (BU_STR_EQUAL(argv[3], "parent")) {
            BU_VLS_INIT(&material->parent);
            bu_vls_strcpy(&material->parent, NULL);
        } else if (BU_STR_EQUAL(argv[3], "source")) {
            BU_VLS_INIT(&material->source);
            bu_vls_strcpy(&material->source, NULL);
        } else {
            if (BU_STR_EQUAL(argv[3], "physical")) {
                bu_avs_remove(&material->physicalProperties, argv[4]);
            }  else if (BU_STR_EQUAL(argv[3], "mechanical")) {
                bu_avs_remove(&material->mechanicalProperties, argv[4]);
            } else if (BU_STR_EQUAL(argv[3], "optical")) {
                bu_avs_remove(&material->opticalProperties, argv[4]);
            } else if (BU_STR_EQUAL(argv[3], "thermal")) {
                bu_avs_remove(&material->thermalProperties, argv[4]);
            } else {
                bu_vls_printf(gedp->ged_result_str, "an error occurred finding the material property group:  %s", argv[3]);
                return BRLCAD_ERROR;
            }
        }
    } else {
        bu_vls_printf(gedp->ged_result_str, "an error occurred finding the material:  %s", argv[2]);
        return BRLCAD_ERROR;
    }

    struct rt_wdb *wdbp = wdb_dbopen(gedp->dbip, RT_WDB_TYPE_DB_DEFAULT);
    int ret = wdb_put_internal(wdbp, argv[2], &intern, mk_conv2mm);
    return ret;
}


static int
ged_material_core(struct ged *gedp, int argc, const char *argv[])
{
    material_cmd_t scmd;

    GED_CHECK_DATABASE_OPEN(gedp, BRLCAD_ERROR);
    GED_CHECK_ARGC_GT_0(gedp, argc, BRLCAD_ERROR);

    /* initialization */
    bu_vls_trunc(gedp->ged_result_str, 0);

    /* incorrect arguments */
    if (argc < 2) {
        bu_vls_printf(gedp->ged_result_str, "Usage: %s %s", argv[0], usage);
        return GED_HELP;
    }

    scmd = get_material_cmd(argv[1]);

    if (scmd == MATERIAL_ASSIGN) {
        // assign routine
        assign_material(gedp, argc, argv);
    } else if (scmd == MATERIAL_CREATE) {
        // create routine
        create_material(gedp, argc, argv);
    } else if (scmd == MATERIAL_DESTROY) {
        // destroy routine
        destroy_material(gedp, argc, argv);
    } else if (scmd == MATERIAL_IMPORT) {
        // import routine
        import_file_type(gedp, argc, argv);
    } else if (scmd == MATERIAL_EXPORT){
        //export routine
        export_materials(gedp, argc, argv);
    }
    else if (scmd == MATERIAL_GET) {
        // get routine
        get_material(gedp, argc, argv);
    } else if (scmd == MATERIAL_HELP) {
        bu_vls_printf(gedp->ged_result_str, "Usage: %s %s\n\n\n", argv[0], usage);
        bu_vls_printf(gedp->ged_result_str, "%s", possibleProperties);
    }
    else if (scmd == MATERIAL_REMOVE) {
        // set routine
        remove_material(gedp, argc, argv);
    }
    else if (scmd == MATERIAL_SET) {
        // set routine
        set_material(gedp, argc, argv);
    } else {
        bu_vls_printf(gedp->ged_result_str, "Error: %s is not a valid subcommand.\n", argv[1]);
        bu_vls_printf(gedp->ged_result_str, "Usage: %s %s", argv[0], usage);
    }

    return 0;
}


#ifdef GED_PLUGIN

#include "../include/plugin.h"
struct ged_cmd_impl material_cmd_impl = {
    "material",
    ged_material_core,
    GED_CMD_DEFAULT
};


const struct ged_cmd material_cmd = { &material_cmd_impl };
const struct ged_cmd *material_cmds[] = { &material_cmd, NULL };

static const struct ged_plugin pinfo = { GED_API,  material_cmds, 1 };

COMPILER_DLLEXPORT const struct ged_plugin *ged_plugin_info(void)
{
    return &pinfo;
}


#endif /* GED_PLUGIN */

/*
 * Local Variables:
 * tab-width: 8
 * mode: C
 * indent-tabs-mode: t
 * c-file-style: "stroustrup"
 * End:
 * ex: shiftwidth=4 tabstop=8
 */<|MERGE_RESOLUTION|>--- conflicted
+++ resolved
@@ -61,10 +61,7 @@
     "material import [--id | --name | --type] {fileName}\n\n"
     "  --id       - Specifies the id the material will be imported with\n\n"
     "  --name     - Specifies the name the material will be imported with\n\n"
-<<<<<<< HEAD
-=======
     "  --type     - Specifies the file type to import\n\n"
->>>>>>> 0fa6eea0
     "material export {fileName}\n\n"
     "Note: Object, property, and group names are case sensitive.";
 
@@ -411,11 +408,7 @@
     struct db_i *db_i; // Declare db_i at the top of the function
     // Setup overwrite list variables
     char *overwrite_input_copy = NULL; // We need a copy because argv_from_string modifies the string
-<<<<<<< HEAD
-    char **overwrite_argv = NULL;        // Dynamic pointer
-=======
     char *overwrite_argv[1024];        // Static buffer to hold the pointers (limit 1024 names)
->>>>>>> 0fa6eea0
     int overwrite_argc = 0;            // To track how many names we parsed
 
     // We just check that argc is 3, as expected.
@@ -443,20 +436,6 @@
         return BRLCAD_ERROR;
     }
 
-<<<<<<< HEAD
-    if (specific_overwrites_str && strlen(specific_overwrites_str) > 0) {
-        size_t input_len = strlen(specific_overwrites_str);
-
-        // Duplicate the string so we can modify it
-        overwrite_input_copy = bu_strdup(specific_overwrites_str);
-        
-        // Allocate the array dynamically.
-        // We use (input_len + 2) as a safe upper bound for the number of tokens.
-        overwrite_argv = (char **)bu_calloc(input_len + 2, sizeof(char *), "overwrite_argv");
-
-        // Call bu_argv_from_string with the dynamic size limit
-        overwrite_argc = bu_argv_from_string(overwrite_argv, input_len + 2, overwrite_input_copy);
-=======
     // Initialize the array to NULL to be safe
     memset(overwrite_argv, 0, sizeof(overwrite_argv));
 
@@ -470,7 +449,6 @@
         // 2. The limit (size of the array)
         // 3. The string to chop up
         overwrite_argc = bu_argv_from_string(overwrite_argv, 1024, overwrite_input_copy);
->>>>>>> 0fa6eea0
     }
 
     struct rt_wdb *wdbp = wdb_dbopen(gedp->dbip, RT_WDB_TYPE_DB_DEFAULT);
@@ -615,16 +593,6 @@
     // Tell BRL-CAD's UI to update to show new materials
     //ged_update_views(gedp, (long)0); 
 
-<<<<<<< HEAD
-    if (overwrite_argv) {
-        bu_free(overwrite_argv, "free overwrite_argv");
-    }
-    if (overwrite_input_copy) {
-        bu_free(overwrite_input_copy, "free overwrite_input_copy");
-    }
-
-=======
->>>>>>> 0fa6eea0
     return BRLCAD_OK;
 }
 
@@ -645,10 +613,6 @@
     argc = opt_ret;
 
     if (BU_STR_EQUAL(bu_vls_cstr(&file_type), "matprop")) {
-<<<<<<< HEAD
-        bu_log("import matprop file");
-=======
->>>>>>> 0fa6eea0
         import_matprop_file(gedp, argc, argv, force_overwrite, bu_vls_cstr(&specific_overwrites));
     } else {
         import_materials(gedp, argc, argv);
