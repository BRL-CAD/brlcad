/*                         R T W I Z A R D . C
 * BRL-CAD
 *
<<<<<<< HEAD
 * Copyright (c) 2008-2018 United States Government as represented by
=======
 * Copyright (c) 2008-2020 United States Government as represented by
>>>>>>> 2965d039
 * the U.S. Army Research Laboratory.
 *
 * This library is free software; you can redistribute it and/or
 * modify it under the terms of the GNU Lesser General Public License
 * version 2.1 as published by the Free Software Foundation.
 *
 * This library is distributed in the hope that it will be useful, but
 * WITHOUT ANY WARRANTY; without even the implied warranty of
 * MERCHANTABILITY or FITNESS FOR A PARTICULAR PURPOSE.  See the GNU
 * Lesser General Public License for more details.
 *
 * You should have received a copy of the GNU Lesser General Public
 * License along with this file; see the file named COPYING for more
 * information.
 */
/** @file libged/rtwizard.c
 *
 * The rtwizard command.
 *
 */

#include "common.h"

#include <stdlib.h>
#include <string.h>

#ifdef HAVE_SYS_TYPES_H
#  include <sys/types.h>
#endif

#include "tcl.h"
#include "bu/app.h"
<<<<<<< HEAD
=======
#include "bu/process.h"
>>>>>>> 2965d039


#include "./ged_private.h"

<<<<<<< HEAD
#if defined(HAVE_FDOPEN) && !defined(HAVE_DECL_FDOPEN)
extern FILE *fdopen(int fd, const char *mode);
#endif

=======
>>>>>>> 2965d039
struct _ged_rt_client_data {
    struct ged_subprocess *rrtp;
    struct ged *gedp;
};


int
_ged_run_rtwizard(struct ged *gedp, int cmd_len, const char **gd_rt_cmd)
{
    struct ged_subprocess *run_rtp;
    struct _ged_rt_client_data *drcdp;
    struct bu_process *p;

    bu_process_exec(&p, gd_rt_cmd[0], cmd_len, (const char **)gd_rt_cmd, 0, 0);

    if (bu_process_pid(p) == -1) {
	bu_vls_printf(gedp->ged_result_str, "\nunable to successfully launch subprocess: ");
	for (int i = 0; i < cmd_len; i++) {
	    bu_vls_printf(gedp->ged_result_str, "%s ", gd_rt_cmd[i]);
	}
	bu_vls_printf(gedp->ged_result_str, "\n");
	return GED_ERROR;
    }

    BU_GET(run_rtp, struct ged_subprocess);
    BU_LIST_INIT(&run_rtp->l);
    BU_LIST_APPEND(&gedp->gd_headSubprocess.l, &run_rtp->l);

    run_rtp->p = p;

    /* must be BU_GET() to match release in _ged_rt_output_handler */
    BU_GET(drcdp, struct _ged_rt_client_data);
    drcdp->gedp = gedp;
    drcdp->rrtp = run_rtp;

    _ged_create_io_handler(&(run_rtp->chan), p, BU_PROCESS_STDERR, TCL_READABLE, (void *)drcdp, _ged_rt_output_handler);

    return GED_OK;
}


int
ged_rtwizard(struct ged *gedp, int argc, const char *argv[])
{
    char **vp;
    int i;
    char pstring[32];
    int args;
    quat_t quat;
    vect_t eye_model;
    struct bu_vls perspective_vls = BU_VLS_INIT_ZERO;
    struct bu_vls size_vls = BU_VLS_INIT_ZERO;
    struct bu_vls orient_vls = BU_VLS_INIT_ZERO;
    struct bu_vls eye_vls = BU_VLS_INIT_ZERO;
    char **gd_rt_cmd = NULL;
    int gd_rt_cmd_len = 0;
    int ret = GED_OK;

    const char *bin;
    char rtscript[256] = {0};

    GED_CHECK_DATABASE_OPEN(gedp, GED_ERROR);
    GED_CHECK_DRAWABLE(gedp, GED_ERROR);
    GED_CHECK_VIEW(gedp, GED_ERROR);
    GED_CHECK_ARGC_GT_0(gedp, argc, GED_ERROR);

    /* initialize result */
    bu_vls_trunc(gedp->ged_result_str, 0);

    if (gedp->ged_gvp->gv_perspective > 0)
	/* rtwizard --no_gui -perspective p -i db.g --viewsize size --orientation "A B C D" --eye_pt "X Y Z" */
	args = argc + 1 + 1 + 1 + 2 + 2 + 2 + 2 + 2;
    else
	/* rtwizard --no_gui -i db.g --viewsize size --orientation "A B C D" --eye_pt "X Y Z" */
	args = argc + 1 + 1 + 1 + 2 + 2 + 2 + 2;

    gd_rt_cmd = (char **)bu_calloc(args, sizeof(char *), "alloc gd_rt_cmd");

    bin = bu_brlcad_root("bin", 1);
    if (bin) {
	snprintf(rtscript, 256, "%s/rtwizard", bin);
    } else {
	snprintf(rtscript, 256, "rtwizard");
    }

    _ged_rt_set_eye_model(gedp, eye_model);
    quat_mat2quat(quat, gedp->ged_gvp->gv_rotation);

    bu_vls_printf(&size_vls, "%.15e", gedp->ged_gvp->gv_size);
    bu_vls_printf(&orient_vls, "%.15e %.15e %.15e %.15e", V4ARGS(quat));
    bu_vls_printf(&eye_vls, "%.15e %.15e %.15e", V3ARGS(eye_model));

    vp = &gd_rt_cmd[0];
    *vp++ = rtscript;
    *vp++ = "--no-gui";
    *vp++ = "--viewsize";
    *vp++ = bu_vls_addr(&size_vls);
    *vp++ = "--orientation";
    *vp++ = bu_vls_addr(&orient_vls);
    *vp++ = "--eye_pt";
    *vp++ = bu_vls_addr(&eye_vls);

    if (gedp->ged_gvp->gv_perspective > 0) {
	*vp++ = "--perspective";
	(void)sprintf(pstring, "%g", gedp->ged_gvp->gv_perspective);
	*vp++ = pstring;
    }

    *vp++ = "-i";
    *vp++ = gedp->ged_wdbp->dbip->dbi_filename;

    /* Append all args */
    for (i = 1; i < argc; i++)
	*vp++ = (char *)argv[i];
    *vp = 0;

    /*
     * Accumulate the command string.
     */
    vp = &gd_rt_cmd[0];
    while (*vp)
	bu_vls_printf(gedp->ged_result_str, "%s ", *vp++);
    bu_vls_printf(gedp->ged_result_str, "\n");

    gd_rt_cmd_len = vp - gd_rt_cmd;

    ret = _ged_run_rtwizard(gedp, gd_rt_cmd_len, (const char **)gd_rt_cmd);

    bu_free(gd_rt_cmd, "free gd_rt_cmd");

    bu_vls_free(&perspective_vls);
    bu_vls_free(&size_vls);
    bu_vls_free(&orient_vls);
    bu_vls_free(&eye_vls);

    return ret;
}


/*
 * Local Variables:
 * tab-width: 8
 * mode: C
 * indent-tabs-mode: t
 * c-file-style: "stroustrup"
 * End:
 * ex: shiftwidth=4 tabstop=8
 */<|MERGE_RESOLUTION|>--- conflicted
+++ resolved
@@ -1,11 +1,7 @@
 /*                         R T W I Z A R D . C
  * BRL-CAD
  *
-<<<<<<< HEAD
- * Copyright (c) 2008-2018 United States Government as represented by
-=======
  * Copyright (c) 2008-2020 United States Government as represented by
->>>>>>> 2965d039
  * the U.S. Army Research Laboratory.
  *
  * This library is free software; you can redistribute it and/or
@@ -38,21 +34,11 @@
 
 #include "tcl.h"
 #include "bu/app.h"
-<<<<<<< HEAD
-=======
 #include "bu/process.h"
->>>>>>> 2965d039
 
 
 #include "./ged_private.h"
 
-<<<<<<< HEAD
-#if defined(HAVE_FDOPEN) && !defined(HAVE_DECL_FDOPEN)
-extern FILE *fdopen(int fd, const char *mode);
-#endif
-
-=======
->>>>>>> 2965d039
 struct _ged_rt_client_data {
     struct ged_subprocess *rrtp;
     struct ged *gedp;
