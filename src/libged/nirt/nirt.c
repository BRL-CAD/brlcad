--- conflicted
+++ resolved
@@ -106,13 +106,6 @@
 
     /* look for options which solely print information to user */
     for (i = 0; i < argc; i++) {
-<<<<<<< HEAD
-	if (BU_STR_EQUAL(argv[i], "-h") || BU_STR_EQUAL(argv[i], "-?")) {
-	    /* FIXME: provide proper usage */
-	    bu_vls_printf(gedp->ged_result_str, "Usage: %s [options]\n", argv[0]);
-	    return BRLCAD_HELP;
-	}
-=======
         if (BU_STR_EQUAL(argv[i], "-h") || 
             BU_STR_EQUAL(argv[i], "-?") ||
             BU_STR_EQUAL(argv[i], "--help") || 
@@ -143,7 +136,6 @@
 
             goto print;
         }
->>>>>>> 031a9ea6
     }
 
     GED_CHECK_DATABASE_OPEN(gedp, BRLCAD_ERROR);
@@ -503,7 +495,7 @@
     /* must be wanting help */
     if (argc == 1) {
 	bu_vls_printf(gedp->ged_result_str, "Usage: %s %s", argv[0], usage);
-	return BRLCAD_HELP;
+	return GED_HELP;
     }
 
     if (argc < 3) {
