--- conflicted
+++ resolved
@@ -75,13 +75,11 @@
 	return GED_ERROR;
     }
 
-<<<<<<< HEAD
     s = (struct shell *)old_intern.idb_ptr;
     NMG_CK_SHELL(s);
 
     s_tmp = nmg_dup_shell(s, &trans_tbl, &gedp->ged_wdbp->wdb_tol);
-    bu_free((genptr_t)trans_tbl, "trans_tbl");
-
+    bu_free((void *)trans_tbl, "trans_tbl");
     bu_vls_printf(&shell_name, "shell.%d", shell_count);
     while (db_lookup(gedp->ged_wdbp->dbip, bu_vls_addr(&shell_name), 0) != RT_DIR_NULL) {
 	bu_vls_trunc(&shell_name, 0);
@@ -100,38 +98,9 @@
     if (new_dp == RT_DIR_NULL) {
 	bu_vls_printf(gedp->ged_result_str, "An error has occurred while adding a new object to the database.\n");
 	return GED_ERROR;
-=======
-    m = (struct model *)old_intern.idb_ptr;
-    NMG_CK_MODEL(m);
+    }
 
-    for (BU_LIST_FOR(r, nmgregion, &m->r_hd)) {
-	for (BU_LIST_FOR(s, shell, &r->s_hd)) {
-	    s_tmp = nmg_dup_shell(s, &trans_tbl, &gedp->ged_wdbp->wdb_tol);
-	    bu_free((void *)trans_tbl, "trans_tbl");
-
-	    m_tmp = nmg_mmr();
-	    r_tmp = BU_LIST_FIRST(nmgregion, &m_tmp->r_hd);
-
-	    BU_LIST_DEQUEUE(&s_tmp->l);
-	    BU_LIST_APPEND(&r_tmp->s_hd, &s_tmp->l);
-	    s_tmp->r_p = r_tmp;
-	    nmg_m_reindex(m_tmp, 0);
-	    nmg_m_reindex(m, 0);
-
-	    bu_vls_printf(&shell_name, "shell.%d", shell_count);
-	    while (db_lookup(gedp->ged_wdbp->dbip, bu_vls_addr(&shell_name), 0) != RT_DIR_NULL) {
-		bu_vls_trunc(&shell_name, 0);
-		shell_count++;
-		bu_vls_printf(&shell_name, "shell.%d", shell_count);
-	    }
-
-	    /* Export NMG as a new solid */
-	    RT_DB_INTERNAL_INIT(&new_intern);
-	    new_intern.idb_major_type = DB5_MAJORTYPE_BRLCAD;
-	    new_intern.idb_type = ID_NMG;
-	    new_intern.idb_meth = &OBJ[ID_NMG];
-	    new_intern.idb_ptr = (void *)m_tmp;
-
+	    new_intern.idb_ptr = (genptr_t)m_tmp;
 	    new_dp=db_diradd(gedp->ged_wdbp->dbip, bu_vls_addr(&shell_name), RT_DIR_PHONY_ADDR, 0, RT_DIR_SOLID, (void *)&new_intern.idb_type);
 	    if (new_dp == RT_DIR_NULL) {
 		bu_vls_printf(gedp->ged_result_str, "An error has occurred while adding a new object to the database.\n");
@@ -150,21 +119,7 @@
 	    /* Internal representation has been freed by rt_db_put_internal */
 	    new_intern.idb_ptr = (void *)NULL;
 	}
->>>>>>> 6ce0493a
     }
-
-    /* make sure the geometry/bounding boxes are up to date */
-    nmg_rebound(s_tmp, &gedp->ged_wdbp->wdb_tol);
-
-    if (rt_db_put_internal(new_dp, gedp->ged_wdbp->dbip, &new_intern, &rt_uniresource) < 0) {
-	/* Free memory */
-	nmg_ks(s_tmp);
-	bu_vls_printf(gedp->ged_result_str, "rt_db_put_internal() failure\n");
-	return GED_ERROR;
-    }
-
-    /* Internal representation has been freed by rt_db_put_internal */
-    new_intern.idb_ptr = (genptr_t)NULL;
     bu_vls_free(&shell_name);
 
     return GED_OK;
