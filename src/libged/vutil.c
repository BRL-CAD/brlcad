/*                         V U T I L . C
 * BRL-CAD
 *
 * Copyright (c) 2008-2022 United States Government as represented by
 * the U.S. Army Research Laboratory.
 *
 * This library is free software; you can redistribute it and/or
 * modify it under the terms of the GNU Lesser General Public License
 * version 2.1 as published by the Free Software Foundation.
 *
 * This library is distributed in the hope that it will be useful, but
 * WITHOUT ANY WARRANTY; without even the implied warranty of
 * MERCHANTABILITY or FITNESS FOR A PARTICULAR PURPOSE.  See the GNU
 * Lesser General Public License for more details.
 *
 * You should have received a copy of the GNU Lesser General Public
 * License along with this file; see the file named COPYING for more
 * information.
 */
/** @file libged/vutil.c
 *
 * This file contains view related utility functions.
 *
 */

#include "common.h"

#include <string.h>
#define XXH_STATIC_LINKING_ONLY
#include "xxhash.h"

#include "./ged_private.h"

int
_ged_do_rot(struct ged *gedp,
	    char coord,
	    mat_t rmat,
	    int (*func)())
{
    mat_t temp1, temp2;

    if (func != (int (*)())0)
	return (*func)(gedp, coord, gedp->ged_gvp->gv_rotate_about, rmat);

    switch (coord) {
	case 'm':
	    /* transform model rotations into view rotations */
	    bn_mat_inv(temp1, gedp->ged_gvp->gv_rotation);
	    bn_mat_mul(temp2, gedp->ged_gvp->gv_rotation, rmat);
	    bn_mat_mul(rmat, temp2, temp1);
	    break;
	case 'v':
	default:
	    break;
    }

    /* Calculate new view center */
    if (gedp->ged_gvp->gv_rotate_about != 'v') {
	point_t rot_pt;
	point_t new_origin;
	mat_t viewchg, viewchginv;
	point_t new_cent_view;
	point_t new_cent_model;

	switch (gedp->ged_gvp->gv_rotate_about) {
	    case 'e':
		VSET(rot_pt, 0.0, 0.0, 1.0);
		break;
	    case 'k':
		MAT4X3PNT(rot_pt, gedp->ged_gvp->gv_model2view, gedp->ged_gvp->gv_keypoint);
		break;
	    case 'm':
		/* rotate around model center (0, 0, 0) */
		VSET(new_origin, 0.0, 0.0, 0.0);
		MAT4X3PNT(rot_pt, gedp->ged_gvp->gv_model2view, new_origin);
		break;
	    default:
		return BRLCAD_ERROR;
	}

	bn_mat_xform_about_pnt(viewchg, rmat, rot_pt);
	bn_mat_inv(viewchginv, viewchg);

	/* Convert origin in new (viewchg) coords back to old view coords */
	VSET(new_origin, 0.0, 0.0, 0.0);
	MAT4X3PNT(new_cent_view, viewchginv, new_origin);
	MAT4X3PNT(new_cent_model, gedp->ged_gvp->gv_view2model, new_cent_view);
	MAT_DELTAS_VEC_NEG(gedp->ged_gvp->gv_center, new_cent_model);
    }

    /* pure rotation */
    bn_mat_mul2(rmat, gedp->ged_gvp->gv_rotation);
    bv_update(gedp->ged_gvp);

    return BRLCAD_OK;
}


int
_ged_do_slew(struct ged *gedp, vect_t svec)
{
    point_t model_center;

    MAT4X3PNT(model_center, gedp->ged_gvp->gv_view2model, svec);
    MAT_DELTAS_VEC_NEG(gedp->ged_gvp->gv_center, model_center);
    bv_update(gedp->ged_gvp);

    return BRLCAD_OK;
}


int
_ged_do_tra(struct ged *gedp,
	    char coord,
	    vect_t tvec,
	    int (*func)())
{
    point_t delta;
    point_t work;
    point_t vc, nvc;

    if (func != (int (*)())0)
	return (*func)(gedp, coord, tvec);

    switch (coord) {
	case 'm':
	    VSCALE(delta, tvec, -gedp->dbip->dbi_base2local);
	    MAT_DELTAS_GET_NEG(vc, gedp->ged_gvp->gv_center);
	    break;
	case 'v':
	default:
	    VSCALE(tvec, tvec, -2.0*gedp->dbip->dbi_base2local*gedp->ged_gvp->gv_isize);
	    MAT4X3PNT(work, gedp->ged_gvp->gv_view2model, tvec);
	    MAT_DELTAS_GET_NEG(vc, gedp->ged_gvp->gv_center);
	    VSUB2(delta, work, vc);
	    break;
    }

    VSUB2(nvc, vc, delta);
    MAT_DELTAS_VEC_NEG(gedp->ged_gvp->gv_center, nvc);
    bv_update(gedp->ged_gvp);

    return BRLCAD_OK;
}

unsigned long long
ged_dl_hash(struct display_list *dl)
{
    if (!dl)
	return 0;

    XXH64_hash_t hash_val;
    XXH64_state_t *state;
    state = XXH64_createState();
    if (!state)
	return 0;
    XXH64_reset(state, 0);

    struct display_list *gdlp;
    struct display_list *next_gdlp;
    struct bv_scene_obj *sp;

    gdlp = BU_LIST_NEXT(display_list, (struct bu_list *)dl);
    while (BU_LIST_NOT_HEAD(gdlp, dl)) {
	next_gdlp = BU_LIST_PNEXT(display_list, gdlp);

	for (BU_LIST_FOR(sp, bv_scene_obj, &gdlp->dl_head_scene_obj)) {
	    if (!sp->s_u_data)
		continue;
	    struct ged_bv_data *bdata = (struct ged_bv_data *)sp->s_u_data;
	    XXH64_update(state, &bdata->s_fullpath.fp_len, sizeof(size_t));
	    XXH64_update(state, &bdata->s_fullpath.fp_maxlen, sizeof(size_t));
	    for (size_t i = 0; i < DB_FULL_PATH_LEN(&bdata->s_fullpath); i++) {
		// In principle we should check all of struct directory
		// contents, but names are unique in the database and should
		// suffice for this purpose - we care if the path has changed.
		struct directory *dp = DB_FULL_PATH_GET(&bdata->s_fullpath, i);
		XXH64_update(state, &dp->d_namep, strlen(dp->d_namep));
	    }
	}
	gdlp = next_gdlp;
    }

    hash_val = XXH64_digest(state);
    XXH64_freeState(state);

<<<<<<< HEAD
    return BRLCAD_OK;
=======
    return (unsigned long long)hash_val;
>>>>>>> 031a9ea6
}

/*
 * Local Variables:
 * tab-width: 8
 * mode: C
 * indent-tabs-mode: t
 * c-file-style: "stroustrup"
 * End:
 * ex: shiftwidth=4 tabstop=8
 */<|MERGE_RESOLUTION|>--- conflicted
+++ resolved
@@ -184,11 +184,7 @@
     hash_val = XXH64_digest(state);
     XXH64_freeState(state);
 
-<<<<<<< HEAD
-    return BRLCAD_OK;
-=======
     return (unsigned long long)hash_val;
->>>>>>> 031a9ea6
 }
 
 /*
