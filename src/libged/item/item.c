/*                        I T E M . C
 * BRL-CAD
 *
 * Copyright (c) 2008-2022 United States Government as represented by
 * the U.S. Army Research Laboratory.
 *
 * This library is free software; you can redistribute it and/or
 * modify it under the terms of the GNU Lesser General Public License
 * version 2.1 as published by the Free Software Foundation.
 *
 * This library is distributed in the hope that it will be useful, but
 * WITHOUT ANY WARRANTY; without even the implied warranty of
 * MERCHANTABILITY or FITNESS FOR A PARTICULAR PURPOSE.  See the GNU
 * Lesser General Public License for more details.
 *
 * You should have received a copy of the GNU Lesser General Public
 * License along with this file; see the file named COPYING for more
 * information.
 */
/** @file libged/item.c
 *
 * The item command.
 *
 */

#include "common.h"
#include <stdlib.h>
#include "ged.h"

int
ged_item_core(struct ged *gedp, int argc, const char *argv[])
{
    int status = BRLCAD_OK;
<<<<<<< HEAD
    struct directory *dp;
    int ident, air, GIFTmater=0, los=0;
    int GIFTmater_set, los_set;
=======
    struct directory *dp = NULL;
    int GIFTmater = 0;
    int GIFTmater_set = 0;
    int air = 0;
    int ident = 0;
    int los = 0;
    int los_set = 0;
>>>>>>> 031a9ea6
    struct rt_db_internal intern;
    struct rt_comb_internal *comb = NULL;
    static const char *usage = "region ident [air [material [los]]]";

    GED_CHECK_DATABASE_OPEN(gedp, BRLCAD_ERROR);
    GED_CHECK_READ_ONLY(gedp, BRLCAD_ERROR);
    GED_CHECK_ARGC_GT_0(gedp, argc, BRLCAD_ERROR);

    /* initialize result */
    bu_vls_trunc(gedp->ged_result_str, 0);

    /* must be wanting help */
    if (argc == 1) {
	bu_vls_printf(gedp->ged_result_str, "Usage: %s %s", argv[0], usage);
	return BRLCAD_HELP;
    }

    if (argc < 3 || 6 < argc) {
	bu_vls_printf(gedp->ged_result_str, "Usage: %s %s", argv[0], usage);
	return BRLCAD_ERROR;
    }

    GED_DB_LOOKUP(gedp, dp, argv[1], LOOKUP_NOISY, BRLCAD_ERROR);
    GED_CHECK_COMB(gedp, dp, BRLCAD_ERROR);
    GED_CHECK_REGION(gedp, dp, BRLCAD_ERROR);

    ident = atoi(argv[2]);

    /*
     * If <air> is not included, it is assumed to be zero.
     * If, on the other hand, either of <GIFTmater> and <los>
     * is not included, it is left unchanged.
     */
    if (argc > 3) {
	air = atoi(argv[3]);
    }

    if (argc > 4) {
	GIFTmater = atoi(argv[4]);
	GIFTmater_set = 1;
    }

    if (argc > 5) {
	los = atoi(argv[5]);
	los_set = 1;
    }

    GED_DB_GET_INTERNAL(gedp, &intern, dp, (fastf_t *)NULL, &rt_uniresource, BRLCAD_ERROR);

    comb = (struct rt_comb_internal *)intern.idb_ptr;
    RT_CK_COMB(comb);
    comb->region_id = ident;
    comb->aircode = air;

    if (GIFTmater_set) {
	comb->GIFTmater = GIFTmater;
    }

    if (los_set) {
	comb->los = los;
    }

    GED_DB_PUT_INTERNAL(gedp, dp, &intern, &rt_uniresource, BRLCAD_ERROR);

    return status;
}


#ifdef GED_PLUGIN
#include "../include/plugin.h"
struct ged_cmd_impl item_cmd_impl = {
    "item",
    ged_item_core,
    GED_CMD_DEFAULT
};

const struct ged_cmd item_cmd = { &item_cmd_impl };
const struct ged_cmd *item_cmds[] = { &item_cmd, NULL };

static const struct ged_plugin pinfo = { GED_API,  item_cmds, 1 };

COMPILER_DLLEXPORT const struct ged_plugin *ged_plugin_info()
{
    return &pinfo;
}
#endif /* GED_PLUGIN */

/*
 * Local Variables:
 * mode: C
 * tab-width: 8
 * indent-tabs-mode: t
 * c-file-style: "stroustrup"
 * End:
 * ex: shiftwidth=4 tabstop=8
 */<|MERGE_RESOLUTION|>--- conflicted
+++ resolved
@@ -31,11 +31,6 @@
 ged_item_core(struct ged *gedp, int argc, const char *argv[])
 {
     int status = BRLCAD_OK;
-<<<<<<< HEAD
-    struct directory *dp;
-    int ident, air, GIFTmater=0, los=0;
-    int GIFTmater_set, los_set;
-=======
     struct directory *dp = NULL;
     int GIFTmater = 0;
     int GIFTmater_set = 0;
@@ -43,7 +38,6 @@
     int ident = 0;
     int los = 0;
     int los_set = 0;
->>>>>>> 031a9ea6
     struct rt_db_internal intern;
     struct rt_comb_internal *comb = NULL;
     static const char *usage = "region ident [air [material [los]]]";
@@ -58,7 +52,7 @@
     /* must be wanting help */
     if (argc == 1) {
 	bu_vls_printf(gedp->ged_result_str, "Usage: %s %s", argv[0], usage);
-	return BRLCAD_HELP;
+	return GED_HELP;
     }
 
     if (argc < 3 || 6 < argc) {
