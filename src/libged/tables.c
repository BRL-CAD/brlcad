/*                         T A B L E S . C
 * BRL-CAD
 *
<<<<<<< HEAD
 * Copyright (c) 2008-2018 United States Government as represented by
=======
 * Copyright (c) 2008-2020 United States Government as represented by
>>>>>>> 60304d81
 * the U.S. Army Research Laboratory.
 *
 * This library is free software; you can redistribute it and/or
 * modify it under the terms of the GNU Lesser General Public License
 * version 2.1 as published by the Free Software Foundation.
 *
 * This library is distributed in the hope that it will be useful, but
 * WITHOUT ANY WARRANTY; without even the implied warranty of
 * MERCHANTABILITY or FITNESS FOR A PARTICULAR PURPOSE.  See the GNU
 * Lesser General Public License for more details.
 *
 * You should have received a copy of the GNU Lesser General Public
 * License along with this file; see the file named COPYING for more
 * information.
 */
/** @file libged/tables.c
 *
 * The tables command.
 *
 */

#include "common.h"

#include <stdlib.h>
#ifdef HAVE_SYS_TYPES_H
#  include <sys/types.h>
#endif
#ifdef HAVE_PWD_H
#  include <pwd.h>
#endif
#include <ctype.h>
#include <string.h>

<<<<<<< HEAD
=======
#include "bio.h"

>>>>>>> 60304d81
#include "bu/sort.h"
#include "bu/units.h"
#include "./ged_private.h"



#define ABORTED		-99
#define OLDSOLID	0
#define NEWSOLID	1
#define SOL_TABLE	1
#define REG_TABLE	2
#define ID_TABLE	3

static int idfd = 0;
static int rd_idfd = 0;


/* TODO - this approach to tables_sol_number assignment is pretty ugly, and
 * arguably even wrong in that it is hiding an exact floating point comparison
 * of matrices behind the (char *) case of the identt structure.
 *
 * That said, this logic is doing something interesting in that it is
 * attempting to move the definition of a unique solid beyond just the object
 * to the object instance - e.g. it incorporates the matrix in the parent comb
 * in its uniqueness test.
 *
 * Need to think about what it actually means to be a unique instance in the
 * database and do something more intelligent.  For example, if we have two
 * paths:
 *
 * a/b/c.s  and  d/e/c.s
 *
 * do they describe the same instance in space if their matrices are all identity
 * and their booleans all unions?  Their path structure is different, but the
 * volume in space they are denoting as occupied is not.
 *
 * One possible approach to this would be to enhance full path data structures
 * to incorporate matrix awareness, define an API to compare two such paths
 * including a check for solid uniqueness (e.g. return same if the two paths
 * define the same solid, even if the paths themselves differ), and then
 * construct the set of paths for the tables input object trees and use that
 * set to test for the uniqueness of a given path.
 */


/* structure to distinguish new solids from existing (old) solids */
struct identt {
    size_t i_index;
    char i_name[NAMESIZE+1];
    mat_t i_mat;
};

HIDDEN int
tables_check(char *a, char *b)
{

    int c= sizeof(struct identt);

    while (c--) if (*a++ != *b++) return 0;	/* no match */
    return 1;	/* match */

}

HIDDEN size_t
tables_sol_number(const matp_t matrix, char *name, size_t *old, size_t *numsol)
{
    b_off_t i;
    struct identt idbuf1, idbuf2;
    static struct identt identt = {0, {0}, MAT_INIT_ZERO};
    ssize_t readval;

    memset(&idbuf1, 0, sizeof(struct identt));
    bu_strlcpy(idbuf1.i_name, name, sizeof(idbuf1.i_name));
    MAT_COPY(idbuf1.i_mat, matrix);

    for (i = 0; i < (ssize_t)*numsol; i++) {
	(void)bu_lseek(rd_idfd, i*sizeof(identt), 0);
	readval = read(rd_idfd, &idbuf2, sizeof identt);

	if (readval < 0) {
	    perror("READ ERROR");
	}

	idbuf1.i_index = i + 1;

	if (tables_check((char *)&idbuf1, (char *)&idbuf2) == 1) {
	    *old = 1;
	    return idbuf2.i_index;
	}
    }
    (*numsol)++;
    idbuf1.i_index = *numsol;

    (void)bu_lseek(idfd, 0, 2);
    i = write(idfd, &idbuf1, sizeof identt);
    if (i < 0)
	perror("write");

    *old = 0;
    return idbuf1.i_index;
}

/* Build up sortable entities */

struct tree_obj {
    struct bu_vls *tree;
    struct bu_vls *describe;
};

struct table_obj {
    int numreg;
    int region_id;
    int aircode;
    int GIFTmater;
    int los;
    struct bu_vls *path;
    struct bu_ptbl *tree_objs;
};

static int
sort_table_objs(const void *a, const void *b, void *UNUSED(arg))
{
    struct table_obj *ao = *(struct table_obj **)a;
    struct table_obj *bo = *(struct table_obj **)b;
    if (ao->region_id > bo->region_id) return 1;
    if (ao->region_id < bo->region_id) return -1;
    if (ao->numreg > bo->numreg) return 1;
    if (ao->numreg < bo->numreg) return -1;
    return 0;
}

<<<<<<< HEAD

HIDDEN void
tables_objs_print(struct bu_vls *tabvls, struct bu_ptbl *tabptr, int type)
{
    size_t i, j;
    struct table_obj *o;
    for (i = 0; i < BU_PTBL_LEN(tabptr); i++) {
	o = (struct table_obj *)BU_PTBL_GET(tabptr, i);
	bu_vls_printf(tabvls, " %-4d %4d %4d %4d %4d  ",
		o->numreg, o->region_id, o->aircode, o->GIFTmater, o->los);

	bu_vls_printf(tabvls, "%s", bu_vls_addr(o->path));
	if (type != ID_TABLE) {
	    for (j = 0; j < BU_PTBL_LEN(o->tree_objs); j++) {
		struct tree_obj *t = (struct tree_obj *)BU_PTBL_GET(o->tree_objs, j);
		bu_vls_printf(tabvls, "%s", bu_vls_addr(t->tree));
		if (type == SOL_TABLE) {
		    bu_vls_printf(tabvls, "%s", bu_vls_addr(t->describe));
		}
	    }
	}
    }

}


HIDDEN void
=======

HIDDEN void
tables_objs_print(struct bu_vls *tabvls, struct bu_ptbl *tabptr, int type)
{
    size_t i, j;
    struct table_obj *o;
    for (i = 0; i < BU_PTBL_LEN(tabptr); i++) {
	o = (struct table_obj *)BU_PTBL_GET(tabptr, i);
	bu_vls_printf(tabvls, " %-4d %4d %4d %4d %4d  ",
		o->numreg, o->region_id, o->aircode, o->GIFTmater, o->los);

	bu_vls_printf(tabvls, "%s", bu_vls_addr(o->path));
	if (type != ID_TABLE) {
	    for (j = 0; j < BU_PTBL_LEN(o->tree_objs); j++) {
		struct tree_obj *t = (struct tree_obj *)BU_PTBL_GET(o->tree_objs, j);
		bu_vls_printf(tabvls, "%s", bu_vls_addr(t->tree));
		if (type == SOL_TABLE) {
		    bu_vls_printf(tabvls, "%s", bu_vls_addr(t->describe));
		}
	    }
	}
    }

}


HIDDEN void
>>>>>>> 60304d81
tables_new(struct ged *gedp, struct bu_ptbl *tabptr, struct directory *dp, struct bu_ptbl *cur_path, const fastf_t *old_mat, int flag, size_t *numreg, size_t *numsol)
{
    struct rt_db_internal intern;
    struct rt_comb_internal *comb;
    struct rt_tree_array *tree_list;
    size_t node_count;
    size_t actual_count;
    size_t i, k;

    RT_CK_DIR(dp);
    BU_CK_PTBL(cur_path);

    if (!(dp->d_flags & RT_DIR_COMB))
	return;

    if (rt_db_get_internal(&intern, dp, gedp->ged_wdbp->dbip, (fastf_t *)NULL, &rt_uniresource) < 0) {
	bu_vls_printf(gedp->ged_result_str, "Database read error, aborting\n");
	return;
    }

    comb = (struct rt_comb_internal *)intern.idb_ptr;
    RT_CK_COMB(comb);

    if (comb->tree && db_ck_v4gift_tree(comb->tree) < 0) {
	db_non_union_push(comb->tree, &rt_uniresource);
	if (db_ck_v4gift_tree(comb->tree) < 0) {
	    bu_vls_printf(gedp->ged_result_str, "Cannot flatten tree for editing\n");
	    intern.idb_meth->ft_ifree(&intern);
	    return;
	}
    }

    if (!comb->tree) {
	/* empty combination */
	intern.idb_meth->ft_ifree(&intern);
	return;
    }

    node_count = db_tree_nleaves(comb->tree);
    tree_list = (struct rt_tree_array *)bu_calloc(node_count,
						  sizeof(struct rt_tree_array), "tree list");

    /* flatten tree */
    actual_count = (struct rt_tree_array *)db_flatten_tree(tree_list,
							   comb->tree, OP_UNION, 0, &rt_uniresource) - tree_list;
    BU_ASSERT(actual_count == node_count);

    if (dp->d_flags & RT_DIR_REGION) {
	struct table_obj *nobj;
	BU_GET(nobj, struct table_obj);
	BU_GET(nobj->path, struct bu_vls);
	bu_vls_init(nobj->path);
	BU_GET(nobj->tree_objs , struct bu_ptbl);
	bu_ptbl_init(nobj->tree_objs, 8, "tree objs tbl");

	bu_ptbl_ins(tabptr, (long *)nobj);

	(*numreg)++;

	nobj->numreg = *numreg;
	nobj->region_id = comb->region_id;
	nobj->aircode = comb->aircode;
	nobj->GIFTmater = comb->GIFTmater;
	nobj->los = comb->los;

	for (k = 0; k < BU_PTBL_LEN(cur_path); k++) {
	    struct directory *path_dp;

	    path_dp = (struct directory *)BU_PTBL_GET(cur_path, k);
	    RT_CK_DIR(path_dp);
	    bu_vls_printf(nobj->path, "/%s", path_dp->d_namep);
	}
	bu_vls_printf(nobj->path, "/%s:\n", dp->d_namep);

	if (flag == ID_TABLE)
	    goto out;

	for (i = 0; i < actual_count; i++) {
	    char op;
	    int nsoltemp=0;
	    struct rt_db_internal sol_intern;
	    struct directory *sol_dp;
	    mat_t temp_mat;
	    size_t old;
	    struct tree_obj *tobj;
	    BU_GET(tobj, struct tree_obj);
	    BU_GET(tobj->tree, struct bu_vls);
	    BU_GET(tobj->describe, struct bu_vls);
	    bu_vls_init(tobj->tree);
	    bu_vls_init(tobj->describe);
	    bu_ptbl_ins(nobj->tree_objs, (long *)tobj);

	    switch (tree_list[i].tl_op) {
		case OP_UNION:
		    op = DB_OP_UNION;
		    break;
		case OP_SUBTRACT:
		    op = DB_OP_UNION;
		    break;
		case OP_INTERSECT:
		    op = DB_OP_INTERSECT;
		    break;
		default:
		    bu_log("unrecognized operation in region %s\n", dp->d_namep);
		    op = '?';
		    break;
	    }

	    if ((sol_dp=db_lookup(gedp->ged_wdbp->dbip, tree_list[i].tl_tree->tr_l.tl_name, LOOKUP_QUIET)) != RT_DIR_NULL) {
		if (sol_dp->d_flags & RT_DIR_COMB) {
		    bu_vls_printf(tobj->tree, "   RG %c %s\n", op, sol_dp->d_namep);
		    continue;
		} else if (!(sol_dp->d_flags & RT_DIR_SOLID)) {
		    bu_vls_printf(tobj->tree, "   ?? %c %s\n", op, sol_dp->d_namep);
		    continue;
		} else {
		    if (tree_list[i].tl_tree->tr_l.tl_mat) {
			bn_mat_mul(temp_mat, old_mat,
				   tree_list[i].tl_tree->tr_l.tl_mat);
		    } else {
			MAT_COPY(temp_mat, old_mat);
		    }
		    if (rt_db_get_internal(&sol_intern, sol_dp, gedp->ged_wdbp->dbip, temp_mat, &rt_uniresource) < 0) {
			bu_log("Could not import %s\n", tree_list[i].tl_tree->tr_l.tl_name);
			nsoltemp = 0;
		    }
		    nsoltemp = tables_sol_number((matp_t)temp_mat, tree_list[i].tl_tree->tr_l.tl_name, &old, numsol);
		    bu_vls_printf(tobj->tree, "   %c [%d] ", op, nsoltemp);
		}
	    } else {
		const matp_t mat = (matp_t)old_mat;
		nsoltemp = tables_sol_number(mat, tree_list[i].tl_tree->tr_l.tl_name, &old, numsol);
		bu_vls_printf(tobj->tree, "   %c [%d] ", op, nsoltemp);
		continue;
	    }

	    if (flag == REG_TABLE || old) {
		bu_vls_printf(tobj->tree, "%s\n", tree_list[i].tl_tree->tr_l.tl_name);
		continue;
	    } else {
		bu_vls_printf(tobj->tree, "%s:  ", tree_list[i].tl_tree->tr_l.tl_name);
	    }

	    if (!old && (sol_dp->d_flags & RT_DIR_SOLID)) {
		/* if we get here, we must be looking for a solid table */
		struct bu_vls tmp_vls = BU_VLS_INIT_ZERO;

		if (!OBJ[sol_intern.idb_type].ft_describe ||
		    OBJ[sol_intern.idb_type].ft_describe(&tmp_vls, &sol_intern, 1, gedp->ged_wdbp->dbip->dbi_base2local) < 0) {
		    bu_vls_printf(gedp->ged_result_str, "%s describe error\n", tree_list[i].tl_tree->tr_l.tl_name);
		}
		bu_vls_printf(tobj->describe, "%s", bu_vls_addr(&tmp_vls));
		bu_vls_free(&tmp_vls);
	    }
	    if (nsoltemp && (sol_dp->d_flags & RT_DIR_SOLID))
		rt_db_free_internal(&sol_intern);
	}
    } else if (dp->d_flags & RT_DIR_COMB) {
	int cur_length;

	bu_ptbl_ins(cur_path, (long *)dp);
	cur_length = BU_PTBL_LEN(cur_path);

	for (i = 0; i < actual_count; i++) {
	    struct directory *nextdp;
	    mat_t new_mat;

	    /* For the 'idents' command skip over non-union combinations above the region level,
	     * these members of a combination don't add positively to the defined regions of space
	     * and their region ID's will not show up along a shotline unless positively added
	     * elsewhere in the hierarchy. This is causing headaches for users generating an
	     * association table from our 'idents' listing.
	     */
	    if (flag == ID_TABLE) {
		switch (tree_list[i].tl_op) {
		    case OP_UNION:
			break;
		    case OP_SUBTRACT:
		    case OP_INTERSECT:
			continue;
			break;
		    default:
			bu_log("unrecognized operation in combination %s\n", dp->d_namep);
			break;
		}
	    }

	    nextdp = db_lookup(gedp->ged_wdbp->dbip, tree_list[i].tl_tree->tr_l.tl_name, LOOKUP_NOISY);
	    if (nextdp == RT_DIR_NULL) {
		bu_vls_printf(gedp->ged_result_str, "\tskipping this object\n");
		continue;
	    }

	    /* recurse */
	    if (tree_list[i].tl_tree->tr_l.tl_mat) {
		bn_mat_mul(new_mat, old_mat, tree_list[i].tl_tree->tr_l.tl_mat);
	    } else {
		MAT_COPY(new_mat, old_mat);
	    }
	    tables_new(gedp, tabptr, nextdp, cur_path, new_mat, flag, numreg, numsol);
	    bu_ptbl_trunc(cur_path, cur_length);
	}
    } else {
	bu_vls_printf(gedp->ged_result_str, "Illegal flags for %s skipping\n", dp->d_namep);
	return;
    }

out:
    bu_free((char *)tree_list, "new_tables: tree_list");
    intern.idb_meth->ft_ifree(&intern);
    return;
}

HIDDEN void
tables_header(struct bu_vls *tabvls, int argc, const char **argv, struct ged *gedp, char *timep)
{
    int i;
    bu_vls_printf(tabvls, "1 -8    Summary Table {%s}  (written: %s)\n", argv[0], timep);
    bu_vls_printf(tabvls, "2 -7         file name    : %s\n", gedp->ged_wdbp->dbip->dbi_filename);
    bu_vls_printf(tabvls, "3 -6         \n");
    bu_vls_printf(tabvls, "4 -5         \n");
#ifndef _WIN32
    bu_vls_printf(tabvls, "5 -4         user         : %s\n", getpwuid(getuid())->pw_gecos);
#else
    {
	char uname[256];
	DWORD dwNumBytes = 256;
	if (GetUserName(uname, &dwNumBytes))
	    bu_vls_printf(tabvls, "5 -4         user         : %s\n", uname);
	else
	    bu_vls_printf(tabvls, "5 -4         user         : UNKNOWN\n");
    }
#endif
    bu_vls_printf(tabvls, "6 -3         target title : %s\n", gedp->ged_wdbp->dbip->dbi_title);
    bu_vls_printf(tabvls, "7 -2         target units : %s\n", bu_units_string(gedp->ged_wdbp->dbip->dbi_local2base));
    bu_vls_printf(tabvls, "8 -1         objects      :");
    for (i = 2; i < argc; i++) {
	if ((i%8) == 0)
	    bu_vls_printf(tabvls, "\n                           ");
	bu_vls_printf(tabvls, " %s", argv[i]);
    }
    bu_vls_printf(tabvls, "\n\n");
}

int
ged_tables(struct ged *gedp, int argc, const char *argv[])
{
    struct bu_vls tmp_vls = BU_VLS_INIT_ZERO;
    struct bu_vls cmd = BU_VLS_INIT_ZERO;
    struct bu_vls tabvls = BU_VLS_INIT_ZERO;
    FILE *test_f = NULL;
    FILE *ftabvls = NULL;
    struct bu_ptbl cur_path;
    int flag;
    int status;
    char *timep;
    time_t now;
    size_t i, j;
    const char *usage = "file object(s)";
    struct bu_ptbl *tabobjs = NULL;

    size_t numreg = 0;
    size_t numsol = 0;

    GED_CHECK_DATABASE_OPEN(gedp, GED_ERROR);
    GED_CHECK_ARGC_GT_0(gedp, argc, GED_ERROR);

    /* initialize result */
    bu_vls_trunc(gedp->ged_result_str, 0);

    /* must be wanting help */
    if (argc == 1) {
	bu_vls_printf(gedp->ged_result_str, "Usage: %s %s", argv[0], usage);
	return GED_HELP;
    }

    if (argc < 3) {
	bu_vls_printf(gedp->ged_result_str, "Usage: %s %s", argv[0], usage);
	return GED_ERROR;
    }

    bu_ptbl_init(&cur_path, 8, "f_tables: cur_path");

    status = GED_OK;

    /* find out which ascii table is desired */
    if (BU_STR_EQUAL(argv[0], "solids")) {
	/* complete summary - down to solids/parameters */
	flag = SOL_TABLE;
    } else if (BU_STR_EQUAL(argv[0], "regions")) {
	/* summary down to solids as members of regions */
	flag = REG_TABLE;
    } else if (BU_STR_EQUAL(argv[0], "idents")) {
	/* summary down to regions */
	flag = ID_TABLE;
    } else {
	/* should never reach here */
	bu_vls_printf(gedp->ged_result_str, "%s:  input error\n", argv[0]);
	status = GED_ERROR;
	goto end;
    }

    /* open the file */
    if ((test_f=fopen(argv[1], "w+")) == NULL) {
	bu_vls_printf(gedp->ged_result_str, "%s:  Can't open %s\n", argv[0], argv[1]);
	status = GED_ERROR;
	goto end;
    }
    fclose(test_f);

    if (flag == SOL_TABLE || flag == REG_TABLE) {
	/* temp file for discrimination of solids */
	/* !!! this needs to be a bu_temp_file() */
	if ((idfd = creat("/tmp/mged_discr", 0600)) < 0) {
	    perror("/tmp/mged_discr");
	    status = GED_ERROR;
	    goto end;
	}
	rd_idfd = open("/tmp/mged_discr", 2);
    }

    (void)time(&now);
    timep = ctime(&now);
    timep[24] = '\0';

    tables_header(&tabvls, argc, argv, gedp, timep);

    BU_GET(tabobjs, struct bu_ptbl);
    bu_ptbl_init(tabobjs, 8, "f_tables: objects");

    /* make the tables */
    for (i = 2; i < (size_t)argc; i++) {
	struct directory *dp;

	bu_ptbl_reset(&cur_path);
	if ((dp = db_lookup(gedp->ged_wdbp->dbip, argv[i], LOOKUP_NOISY)) != RT_DIR_NULL)
	    tables_new(gedp, tabobjs, dp, &cur_path, (const fastf_t *)bn_mat_identity, flag, &numreg, &numsol);
	else
	    bu_vls_printf(gedp->ged_result_str, "%s:  skip this object\n", argv[i]);
    }

    tables_objs_print(&tabvls, tabobjs, flag);

    bu_vls_printf(gedp->ged_result_str, "Summary written in: %s\n", argv[1]);

    if (flag == SOL_TABLE || flag == REG_TABLE) {
	bu_vls_printf(&tabvls, "\n\nNumber Primitives = %zu  Number Regions = %zu\n",
		      numsol, numreg);

	bu_vls_printf(gedp->ged_result_str, "Processed %lu Primitives and %lu Regions\n",
		      numsol, numreg);
    } else {
	bu_vls_printf(&tabvls, "* 9999999\n* 9999999\n* 9999999\n* 9999999\n* 9999999\n");

	tables_header(&tabvls, argc, argv, gedp, timep);

	bu_vls_printf(gedp->ged_result_str, "Processed %lu Regions\n", numreg);

	/* make ordered idents and re-print */
	bu_sort(BU_PTBL_BASEADDR(tabobjs), BU_PTBL_LEN(tabobjs), sizeof(struct table_obj *), sort_table_objs, NULL);

	tables_objs_print(&tabvls, tabobjs, flag);

	bu_vls_printf(&tabvls, "* 9999999\n* 9999999\n* 9999999\n* 9999999\n* 9999999\n");
    }

    if ((ftabvls=fopen(argv[1], "w+")) == NULL) {
	bu_vls_printf(gedp->ged_result_str, "%s:  Can't open %s\n", argv[0], argv[1]);
	status = GED_ERROR;
	goto end;
    }
    bu_vls_fwrite(ftabvls, &tabvls);
    (void)fclose(ftabvls);

end:
    bu_vls_free(&cmd);
    bu_vls_free(&tmp_vls);
    bu_vls_free(&tabvls);
    bu_ptbl_free(&cur_path);

    for (i = 0; i < BU_PTBL_LEN(tabobjs); i++) {
	struct table_obj *o = (struct table_obj *)BU_PTBL_GET(tabobjs, i);
	for (j = 0; j < BU_PTBL_LEN(o->tree_objs); j++) {
	    struct tree_obj *t = (struct tree_obj *)BU_PTBL_GET(o->tree_objs, j);
	    bu_vls_free(t->tree);
	    bu_vls_free(t->describe);
	    BU_PUT(t->tree, struct bu_vls);
	    BU_PUT(t->describe, struct bu_vls);
	    BU_PUT(t, struct tree_obj);
	}
	bu_vls_free(o->path);
	BU_PUT(o->path, struct bu_vls);
	BU_PUT(o, struct table_obj);
    }
    bu_ptbl_free(tabobjs);
    BU_PUT(tabobjs, struct bu_ptbl);

    return status;
}


/*
 * Local Variables:
 * tab-width: 8
 * mode: C
 * indent-tabs-mode: t
 * c-file-style: "stroustrup"
 * End:
 * ex: shiftwidth=4 tabstop=8
 */<|MERGE_RESOLUTION|>--- conflicted
+++ resolved
@@ -1,11 +1,7 @@
 /*                         T A B L E S . C
  * BRL-CAD
  *
-<<<<<<< HEAD
- * Copyright (c) 2008-2018 United States Government as represented by
-=======
  * Copyright (c) 2008-2020 United States Government as represented by
->>>>>>> 60304d81
  * the U.S. Army Research Laboratory.
  *
  * This library is free software; you can redistribute it and/or
@@ -39,11 +35,8 @@
 #include <ctype.h>
 #include <string.h>
 
-<<<<<<< HEAD
-=======
 #include "bio.h"
 
->>>>>>> 60304d81
 #include "bu/sort.h"
 #include "bu/units.h"
 #include "./ged_private.h"
@@ -175,7 +168,6 @@
     return 0;
 }
 
-<<<<<<< HEAD
 
 HIDDEN void
 tables_objs_print(struct bu_vls *tabvls, struct bu_ptbl *tabptr, int type)
@@ -203,35 +195,6 @@
 
 
 HIDDEN void
-=======
-
-HIDDEN void
-tables_objs_print(struct bu_vls *tabvls, struct bu_ptbl *tabptr, int type)
-{
-    size_t i, j;
-    struct table_obj *o;
-    for (i = 0; i < BU_PTBL_LEN(tabptr); i++) {
-	o = (struct table_obj *)BU_PTBL_GET(tabptr, i);
-	bu_vls_printf(tabvls, " %-4d %4d %4d %4d %4d  ",
-		o->numreg, o->region_id, o->aircode, o->GIFTmater, o->los);
-
-	bu_vls_printf(tabvls, "%s", bu_vls_addr(o->path));
-	if (type != ID_TABLE) {
-	    for (j = 0; j < BU_PTBL_LEN(o->tree_objs); j++) {
-		struct tree_obj *t = (struct tree_obj *)BU_PTBL_GET(o->tree_objs, j);
-		bu_vls_printf(tabvls, "%s", bu_vls_addr(t->tree));
-		if (type == SOL_TABLE) {
-		    bu_vls_printf(tabvls, "%s", bu_vls_addr(t->describe));
-		}
-	    }
-	}
-    }
-
-}
-
-
-HIDDEN void
->>>>>>> 60304d81
 tables_new(struct ged *gedp, struct bu_ptbl *tabptr, struct directory *dp, struct bu_ptbl *cur_path, const fastf_t *old_mat, int flag, size_t *numreg, size_t *numsol)
 {
     struct rt_db_internal intern;
