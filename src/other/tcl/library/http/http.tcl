--- conflicted
+++ resolved
@@ -10,17 +10,10 @@
 #
 # RCS: @(#) $Id$
 
-<<<<<<< HEAD
-package require Tcl 8.6
-# Keep this in sync with pkgIndex.tcl and with the install directories in
-# Makefiles
-package provide http 2.8.2
-=======
 package require Tcl 8.4
 # Keep this in sync with pkgIndex.tcl and with the install directories in
 # Makefiles
 package provide http 2.7.5
->>>>>>> 24fe335f
 
 namespace eval http {
     # Allow resourcing to not clobber existing data
@@ -34,13 +27,7 @@
 	    -proxyfilter http::ProxyRequired
 	    -urlencoding utf-8
 	}
-	# We need a useragent string of this style or various servers will refuse to
-	# send us compressed content even when we ask for it. This follows the
-	# de-facto layout of user-agent strings in current browsers.
-	set http(-useragent) "Mozilla/5.0\
-            ([string totitle $::tcl_platform(platform)]; U;\
-            $::tcl_platform(os) $::tcl_platform(osVersion))\
-            http/[package provide http] Tcl/[package provide Tcl]"
+	set http(-useragent) "Tcl http client package [package provide http]"
     }
 
     proc init {} {
@@ -107,7 +94,7 @@
 # Arguments:
 #     msg	Message to output
 #
-if {[info command http::Log] eq {}} {proc http::Log {args} {}}
+proc http::Log {args} {}
 
 # http::register --
 #
@@ -208,11 +195,7 @@
     if {
 	($state(status) eq "timeout") || ($state(status) eq "error") ||
 	([info exists state(connection)] && ($state(connection) eq "close"))
-<<<<<<< HEAD
-    } {
-=======
     } then {
->>>>>>> 24fe335f
         CloseSocket $state(sock) $token
     }
     if {[info exists state(after)]} {
@@ -380,11 +363,7 @@
 	    if {
 		[info exists type($flag)] &&
 		![string is $type($flag) -strict $value]
-<<<<<<< HEAD
-	    } {
-=======
 	    } then {
->>>>>>> 24fe335f
 		unset $token
 		return -code error \
 		    "Bad value for $flag ($value), must be $type($flag)"
@@ -670,11 +649,7 @@
     if {[info exists state(-method)] && $state(-method) ne ""} {
 	set how $state(-method)
     }
-    # We cannot handle chunked encodings with -handler, so force HTTP/1.0
-    # until we can manage this.
-    if {[info exists state(-handler)]} {
-	set state(-protocol) 1.0
-    }
+
     if {[catch {
 	puts $sock "$how $srvurl HTTP/$state(-protocol)"
 	puts $sock "Accept: $http(-accept)"
@@ -718,10 +693,6 @@
 		puts $sock "$key: $value"
 	    }
 	}
-<<<<<<< HEAD
-        if {!$accept_encoding_seen && ![info exists state(-handler)]} {
-	    puts $sock "Accept-Encoding: deflate,gzip,compress"
-=======
 	# Soft zlib dependency check - no package require
         if {
 	    !$accept_encoding_seen &&
@@ -730,7 +701,6 @@
 	    !([info exists state(-channel)] || [info exists state(-handler)])
         } then {
 	    puts $sock "Accept-Encoding: gzip, identity, *;q=0.1"
->>>>>>> 24fe335f
         }
 	if {$isQueryChannel && $state(querylength) == 0} {
 	    # Try to determine size of data in channel. If we cannot seek, the
@@ -754,11 +724,7 @@
 	# versions TclHttpd in various error cases). Depending on the
 	# platform, the client may or may not be able to get the response from
 	# the server because of the error it will get trying to write the post
-<<<<<<< HEAD
-	# data. Having both fileevents active changes the timing and the
-=======
 	# data.  Having both fileevents active changes the timing and the
->>>>>>> 24fe335f
 	# behavior, but no two platforms (among Solaris, Linux, and NT) behave
 	# the same, and none behave all that well in any case. Servers should
 	# always read their POST data if they expect the client to read their
@@ -897,11 +863,7 @@
     if {
 	[eof $state(sock)] ||
 	[string length [fconfigure $state(sock) -error]]
-<<<<<<< HEAD
-    } {
-=======
     } then {
->>>>>>> 24fe335f
 	Finish $token "connect failed [fconfigure $state(sock) -error]" 1
     } else {
 	set state(status) connect
@@ -940,6 +902,7 @@
 	    incr state(queryoffset) $state(-queryblocksize)
 	    if {$state(queryoffset) >= $state(querylength)} {
 		set state(queryoffset) $state(querylength)
+		puts $sock ""
 		set done 1
 	    }
 	} else {
@@ -1031,11 +994,7 @@
 			&& ($state(connection) eq "close"))
 		    || [info exists state(transfer)])
 		&& ($state(totalsize) == 0)
-<<<<<<< HEAD
-	    } {
-=======
 	    } then {
->>>>>>> 24fe335f
 		Log "body size is 0 and no events likely - complete."
 		Eof $token
 		return
@@ -1046,22 +1005,6 @@
 
 	    if {
 		$state(-binary) || ![string match -nocase text* $state(type)]
-<<<<<<< HEAD
-	    } {
-		# Turn off conversions for non-text data
-		set state(binary) 1
-	    }
-	    if {[info exists state(-channel)]} {
-		if {$state(binary) || [llength [ContentEncoding $token]]} {
-		    fconfigure $state(-channel) -translation binary
-		}
-		if {![info exists state(-handler)]} {
-		    # Initiate a sequence of background fcopies
-		    fileevent $sock readable {}
-		    CopyStart $sock $token
-		    return
-		}
-=======
 	    } then {
 		# Turn off conversions for non-text data
 		set state(binary) 1
@@ -1082,7 +1025,6 @@
 		fileevent $sock readable {}
 		CopyStart $sock $token
 		return
->>>>>>> 24fe335f
 	    }
 	} elseif {$n > 0} {
 	    # Process header lines
@@ -1137,11 +1079,7 @@
 	    } elseif {
 		[info exists state(transfer)]
 		&& $state(transfer) eq "chunked"
-<<<<<<< HEAD
-	    } {
-=======
 	    } then {
->>>>>>> 24fe335f
 		set size 0
 		set chunk [getTextLine $sock]
 		set n [string length $chunk]
@@ -1181,11 +1119,7 @@
 		if {
 		    ($state(totalsize) > 0)
 		    && ($state(currentsize) >= $state(totalsize))
-<<<<<<< HEAD
-		} {
-=======
 		} then {
->>>>>>> 24fe335f
 		    Eof $token
 		}
 	    }
@@ -1242,62 +1176,14 @@
 # Side Effects
 #	This closes the connection upon error
 
-proc http::CopyStart {sock token {initial 1}} {
-    upvar #0 $token state
-    if {[info exists state(transfer)] && $state(transfer) eq "chunked"} {
-	foreach coding [ContentEncoding $token] {
-	    lappend state(zlib) [zlib stream $coding]
-	}
-	make-transformation-chunked $sock [namespace code [list CopyChunk $token]]
-    } else {
-	if {$initial} {
-	    foreach coding [ContentEncoding $token] {
-		zlib push $coding $sock
-	    }
-	}
-	if {[catch {
-	    fcopy $sock $state(-channel) -size $state(-blocksize) -command \
-		[list http::CopyDone $token]
-	} err]} {
-	    Finish $token $err
-	}
-    }
-}
-
-proc http::CopyChunk {token chunk} {
-    upvar 0 $token state
-<<<<<<< HEAD
-    if {[set count [string length $chunk]]} {
-	incr state(currentsize) $count
-	if {[info exists state(zlib)]} {
-	    foreach stream $state(zlib) {
-		set chunk [$stream add $chunk]
-	    }
-	}
-	puts -nonewline $state(-channel) $chunk
-	if {[info exists state(-progress)]} {
-	    eval [linsert $state(-progress) end \
-		      $token $state(totalsize) $state(currentsize)]
-	}
-    } else {
-	Log "CopyChunk Finish $token"
-	if {[info exists state(zlib)]} {
-	    set excess ""
-	    foreach stream $state(zlib) {
-		catch {set excess [$stream add -finalize $excess]}
-	    }
-	    puts -nonewline $state(-channel) $excess
-	    foreach stream $state(zlib) { $stream close }
-	    unset state(zlib)
-	}
-	Eof $token ;# FIX ME: pipelining.
-=======
+proc http::CopyStart {sock token} {
+    variable $token
+    upvar 0 $token state
     if {[catch {
 	fcopy $sock $state(-channel) -size $state(-blocksize) -command \
 	    [list http::CopyDone $token]
     } err]} then {
 	Finish $token $err
->>>>>>> 24fe335f
     }
 }
 
@@ -1327,7 +1213,7 @@
     } elseif {[catch {eof $sock} iseof] || $iseof} {
 	Eof $token
     } else {
-	CopyStart $sock $token 0
+	CopyStart $sock $token
     }
 }
 
@@ -1351,28 +1237,6 @@
 	set state(status) ok
     }
 
-<<<<<<< HEAD
-    if {[string length $state(body)] > 0} {
-	if {[catch {
-	    foreach coding [ContentEncoding $token] {
-		set state(body) [zlib $coding $state(body)]
-	    }
-	} err]} {
-	    Log "error doing $coding '$state(body)'"
-	    return [Finish $token $err]
-	}
-
-	if {!$state(binary)} {
-	    # If we are getting text, set the incoming channel's encoding
-	    # correctly.  iso8859-1 is the RFC default, but this could be any IANA
-	    # charset.  However, we only know how to convert what we have
-	    # encodings for.
-
-	    set enc [CharsetToEncoding $state(charset)]
-	    if {$enc ne "binary"} {
-		set state(body) [encoding convertfrom $enc $state(body)]
-	    }
-=======
     if {($state(coding) eq "gzip") && [string length $state(body)] > 0} {
         if {[catch {
 	    if {[package vsatisfies [package present Tcl] 8.6]} {
@@ -1396,12 +1260,11 @@
         if {$enc ne "binary"} {
 	    set state(body) [encoding convertfrom $enc $state(body)]
         }
->>>>>>> 24fe335f
-
-	    # Translate text line endings.
-	    set state(body) [string map {\r\n \n \r \n} $state(body)]
-	}
-    }
+
+        # Translate text line endings.
+        set state(body) [string map {\r\n \n \r \n} $state(body)]
+    }
+
     Finish $token
 }
 
@@ -1500,11 +1363,7 @@
 	if {
 	    ![info exists http(-proxyport)] ||
 	    ![string length $http(-proxyport)]
-<<<<<<< HEAD
-	} {
-=======
 	} then {
->>>>>>> 24fe335f
 	    set http(-proxyport) 8080
 	}
 	return [list $http(-proxyhost) $http(-proxyport)]
@@ -1550,24 +1409,6 @@
     }
 }
 
-<<<<<<< HEAD
-# Return the list of content-encoding transformations we need to do in order.
-proc http::ContentEncoding {token} {
-    upvar 0 $token state
-    set r {}
-    if {[info exists state(coding)]} {
-	foreach coding [split $state(coding) ,] {
-	    switch -exact -- $coding {
-		deflate { lappend r inflate }
-		gzip - x-gzip { lappend r gunzip }
-		compress - x-compress { lappend r decompress }
-		identity {}
-		default {
-		    return -code error "unsupported content-encoding \"$coding\""
-		}
-	    }
-	}
-=======
 # http::Gunzip --
 #
 #	Decompress data transmitted using the gzip transfer coding.
@@ -1612,44 +1453,8 @@
     if {$f_crc} {
 	set fcrc [string range $data $pos [incr pos]]
         incr pos
->>>>>>> 24fe335f
-    }
-    return $r
-}
-
-<<<<<<< HEAD
-proc http::make-transformation-chunked {chan command} {
-    set lambda {{chan command} {
-        set data ""
-        set size -1
-        yield
-        while {1} {
-            chan configure $chan -translation {crlf binary}
-            while {[gets $chan line] < 1} { yield }
-            chan configure $chan -translation {binary binary}
-            if {[scan $line %x size] != 1} { return -code error "invalid size: \"$line\"" }
-            set chunk ""
-            while {$size && ![chan eof $chan]} {
-                set part [chan read $chan $size]
-                incr size -[string length $part]
-                append chunk $part
-            }
-            if {[catch {
-		uplevel #0 [linsert $command end $chunk]
-	    }]} {
-		http::Log "Error in callback: $::errorInfo"
-	    }
-            if {[string length $chunk] == 0} {
-		# channel might have been closed in the callback
-                catch {chan event $chan readable {}}
-                return
-            }
-        }
-    }}
-    coroutine dechunk$chan ::apply $lambda $chan $command
-    chan event $chan readable [namespace origin dechunk$chan]
-    return
-=======
+    }
+
     binary scan [string range $data end-7 end] ii crc size
     set inflated [zlib inflate [string range $data $pos end-8]]
     set chk [zlib crc32 $inflated]
@@ -1657,7 +1462,6 @@
 	return -code error "invalid data: checksum mismatch $crc != $chk"
     }
     return $inflated
->>>>>>> 24fe335f
 }
 
 # Local variables:
