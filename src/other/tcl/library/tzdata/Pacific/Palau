# created by tools/tclZIC.tcl - do not edit

set TZData(:Pacific/Palau) {
<<<<<<< HEAD
    {-9223372036854775808 32276 0 LMT}
=======
    {-9223372036854775808 -54124 0 LMT}
    {-3944624276 32276 0 LMT}
>>>>>>> 60304d81
    {-2177485076 32400 0 +09}
}<|MERGE_RESOLUTION|>--- conflicted
+++ resolved
@@ -1,11 +1,7 @@
 # created by tools/tclZIC.tcl - do not edit
 
 set TZData(:Pacific/Palau) {
-<<<<<<< HEAD
-    {-9223372036854775808 32276 0 LMT}
-=======
     {-9223372036854775808 -54124 0 LMT}
     {-3944624276 32276 0 LMT}
->>>>>>> 60304d81
     {-2177485076 32400 0 +09}
 }