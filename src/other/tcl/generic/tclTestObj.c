--- conflicted
+++ resolved
@@ -16,9 +16,6 @@
  * RCS: @(#) $Id$
  */
 
-#ifndef USE_TCL_STUBS
-#   define USE_TCL_STUBS
-#endif
 #include "tclInt.h"
 #include "tommath.h"
 
@@ -37,8 +34,9 @@
 
 static int		CheckIfVarUnset(Tcl_Interp *interp, int varIndex);
 static int		GetVariableIndex(Tcl_Interp *interp,
-			    const char *string, int *indexPtr);
+			    char *string, int *indexPtr);
 static void		SetVarToObj(int varIndex, Tcl_Obj *objPtr);
+int			TclObjTest_Init(Tcl_Interp *interp);
 static int		TestbignumobjCmd(ClientData dummy, Tcl_Interp *interp,
 			    int objc, Tcl_Obj *const objv[]);
 static int		TestbooleanobjCmd(ClientData dummy,
@@ -57,8 +55,8 @@
 
 typedef struct TestString {
     int numChars;
-    int allocated;
-    int maxChars;
+    size_t allocated;
+    size_t uallocated;
     Tcl_UniChar unicode[2];
 } TestString;
 @@ -88,7 +86,7 @@
     register int i;
 
     for (i = 0;  i < NUMBER_OF_OBJECT_VARS;  i++) {
-	varPtr[i] = NULL;
+        varPtr[i] = NULL;
     }
 
     Tcl_CreateObjCommand(interp, "testbignumobj", TestbignumobjCmd,
@@ -133,18 +131,19 @@
     int objc,			/* Argument count */
     Tcl_Obj *const objv[])	/* Argument vector */
 {
-    const char *const subcmds[] = {
-	"set",	    "get",	"mult10",	"div10", NULL
+    const char * subcmds[] = {
+	"set",      "get",      "mult10",      "div10", NULL
     };
     enum options {
-	BIGNUM_SET, BIGNUM_GET,	BIGNUM_MULT10,	BIGNUM_DIV10
+	BIGNUM_SET, BIGNUM_GET, BIGNUM_MULT10, BIGNUM_DIV10
     };
+
     int index, varIndex;
-    const char *string;
+    char* string;
     mp_int bignumValue, newValue;
 
     if (objc < 3) {
-	Tcl_WrongNumArgs(interp, 1, objv, "option ?arg ...?");
+	Tcl_WrongNumArgs(interp, 1, objv, "option ?arg?...");
 	return TCL_ERROR;
     }
     if (Tcl_GetIndexFromObj(interp, objv[1], subcmds, "option", 0,
@@ -287,7 +286,7 @@
     Tcl_Obj *const objv[])	/* Argument objects. */
 {
     int varIndex, boolValue;
-    const char *index, *subCmd;
+    char *index, *subCmd;
 
     if (objc < 3) {
 	wrongNumArgs:
@@ -386,7 +385,7 @@
 {
     int varIndex;
     double doubleValue;
-    const char *index, *subCmd, *string;
+    char *index, *subCmd, *string;
 
     if (objc < 3) {
 	wrongNumArgs:
@@ -443,9 +442,9 @@
 	    return TCL_ERROR;
 	}
 	if (!Tcl_IsShared(varPtr[varIndex])) {
-	    Tcl_SetDoubleObj(varPtr[varIndex], doubleValue * 10.0);
-	} else {
-	    SetVarToObj(varIndex, Tcl_NewDoubleObj(doubleValue * 10.0));
+	    Tcl_SetDoubleObj(varPtr[varIndex], (doubleValue * 10.0));
+	} else {
+	    SetVarToObj(varIndex, Tcl_NewDoubleObj( (doubleValue * 10.0) ));
 	}
 	Tcl_SetObjResult(interp, varPtr[varIndex]);
     } else if (strcmp(subCmd, "div10") == 0) {
@@ -456,13 +455,13 @@
 	    return TCL_ERROR;
 	}
 	if (Tcl_GetDoubleFromObj(interp, varPtr[varIndex],
-		&doubleValue) != TCL_OK) {
+				 &doubleValue) != TCL_OK) {
 	    return TCL_ERROR;
 	}
 	if (!Tcl_IsShared(varPtr[varIndex])) {
-	    Tcl_SetDoubleObj(varPtr[varIndex], doubleValue / 10.0);
-	} else {
-	    SetVarToObj(varIndex, Tcl_NewDoubleObj(doubleValue / 10.0));
+	    Tcl_SetDoubleObj(varPtr[varIndex], (doubleValue / 10.0));
+	} else {
+	    SetVarToObj(varIndex, Tcl_NewDoubleObj( (doubleValue / 10.0) ));
 	}
 	Tcl_SetObjResult(interp, varPtr[varIndex]);
     } else {
@@ -502,14 +501,14 @@
 {
     int allowAbbrev, index, index2, setError, i, result;
     const char **argv;
-    static const char *const tablePtr[] = {"a", "b", "check", NULL};
+    static const char *tablePtr[] = {"a", "b", "check", NULL};
     /*
      * Keep this structure declaration in sync with tclIndexObj.c
      */
     struct IndexRep {
-	void *tablePtr;		/* Pointer to the table of strings. */
-	int offset;		/* Offset between table entries. */
-	int index;		/* Selected index into table. */
+	VOID *tablePtr;			/* Pointer to the table of strings */
+	int offset;			/* Offset between table entries */
+	int index;			/* Selected index into table. */
     };
     struct IndexRep *indexRep;
 
@@ -561,10 +560,10 @@
      * object, clear out the object's cached state.
      */
 
-    if (objv[3]->typePtr != NULL
-	    && !strcmp("index", objv[3]->typePtr->name)) {
+    if ( objv[3]->typePtr != NULL
+	 && !strcmp( "index", objv[3]->typePtr->name ) ) {
 	indexRep = (struct IndexRep *) objv[3]->internalRep.otherValuePtr;
-	if (indexRep->tablePtr == (void *) argv) {
+	if (indexRep->tablePtr == (VOID *) argv) {
 	    objv[3]->typePtr->freeIntRepProc(objv[3]);
 	    objv[3]->typePtr = NULL;
 	}
@@ -607,7 +606,7 @@
 {
     int intValue, varIndex, i;
     long longValue;
-    const char *index, *subCmd, *string;
+    char *index, *subCmd, *string;
 
     if (objc < 3) {
 	wrongNumArgs:
@@ -695,7 +694,7 @@
 	    return TCL_ERROR;
 	}
 	Tcl_AppendToObj(Tcl_GetObjResult(interp),
-		((longValue == LONG_MAX)? "1" : "0"), -1);
+	        ((longValue == LONG_MAX)? "1" : "0"), -1);
     } else if (strcmp(subCmd, "get") == 0) {
 	if (objc != 3) {
 	    goto wrongNumArgs;
@@ -747,13 +746,13 @@
 	    return TCL_ERROR;
 	}
 	if (Tcl_GetIntFromObj(interp, varPtr[varIndex],
-		&intValue) != TCL_OK) {
+			      &intValue) != TCL_OK) {
 	    return TCL_ERROR;
 	}
 	if (!Tcl_IsShared(varPtr[varIndex])) {
-	    Tcl_SetIntObj(varPtr[varIndex], intValue * 10);
-	} else {
-	    SetVarToObj(varIndex, Tcl_NewIntObj(intValue * 10));
+	    Tcl_SetIntObj(varPtr[varIndex], (intValue * 10));
+	} else {
+	    SetVarToObj(varIndex, Tcl_NewIntObj( (intValue * 10) ));
 	}
 	Tcl_SetObjResult(interp, varPtr[varIndex]);
     } else if (strcmp(subCmd, "div10") == 0) {
@@ -764,13 +763,13 @@
 	    return TCL_ERROR;
 	}
 	if (Tcl_GetIntFromObj(interp, varPtr[varIndex],
-		&intValue) != TCL_OK) {
+			      &intValue) != TCL_OK) {
 	    return TCL_ERROR;
 	}
 	if (!Tcl_IsShared(varPtr[varIndex])) {
-	    Tcl_SetIntObj(varPtr[varIndex], intValue / 10);
-	} else {
-	    SetVarToObj(varIndex, Tcl_NewIntObj(intValue / 10));
+	    Tcl_SetIntObj(varPtr[varIndex], (intValue / 10));
+	} else {
+	    SetVarToObj(varIndex, Tcl_NewIntObj( (intValue / 10) ));
 	}
 	Tcl_SetObjResult(interp, varPtr[varIndex]);
     } else {
@@ -808,8 +807,8 @@
     Tcl_Obj *const objv[])	/* Argument objects. */
 {
     int varIndex, destIndex, i;
-    const char *index, *subCmd, *string;
-    const Tcl_ObjType *targetType;
+    char *index, *subCmd, *string;
+    Tcl_ObjType *targetType;
 
     if (objc < 2) {
 	wrongNumArgs:
@@ -819,107 +818,106 @@
 
     subCmd = Tcl_GetString(objv[1]);
     if (strcmp(subCmd, "assign") == 0) {
-	if (objc != 4) {
-	    goto wrongNumArgs;
-	}
-	index = Tcl_GetString(objv[2]);
-	if (GetVariableIndex(interp, index, &varIndex) != TCL_OK) {
-	    return TCL_ERROR;
-	}
-	if (CheckIfVarUnset(interp, varIndex)) {
+        if (objc != 4) {
+            goto wrongNumArgs;
+        }
+        index = Tcl_GetString(objv[2]);
+        if (GetVariableIndex(interp, index, &varIndex) != TCL_OK) {
+            return TCL_ERROR;
+        }
+        if (CheckIfVarUnset(interp, varIndex)) {
 	    return TCL_ERROR;
 	}
 	string = Tcl_GetString(objv[3]);
-	if (GetVariableIndex(interp, string, &destIndex) != TCL_OK) {
-	    return TCL_ERROR;
-	}
-	SetVarToObj(destIndex, varPtr[varIndex]);
+        if (GetVariableIndex(interp, string, &destIndex) != TCL_OK) {
+            return TCL_ERROR;
+        }
+        SetVarToObj(destIndex, varPtr[varIndex]);
 	Tcl_SetObjResult(interp, varPtr[destIndex]);
-    } else if (strcmp(subCmd, "convert") == 0) {
-	const char *typeName;
-
-	if (objc != 4) {
-	    goto wrongNumArgs;
-	}
-	index = Tcl_GetString(objv[2]);
-	if (GetVariableIndex(interp, index, &varIndex) != TCL_OK) {
-	    return TCL_ERROR;
-	}
-	if (CheckIfVarUnset(interp, varIndex)) {
-	    return TCL_ERROR;
-	}
-	typeName = Tcl_GetString(objv[3]);
-	if ((targetType = Tcl_GetObjType(typeName)) == NULL) {
+     } else if (strcmp(subCmd, "convert") == 0) {
+        char *typeName;
+        if (objc != 4) {
+            goto wrongNumArgs;
+        }
+        index = Tcl_GetString(objv[2]);
+        if (GetVariableIndex(interp, index, &varIndex) != TCL_OK) {
+            return TCL_ERROR;
+        }
+        if (CheckIfVarUnset(interp, varIndex)) {
+	    return TCL_ERROR;
+	}
+        typeName = Tcl_GetString(objv[3]);
+        if ((targetType = Tcl_GetObjType(typeName)) == NULL) {
 	    Tcl_AppendStringsToObj(Tcl_GetObjResult(interp),
 		    "no type ", typeName, " found", NULL);
-	    return TCL_ERROR;
-	}
-	if (Tcl_ConvertToType(interp, varPtr[varIndex], targetType)
-		!= TCL_OK) {
-	    return TCL_ERROR;
-	}
+            return TCL_ERROR;
+        }
+        if (Tcl_ConvertToType(interp, varPtr[varIndex], targetType)
+            != TCL_OK) {
+            return TCL_ERROR;
+        }
 	Tcl_SetObjResult(interp, varPtr[varIndex]);
     } else if (strcmp(subCmd, "duplicate") == 0) {
-	if (objc != 4) {
-	    goto wrongNumArgs;
-	}
-	index = Tcl_GetString(objv[2]);
-	if (GetVariableIndex(interp, index, &varIndex) != TCL_OK) {
-	    return TCL_ERROR;
-	}
-	if (CheckIfVarUnset(interp, varIndex)) {
+        if (objc != 4) {
+            goto wrongNumArgs;
+        }
+        index = Tcl_GetString(objv[2]);
+        if (GetVariableIndex(interp, index, &varIndex) != TCL_OK) {
+            return TCL_ERROR;
+        }
+        if (CheckIfVarUnset(interp, varIndex)) {
 	    return TCL_ERROR;
 	}
 	string = Tcl_GetString(objv[3]);
-	if (GetVariableIndex(interp, string, &destIndex) != TCL_OK) {
-	    return TCL_ERROR;
-	}
-	SetVarToObj(destIndex, Tcl_DuplicateObj(varPtr[varIndex]));
+        if (GetVariableIndex(interp, string, &destIndex) != TCL_OK) {
+            return TCL_ERROR;
+        }
+        SetVarToObj(destIndex, Tcl_DuplicateObj(varPtr[varIndex]));
 	Tcl_SetObjResult(interp, varPtr[destIndex]);
     } else if (strcmp(subCmd, "freeallvars") == 0) {
-	if (objc != 2) {
-	    goto wrongNumArgs;
-	}
-	for (i = 0;  i < NUMBER_OF_OBJECT_VARS;  i++) {
-	    if (varPtr[i] != NULL) {
-		Tcl_DecrRefCount(varPtr[i]);
-		varPtr[i] = NULL;
-	    }
-	}
-    } else if (strcmp(subCmd, "invalidateStringRep") == 0) {
-	if (objc != 3) {
-	    goto wrongNumArgs;
-	}
-	index = Tcl_GetString(objv[2]);
-	if (GetVariableIndex(interp, index, &varIndex) != TCL_OK) {
-	    return TCL_ERROR;
-	}
-	if (CheckIfVarUnset(interp, varIndex)) {
-	    return TCL_ERROR;
-	}
-	Tcl_InvalidateStringRep(varPtr[varIndex]);
-	Tcl_SetObjResult(interp, varPtr[varIndex]);
+        if (objc != 2) {
+            goto wrongNumArgs;
+        }
+        for (i = 0;  i < NUMBER_OF_OBJECT_VARS;  i++) {
+            if (varPtr[i] != NULL) {
+                Tcl_DecrRefCount(varPtr[i]);
+                varPtr[i] = NULL;
+            }
+        }
+    } else if ( strcmp ( subCmd, "invalidateStringRep" ) == 0 ) {
+	if ( objc != 3 ) {
+	    goto wrongNumArgs;
+	}
+	index = Tcl_GetString( objv[2] );
+	if ( GetVariableIndex( interp, index, &varIndex ) != TCL_OK ) {
+	    return TCL_ERROR;
+	}
+        if (CheckIfVarUnset(interp, varIndex)) {
+	    return TCL_ERROR;
+	}
+	Tcl_InvalidateStringRep( varPtr[varIndex] );
+	Tcl_SetObjResult( interp, varPtr[varIndex] );
     } else if (strcmp(subCmd, "newobj") == 0) {
-	if (objc != 3) {
-	    goto wrongNumArgs;
-	}
-	index = Tcl_GetString(objv[2]);
-	if (GetVariableIndex(interp, index, &varIndex) != TCL_OK) {
-	    return TCL_ERROR;
-	}
-	SetVarToObj(varIndex, Tcl_NewObj());
+        if (objc != 3) {
+            goto wrongNumArgs;
+        }
+        index = Tcl_GetString(objv[2]);
+        if (GetVariableIndex(interp, index, &varIndex) != TCL_OK) {
+            return TCL_ERROR;
+        }
+        SetVarToObj(varIndex, Tcl_NewObj());
 	Tcl_SetObjResult(interp, varPtr[varIndex]);
     } else if (strcmp(subCmd, "objtype") == 0) {
 	const char *typeName;
 
 	/*
-	 * Return an object containing the name of the argument's type of
-	 * internal rep. If none exists, return "none".
+	 * return an object containing the name of the argument's type
+	 * of internal rep.  If none exists, return "none".
 	 */
 
-	if (objc != 3) {
-	    goto wrongNumArgs;
-	}
+        if (objc != 3) {
+            goto wrongNumArgs;
+        }
 	if (objv[2]->typePtr == NULL) {
 	    Tcl_SetObjResult(interp, Tcl_NewStringObj("none", -1));
 	} else {
@@ -927,38 +925,41 @@
 	    Tcl_SetObjResult(interp, Tcl_NewStringObj(typeName, -1));
 	}
     } else if (strcmp(subCmd, "refcount") == 0) {
-	if (objc != 3) {
-	    goto wrongNumArgs;
-	}
-	index = Tcl_GetString(objv[2]);
-	if (GetVariableIndex(interp, index, &varIndex) != TCL_OK) {
-	    return TCL_ERROR;
-	}
-	if (CheckIfVarUnset(interp, varIndex)) {
-	    return TCL_ERROR;
-	}
-	Tcl_SetObjResult(interp, Tcl_NewIntObj(varPtr[varIndex]->refCount));
+	char buf[TCL_INTEGER_SPACE];
+
+        if (objc != 3) {
+            goto wrongNumArgs;
+        }
+        index = Tcl_GetString(objv[2]);
+        if (GetVariableIndex(interp, index, &varIndex) != TCL_OK) {
+            return TCL_ERROR;
+        }
+        if (CheckIfVarUnset(interp, varIndex)) {
+	    return TCL_ERROR;
+	}
+	TclFormatInt(buf, varPtr[varIndex]->refCount);
+        Tcl_SetResult(interp, buf, TCL_VOLATILE);
     } else if (strcmp(subCmd, "type") == 0) {
-	if (objc != 3) {
-	    goto wrongNumArgs;
-	}
-	index = Tcl_GetString(objv[2]);
-	if (GetVariableIndex(interp, index, &varIndex) != TCL_OK) {
-	    return TCL_ERROR;
-	}
-	if (CheckIfVarUnset(interp, varIndex)) {
-	    return TCL_ERROR;
-	}
-	if (varPtr[varIndex]->typePtr == NULL) { /* a string! */
+        if (objc != 3) {
+            goto wrongNumArgs;
+        }
+        index = Tcl_GetString(objv[2]);
+        if (GetVariableIndex(interp, index, &varIndex) != TCL_OK) {
+            return TCL_ERROR;
+        }
+        if (CheckIfVarUnset(interp, varIndex)) {
+	    return TCL_ERROR;
+	}
+        if (varPtr[varIndex]->typePtr == NULL) { /* a string! */
 	    Tcl_AppendToObj(Tcl_GetObjResult(interp), "string", -1);
-	} else {
-	    Tcl_AppendToObj(Tcl_GetObjResult(interp),
-		    varPtr[varIndex]->typePtr->name, -1);
-	}
+        } else {
+            Tcl_AppendToObj(Tcl_GetObjResult(interp),
+                    varPtr[varIndex]->typePtr->name, -1);
+        }
     } else if (strcmp(subCmd, "types") == 0) {
-	if (objc != 2) {
-	    goto wrongNumArgs;
-	}
+        if (objc != 2) {
+            goto wrongNumArgs;
+        }
 	if (Tcl_AppendAllObjTypes(interp,
 		Tcl_GetObjResult(interp)) != TCL_OK) {
 	    return TCL_ERROR;
@@ -999,19 +1000,14 @@
     int objc,			/* Number of arguments. */
     Tcl_Obj *const objv[])	/* Argument objects. */
 {
-    Tcl_UniChar *unicode;
     int varIndex, option, i, length;
     Tcl_UniChar *unicode;
 #define MAX_STRINGS 11
-    const char *index, *string, *strings[MAX_STRINGS+1];
+    char *index, *string, *strings[MAX_STRINGS+1];
     TestString *strPtr;
-    static const char *const options[] = {
+    static const char *options[] = {
 	"append", "appendstrings", "get", "get2", "length", "length2",
-<<<<<<< HEAD
-	"set", "set2", "setlength", "maxchars", "getunicode",
-=======
 	"set", "set2", "setlength", "ualloc", "getunicode",
->>>>>>> 24fe335f
 	"appendself", "appendself2", NULL
     };
 
@@ -1113,8 +1109,6 @@
 		goto wrongNumArgs;
 	    }
 	    if (varPtr[varIndex] != NULL) {
-		Tcl_ConvertToType(NULL, varPtr[varIndex],
-			Tcl_GetObjType("string"));
 		strPtr = (TestString *)
 		    (varPtr[varIndex])->internalRep.otherValuePtr;
 		length = (int) strPtr->allocated;
@@ -1163,16 +1157,14 @@
 		Tcl_SetObjLength(varPtr[varIndex], length);
 	    }
 	    break;
-	case 9:				/* maxchars */
+	case 9:				/* ualloc */
 	    if (objc != 3) {
 		goto wrongNumArgs;
 	    }
 	    if (varPtr[varIndex] != NULL) {
-		Tcl_ConvertToType(NULL, varPtr[varIndex],
-			Tcl_GetObjType("string"));
 		strPtr = (TestString *)
 		    (varPtr[varIndex])->internalRep.otherValuePtr;
-		length = strPtr->maxChars;
+		length = (int) strPtr->uallocated;
 	    } else {
 		length = -1;
 	    }
@@ -1305,7 +1297,7 @@
 static int
 GetVariableIndex(
     Tcl_Interp *interp,		/* Interpreter for error reporting. */
-    const char *string,		/* String containing a variable index
+    char *string,		/* String containing a variable index
 				 * specified as a nonnegative number less than
 				 * NUMBER_OF_OBJECT_VARS. */
     int *indexPtr)		/* Place to store converted result. */
