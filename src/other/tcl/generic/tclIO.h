/*
 * tclIO.h --
 *
 *	This file provides the generic portions (those that are the same on
 *	all platforms and for all channel types) of Tcl's IO facilities.
 *
 * Copyright (c) 1998-2000 Ajuba Solutions
 * Copyright (c) 1995-1997 Sun Microsystems, Inc.
 *
 * See the file "license.terms" for information on usage and redistribution of
 * this file, and for a DISCLAIMER OF ALL WARRANTIES.
 */

/*
 * Make sure that both EAGAIN and EWOULDBLOCK are defined. This does not
 * compile on systems where neither is defined. We want both defined so that
 * we can test safely for both. In the code we still have to test for both
 * because there may be systems on which both are defined and have different
 * values.
 */

#if ((!defined(EWOULDBLOCK)) && (defined(EAGAIN)))
#   define EWOULDBLOCK EAGAIN
#endif
#if ((!defined(EAGAIN)) && (defined(EWOULDBLOCK)))
#   define EAGAIN EWOULDBLOCK
#endif
#if ((!defined(EAGAIN)) && (!defined(EWOULDBLOCK)))
#error one of EWOULDBLOCK or EAGAIN must be defined
#endif

/*
 * struct ChannelBuffer:
 *
 * Buffers data being sent to or from a channel.
 */

typedef struct ChannelBuffer {
    int refCount;		/* Current uses count */
    int nextAdded;		/* The next position into which a character
				 * will be put in the buffer. */
    int nextRemoved;		/* Position of next byte to be removed from
				 * the buffer. */
    int bufLength;		/* How big is the buffer? */
    struct ChannelBuffer *nextPtr;
    				/* Next buffer in chain. */
    char buf[1];		/* Placeholder for real buffer. The real
				 * buffer occuppies this space + bufSize-1
				 * bytes. This must be the last field in the
				 * structure. */
} ChannelBuffer;

#define CHANNELBUFFER_HEADER_SIZE	TclOffset(ChannelBuffer, buf)

/*
 * How much extra space to allocate in buffer to hold bytes from previous
 * buffer (when converting to UTF-8) or to hold bytes that will go to next
 * buffer (when converting from UTF-8).
 */

#define BUFFER_PADDING		16

/*
 * The following defines the *default* buffer size for channels.
 */

#define CHANNELBUFFER_DEFAULT_SIZE	(1024 * 4)

/*
 * The following structure describes the information saved from a call to
 * "fileevent". This is used later when the event being waited for to invoke
 * the saved script in the interpreter designed in this record.
 */

typedef struct EventScriptRecord {
    struct Channel *chanPtr;	/* The channel for which this script is
				 * registered. This is used only when an error
				 * occurs during evaluation of the script, to
				 * delete the handler. */
    Tcl_Obj *scriptPtr;		/* Script to invoke. */
    Tcl_Interp *interp;		/* In what interpreter to invoke script? */
    int mask;			/* Events must overlap current mask for the
				 * stored script to be invoked. */
    struct EventScriptRecord *nextPtr;
				/* Next in chain of records. */
} EventScriptRecord;

/*
 * struct Channel:
 *
 * One of these structures is allocated for each open channel. It contains
 * data specific to the channel but which belongs to the generic part of the
 * Tcl channel mechanism, and it points at an instance specific (and type
 * specific) instance data, and at a channel type structure.
 */

typedef struct Channel {
    struct ChannelState *state; /* Split out state information */
    ClientData instanceData;	/* Instance-specific data provided by creator
				 * of channel. */
    const Tcl_ChannelType *typePtr; /* Pointer to channel type structure. */
    struct Channel *downChanPtr;/* Refers to channel this one was stacked
				 * upon. This reference is NULL for normal
				 * channels. See Tcl_StackChannel. */
    struct Channel *upChanPtr;	/* Refers to the channel above stacked this
				 * one. NULL for the top most channel. */

    /*
     * Intermediate buffers to hold pre-read data for consumption by a newly
     * stacked transformation. See 'Tcl_StackChannel'.
     */

    ChannelBuffer *inQueueHead;	/* Points at first buffer in input queue. */
    ChannelBuffer *inQueueTail;	/* Points at last buffer in input queue. */

    int refCount;
} Channel;

/*
 * struct ChannelState:
 *
 * One of these structures is allocated for each open channel. It contains
 * data specific to the channel but which belongs to the generic part of the
 * Tcl channel mechanism, and it points at an instance specific (and type
 * specific) instance data, and at a channel type structure.
 */

typedef struct ChannelState {
    char *channelName;		/* The name of the channel instance in Tcl
				 * commands. Storage is owned by the generic
				 * IO code, is dynamically allocated. */
    int	flags;			/* ORed combination of the flags defined
				 * below. */
    Tcl_Encoding encoding;	/* Encoding to apply when reading or writing
				 * data on this channel. NULL means no
				 * encoding is applied to data. */
    Tcl_EncodingState inputEncodingState;
				/* Current encoding state, used when
				 * converting input data bytes to UTF-8. */
    int inputEncodingFlags;	/* Encoding flags to pass to conversion
				 * routine when converting input data bytes to
				 * UTF-8. May be TCL_ENCODING_START before
				 * converting first byte and TCL_ENCODING_END
				 * when EOF is seen. */
    Tcl_EncodingState outputEncodingState;
				/* Current encoding state, used when
				 * converting UTF-8 to output data bytes. */
    int outputEncodingFlags;	/* Encoding flags to pass to conversion
				 * routine when converting UTF-8 to output
				 * data bytes. May be TCL_ENCODING_START
				 * before converting first byte and
				 * TCL_ENCODING_END when EOF is seen. */
    TclEolTranslation inputTranslation;
				/* What translation to apply for end of line
				 * sequences on input? */
    TclEolTranslation outputTranslation;
				/* What translation to use for generating end
				 * of line sequences in output? */
    int inEofChar;		/* If nonzero, use this as a signal of EOF on
				 * input. */
    int outEofChar;		/* If nonzero, append this to the channel when
				 * it is closed if it is open for writing. */
    int unreportedError;	/* Non-zero if an error report was deferred
				 * because it happened in the background. The
				 * value is the POSIX error code. */
    int refCount;		/* How many interpreters hold references to
				 * this IO channel? */
    struct CloseCallback *closeCbPtr;
				/* Callbacks registered to be called when the
				 * channel is closed. */
    char *outputStage;		/* Temporary staging buffer used when
				 * translating EOL before converting from
				 * UTF-8 to external form. */
    ChannelBuffer *curOutPtr;	/* Current output buffer being filled. */
    ChannelBuffer *outQueueHead;/* Points at first buffer in output queue. */
    ChannelBuffer *outQueueTail;/* Points at last buffer in output queue. */
    ChannelBuffer *saveInBufPtr;/* Buffer saved for input queue - eliminates
				 * need to allocate a new buffer for "gets"
				 * that crosses buffer boundaries. */
    ChannelBuffer *inQueueHead;	/* Points at first buffer in input queue. */
    ChannelBuffer *inQueueTail;	/* Points at last buffer in input queue. */
    struct ChannelHandler *chPtr;/* List of channel handlers registered for
				  * this channel. */
    int interestMask;		/* Mask of all events this channel has
				 * handlers for. */
    EventScriptRecord *scriptRecordPtr;
				/* Chain of all scripts registered for event
				 * handlers ("fileevent") on this channel. */
    int bufSize;		/* What size buffers to allocate? */
    Tcl_TimerToken timer;	/* Handle to wakeup timer for this channel. */
    struct CopyState *csPtrR;	/* State of background copy for which channel
				 * is input, or NULL. */
    struct CopyState *csPtrW;	/* State of background copy for which channel
				 * is output, or NULL. */
    Channel *topChanPtr;	/* Refers to topmost channel in a stack. Never
				 * NULL. */
    Channel *bottomChanPtr;	/* Refers to bottommost channel in a stack.
				 * This channel can be relied on to live as
				 * long as the channel state. Never NULL. */
    struct ChannelState *nextCSPtr;
				/* Next in list of channels currently open. */
    Tcl_ThreadId managingThread;/* TIP #10: Id of the thread managing this
				 * stack of channels. */

    /*
     * TIP #219 ... Info for the I/O system ...
     * Error message set by channel drivers, for the propagation of arbitrary
     * Tcl errors. This information, if present (chanMsg not NULL), takes
     * precedence over a posix error code returned by a channel operation.
     */

    Tcl_Obj* chanMsg;
    Tcl_Obj* unreportedMsg;     /* Non-NULL if an error report was deferred
				 * because it happened in the background. The
				 * value is the chanMg, if any. #219's
				 * companion to 'unreportedError'. */
    int epoch;			/* Used to test validity of stored channelname
				 * lookup results. */
} ChannelState;

/*
 * Values for the flags field in Channel. Any ORed combination of the
 * following flags can be stored in the field. These flags record various
 * options and state bits about the channel. In addition to the flags below,
 * the channel can also have TCL_READABLE (1<<1) and TCL_WRITABLE (1<<2) set.
 */

#define CHANNEL_NONBLOCKING	(1<<3)	/* Channel is currently in nonblocking
					 * mode. */
#define CHANNEL_LINEBUFFERED	(1<<4)	/* Output to the channel must be
					 * flushed after every newline. */
#define CHANNEL_UNBUFFERED	(1<<5)	/* Output to the channel must always
					 * be flushed immediately. */
#define BG_FLUSH_SCHEDULED	(1<<7)	/* A background flush of the queued
					 * output buffers has been
					 * scheduled. */
#define CHANNEL_CLOSED		(1<<8)	/* Channel has been closed. No further
					 * Tcl-level IO on the channel is
					 * allowed. */
#define CHANNEL_EOF		(1<<9)	/* EOF occurred on this channel. This
					 * bit is cleared before every input
					 * operation. */
#define CHANNEL_STICKY_EOF	(1<<10)	/* EOF occurred on this channel
					 * because we saw the input
					 * eofChar. This bit prevents clearing
					 * of the EOF bit before every input
					 * operation. */
#define CHANNEL_BLOCKED		(1<<11)	/* EWOULDBLOCK or EAGAIN occurred on
					 * this channel. This bit is cleared
					 * before every input or output
					 * operation. */
#define INPUT_SAW_CR		(1<<12)	/* Channel is in CRLF eol input
					 * translation mode and the last byte
					 * seen was a "\r". */
#define CHANNEL_DEAD		(1<<13)	/* The channel has been closed by the
					 * exit handler (on exit) but not
					 * deallocated. When any IO operation
					 * sees this flag on a channel, it
					 * does not call driver level
					 * functions to avoid referring to
					 * deallocated data. */
#define CHANNEL_NEED_MORE_DATA	(1<<14)	/* The last input operation failed
					 * because there was not enough data
					 * to complete the operation. This
					 * flag is set when gets fails to get
					 * a complete line or when read fails
					 * to get a complete character. When
					 * set, file events will not be
					 * delivered for buffered data until
					 * the state of the channel
					 * changes. */
#define CHANNEL_RAW_MODE	(1<<16)	/* When set, notes that the Raw API is
					 * being used. */

#define CHANNEL_INCLOSE		(1<<19)	/* Channel is currently being closed.
					 * Its structures are still live and
					 * usable, but it may not be closed
					 * again from within the close
					 * handler. */
<<<<<<< HEAD
=======
#define CHANNEL_CLOSEDWRITE	(1<<21)	/* Channel write side has been closed.
					 * No further Tcl-level write IO on
					 * the channel is allowed. */

/*
 * The length of time to wait between synthetic timer events. Must be zero or
 * bad things tend to happen.
 */

#define SYNTHETIC_EVENT_TIME	0
>>>>>>> 60304d81

/*
 * Local Variables:
 * mode: c
 * c-basic-offset: 4
 * fill-column: 78
 * End:
 */<|MERGE_RESOLUTION|>--- conflicted
+++ resolved
@@ -277,8 +277,6 @@
 					 * usable, but it may not be closed
 					 * again from within the close
 					 * handler. */
-<<<<<<< HEAD
-=======
 #define CHANNEL_CLOSEDWRITE	(1<<21)	/* Channel write side has been closed.
 					 * No further Tcl-level write IO on
 					 * the channel is allowed. */
@@ -289,7 +287,6 @@
  */
 
 #define SYNTHETIC_EVENT_TIME	0
->>>>>>> 60304d81
  
 /*
