--- conflicted
+++ resolved
@@ -1682,19 +1682,11 @@
 	unsigned long int count;
 
 	errno = 0;
-<<<<<<< HEAD
-	count = strtoul(*formatPtr, formatPtr, 10);
-	if (errno || (count > (unsigned long) INT_MAX)) {
-	    (*countPtr) = INT_MAX;
-	} else {
-	    (*countPtr) = (int) count;
-=======
 	count = strtoul(*formatPtr, (char **) formatPtr, 10);
 	if (errno || (count > (unsigned long) INT_MAX)) {
 	    *countPtr = INT_MAX;
 	} else {
 	    *countPtr = (int) count;
->>>>>>> 60304d81
 	}
     } else {
 	*countPtr = BINARY_NOCOUNT;
