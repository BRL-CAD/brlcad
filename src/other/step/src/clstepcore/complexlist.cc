--- conflicted
+++ resolved
@@ -4,7 +4,7 @@
  * Description: ComplexList is a class type which represents inheritance     *
  *              information for a set of entities related through supertype  *
  *              and subtype information.  This file contains many of the     *
- *              ComplexList member functions.                                *  
+ *              ComplexList member functions.                                *
  *                                                                           *
  * Created by:  David Rosenfeld                                              *
  * Date:        01/07/97                                                     *
@@ -12,44 +12,30 @@
 
 #include "complexSupport.h"
 
-ComplexList::~ComplexList()
-    /*
-     * Destructor for ComplexList.
-     */
-{
-    if ( next ) delete next;
+/**
+ * Destructor for ComplexList.
+ */
+ComplexList::~ComplexList() {
+    if( next ) {
+        delete next;
+    }
     delete head;
     delete list;
 }
 
-void ComplexList::remove()
-    /*
-     * Delete myself but don't take my sublist too.  Done when a ComplexList
-     * was temporarily created to represent a complex structure which later
-     * became a subtype of other supertypes.  After being incorporated into
-     * the supertypes' ComplexLists, this temp one can be deleted.  Its sub-
-     * structure, however, cannot be deleted since it's still being used.
-     */
-{
+/**
+ * Delete myself but don't take my sublist too.  Done when a ComplexList
+ * was temporarily created to represent a complex structure which later
+ * became a subtype of other supertypes.  After being incorporated into
+ * the supertypes' ComplexLists, this temp one can be deleted.  Its sub-
+ * structure, however, cannot be deleted since it's still being used.
+ */
+void ComplexList::remove() {
     head = NULL;
     // Only the overall AND will be deleted.
     delete this;
 }
 
-<<<<<<< HEAD
-int ComplexList::toplevel( const char *name )
-    /*
-     * Returns TRUE if name is already contained at the top level of our
-     * EntList hierarchy.  By top level, we mean the level under head.  This
-     * is a highly specialized function which is used during the building of
-     * a temporary CList to test entities which are subtypes of >1 supertype.
-     */
-{
-    EntList *slist = head->childList;
-
-    while ( slist ) {
-        if ( *(SimpleList *)slist == name ) return TRUE;
-=======
 /**
  * Returns true if name is already contained at the top level of our
  * EntList hierarchy.  By top level, we mean the level under head.  This
@@ -63,109 +49,86 @@
         if( *( SimpleList * )slist == name ) {
             return true;
         }
->>>>>>> beb05185
         slist = slist->next;
-        if ( slist ) slist = slist->next;
+        if( slist ) {
+            slist = slist->next;
+        }
     }
     return false;
 }
 
-void ComplexList::buildList()
-    /*
-     * Constructs this's list member.  Contains an alphabetically-ordered 
-     * linked list of EntNodes corresponding to all the leaf nodes in this.
-     * Used as a quick method of determining if this *may* allow a complex
-     * entity to be instantiated.  If the user wants to construct a complex
-     * entity which contains an entity which is not contained in list, this
-     * ComplexList certainly can't support it.
-     */
-{
-    EntList *sibling = head->childList->next;
+/**
+ * Constructs this's list member.  Contains an alphabetically-ordered
+ * linked list of EntNodes corresponding to all the leaf nodes in this.
+ * Used as a quick method of determining if this *may* allow a complex
+ * entity to be instantiated.  If the user wants to construct a complex
+ * entity which contains an entity which is not contained in list, this
+ * ComplexList certainly can't support it.
+ */
+void ComplexList::buildList() {
+    EntList * sibling = head->childList->next;
     // sibling = the first EntList (below the overall AND) after the supertype.
 
     // If there was a list before, delete it:
-    if ( list ) delete list;
+    if( list ) {
+        delete list;
+    }
 
     // Add first node based on supertype:
-    list = new EntNode( ((SimpleList *)head->childList)->name );
+    list = new EntNode( ( ( SimpleList * )head->childList )->name );
 
     // Recursively add all descendents:
-    while ( sibling ) {
-	addChildren( sibling );
-	sibling = sibling->next;
-	// Note - a CList usually has no more than 1 sibling, corresponding to
-	// the subtype info of a supertype.  But this may be a combo-CList used
-	// to test sub's with >1 supertype.  If so, there will be more siblings.
-    }
-	
-}
-
-void ComplexList::addChildren( EntList *ent )
-    /*
-     * Recursive function to add all the SimpleList descendents of ent into
-     * this's list.
-     */
-{
-    EntList *child;
-    char *nm;
-    EntNode *prev = list, *prev2 = NULL, *newnode;
-    int comp;
-
-    if ( ent->multiple() ) {
-	child = ((MultList *)ent)->childList;
-	while ( child ) {
-	    addChildren( child );
-	    child = child->next;
-	}
+    while( sibling ) {
+        addChildren( sibling );
+        sibling = sibling->next;
+        // Note - a CList usually has no more than 1 sibling, corresponding to
+        // the subtype info of a supertype.  But this may be a combo-CList used
+        // to test sub's with >1 supertype.  If so, there will be more siblings.
+    }
+
+}
+
+/**
+ * Recursive function to add all the SimpleList descendents of ent into
+ * this's list.
+ */
+void ComplexList::addChildren( EntList * ent ) {
+    EntList * child;
+    char * nm;
+    EntNode * prev = list, *prev2 = NULL, *newnode;
+    int comp = 0;
+
+    if( ent->multiple() ) {
+        child = ( ( MultList * )ent )->childList;
+        while( child ) {
+            addChildren( child );
+            child = child->next;
+        }
     } else {
-	nm = ((SimpleList *)ent)->name;
-	while ( prev != NULL && (comp = strcmp( prev->name, nm )) < 0 ) {
-	    prev2 = prev;
-	    prev = prev->next;
-	}
-	// One exceptional case:  If new name is same as prev, skip it:
-	if ( comp != 0 ) {
-	    // At this point, we know the new node belongs between prev2 and
-	    // prev.  prev or prev2 may = NULL if newnode belongs at the end
-	    // of the list or before the beginning, respectively.
-	    newnode = new EntNode( nm );
-	    newnode->next = prev;
-	    if ( prev2 == NULL ) {
-		// This will be the case if the inner while was never entered.
-		// That happens when newnode belonged at the beginning of the
-		// list.  If so, reset firstnode.
-		list = newnode;
-	    } else {
-		prev2->next = newnode;
-	    }
-	}
-    }
-}
-
-<<<<<<< HEAD
-int ComplexList::contains( EntNode *ents )
-    /*
-     * Does a simple search to determine if this contains all the nodes of an
-     * EntNode list.  If not, there's no way this will match ents.  If so,
-     * we'll have to run matches() (below) to check more closely.  This func-
-     * tion is simplified greatly because both EntNodes are ordered alphabeti-
-     * cally.
-     */
-{
-    EntNode *ours = list, *theirs = ents;
-
-    while ( theirs != NULL ) {
-	while ( ours != NULL && *ours < *theirs ) {
-	    ours = ours->next;
-	}
-	if ( ours == NULL || *ours > *theirs ) {
-	    // If either of these occured, we couldn't find one of ours which
-	    // matched the current "theirs".
-	    return FALSE;
-	}
-	theirs = theirs->next;
-	ours = ours->next;
-=======
+        nm = ( ( SimpleList * )ent )->name;
+        while( prev != NULL && ( comp = strcmp( prev->name, nm ) ) < 0 ) {
+            prev2 = prev;
+            prev = prev->next;
+        }
+        // One exceptional case:  If new name is same as prev, skip it:
+        if( comp != 0 ) {
+            // At this point, we know the new node belongs between prev2 and
+            // prev.  prev or prev2 may = NULL if newnode belongs at the end
+            // of the list or before the beginning, respectively.
+            newnode = new EntNode( nm );
+            newnode->next = prev;
+            if( prev2 == NULL ) {
+                // This will be the case if the inner while was never entered.
+                // That happens when newnode belonged at the beginning of the
+                // list.  If so, reset firstnode.
+                list = newnode;
+            } else {
+                prev2->next = newnode;
+            }
+        }
+    }
+}
+
 /**
  * Does a simple search to determine if this contains all the nodes of an
  * EntNode list.  If not, there's no way this will match ents.  If so,
@@ -187,23 +150,12 @@
         }
         theirs = theirs->next;
         ours = ours->next;
->>>>>>> beb05185
     }
     // At this point we must have matched them all.  (We may have extra, but
     // there's nothing wrong with that.)
     return true;
 }
 
-<<<<<<< HEAD
-int ComplexList::matches( EntNode *ents )
-    /*
-     * Receives as input an EntNode list, corresponding to a user request to
-     * instantiate the corresponding complex type.  Returns TRUE if such a list
-     * can be instantiated based on the list of EntLists which were generated
-     * when the schema was read; FALSE otherwise.
-     */
-{
-=======
 /**
  * Receives as input an EntNode list, corresponding to a user request to
  * instantiate the corresponding complex type.  Returns true if such a list
@@ -211,46 +163,11 @@
  * when the schema was read; false otherwise.
  */
 bool ComplexList::matches( EntNode * ents ) {
->>>>>>> beb05185
     MatchType retval, otherChoices = NEWCHOICE;
     int result = false;
 
     // First check if this ComplexList at least contains all the nodes of ents.
     // If it does, we'll search in detail.  If not, we're done.
-<<<<<<< HEAD
-    if (! contains( ents ) ) {
-	return FALSE;
-    }
-
-    // Now start a thorough search through this ComplexList:
-    if ( (retval = head->matchNonORs( ents )) == MATCHALL ) {
-	result = TRUE;
-    } else if ( retval != UNKNOWN ) {
-	result = FALSE;
-	// UNKNOWN is the return val if there are ORs matchNonORs can't
-	// analyze.  Unless we got a MATCHALL already, that's our only hope.
-    } else {
-	if ( ( (retval = head->matchORs( ents )) == MATCHALL ) &&
-	     ( hitMultNodes( ents ) ) ) {
-	    // hitMultNodes() checks that in case we're a combo-CList (see
-	    // CColect->supports()) we have a legal choice (see comments in
-	    // hitMultNodes()).
-	    result = TRUE;
-	} else if ( retval >= MATCHSOME ) {
-	    // We have a partial answer.  Check if other solutions exist (i.e.,
-	    // if there are OR's with other choices):
-	    while ( otherChoices == NEWCHOICE ) {
-		otherChoices = head->tryNext( ents );
-		if ( otherChoices == MATCHALL ) {
-		    if ( hitMultNodes( ents ) ) {
-			result = TRUE;
-		    } else {
-			otherChoices = NEWCHOICE;
-		    }
-		}
-	    }
-	}
-=======
     if( ! contains( ents ) ) {
         return false;
     }
@@ -283,7 +200,6 @@
                 }
             }
         }
->>>>>>> beb05185
     }
     head->reset();
     // This recursively sets all EntLists in our list.
@@ -292,25 +208,6 @@
     return result;
 }
 
-<<<<<<< HEAD
-int ComplexList::hitMultNodes( EntNode *ents )
-    /*
-     * This function has a specialized application.  If the user wants to
-     * instantiate a complex type containing an entity with >1 supertype (call
-     * it C), we temporarily join all the ComplexLists together corresponding 
-     * to the supertypes of C into a big CList (this).  We then test the user
-     * request as normal.  If the regular matches() functions return MATCHALL,
-     * we must check if each MultList corresponding to a CList hit C.  If not,
-     * we do not have a valid match.  We only have the right to join the CLists
-     * together (and make use of all the matching they afford) in order to
-     * create a complete instance of C.  Matches which do not contain C are not
-     * valid.  (This function is actually slightly more complicated because it
-     * also deals with the possibility that >1 entities like C exist.)
-     */
-{
-    EntNode *node;
-    EntList *child;
-=======
 /**
  * This function has a specialized application.  If the user wants to
  * instantiate a complex type containing an entity with >1 supertype (call
@@ -327,47 +224,34 @@
 bool ComplexList::hitMultNodes( EntNode * ents ) {
     EntNode * node;
     EntList * child;
->>>>>>> beb05185
 
     // First get rid of the trivial case:  If this is not a combo-CList at all,
     // we have nothing to check for.  (CList::matches() routinely checks for
     // hitMultNodes in case we're a combo.)
-<<<<<<< HEAD
-    if ( !multSupers ) {
-	return TRUE;
-=======
     if( !multSupers ) {
         return true;
->>>>>>> beb05185
-    }
-
-    for ( node = ents; node != NULL; node = node->next ) {
-        if ( node->multSuprs() ) {
-	    child = head->childList->next;
-	    // child points to the sublist of the first CList.  (head is the
-	    // AndList which AND's them all together.)
-            while ( child ) {
+    }
+
+    for( node = ents; node != NULL; node = node->next ) {
+        if( node->multSuprs() ) {
+            child = head->childList->next;
+            // child points to the sublist of the first CList.  (head is the
+            // AndList which AND's them all together.)
+            while( child ) {
                 // child is one of the EntList members of this which corre-
                 // sponds to one of the combined CLists.  If child has node as
-<<<<<<< HEAD
-		// a member, it must have matched node, or we do not have a
-		// legal match (see function header comments).  We check this
-		// below.
-                if ( child->contains( node->name ) ) {
-                    if ( ! child->hit( node->name ) ) {
-                        return FALSE;
-=======
                 // a member, it must have matched node, or we do not have a
                 // legal match (see function header comments).  We check this
                 // below.
                 if( child->contains( node->name ) ) {
                     if( ! child->hit( node->name ) ) {
                         return false;
->>>>>>> beb05185
                     }
                 }
                 child = child->next;
-                if ( child ) child = child->next;
+                if( child ) {
+                    child = child->next;
+                }
                 // We increment child twice.  We know this is how CLists are
                 // joined:  super1 -> sublist1 -> super2 -> sublist2 -> ...
             }
