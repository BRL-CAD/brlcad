
/*
* NIST STEP Core Class Library
* clstepcore/ExpDict.inline.cc
* April 1997
* K. C. Morris
* David Sauder

* Development of this software was funded by the United States Government,
* and is not subject to copyright.
*/

/* $Id: ExpDict.inline.cc,v 3.0.1.5 1997/11/05 21:59:20 sauderd DP3.1 $  */ 

#include <ExpDict.h>

Dictionary_instance::~Dictionary_instance() 
{}


Schema::Schema (const char *schemaName)
 : _use_interface_list(new Interface_spec__set),
   _ref_interface_list(new Interface_spec__set), 
   _function_list(0), _procedure_list(0), _global_rules(0)
{
    _name = schemaName; 
}

Schema::~Schema ()
{
    if(_use_interface_list != 0)
      delete _use_interface_list;
    if(_ref_interface_list != 0)
      delete _ref_interface_list;
    if(_function_list != 0)
      delete _function_list;
    if(_procedure_list != 0)
      delete _procedure_list;
    if(_global_rules != 0)
      delete _global_rules;
}

Interfaced_item::Interfaced_item()
{
}

Interfaced_item::Interfaced_item(const Interfaced_item &ii)
{
    _foreign_schema = ii._foreign_schema;
}

Interfaced_item::Interfaced_item(const char *foreign_schema)
: _foreign_schema(foreign_schema)
{
}

Interfaced_item::~Interfaced_item()
{
}

const Express_id 
Interfaced_item::foreign_schema_()
{
    return _foreign_schema;
}

void 
Interfaced_item::foreign_schema_(const Express_id& fs)
{
    _foreign_schema = fs;
}

Explicit_item_id::Explicit_item_id()
{
    _local_definition = 0;
}

Explicit_item_id::Explicit_item_id(const Explicit_item_id& eii)
: Interfaced_item(eii) 
{
    _local_definition = eii._local_definition;
    _original_id = eii._original_id;
    _new_id = eii._new_id;
}

Explicit_item_id::~Explicit_item_id()
{
    _local_definition = 0;
}

Used_item::~Used_item()
{
}

Referenced_item::~Referenced_item()
{
}

Implicit_item_id::Implicit_item_id()
{
    _local_definition = 0;
}

Implicit_item_id::Implicit_item_id(Implicit_item_id& iii)
: Interfaced_item(iii) 
{
    _local_definition = iii._local_definition;
}

Implicit_item_id::~Implicit_item_id()
{
    _local_definition = 0;
}

EntityDescLinkNode::EntityDescLinkNode() 
{
    _entityDesc = 0;
}

EntityDescLinkNode::~EntityDescLinkNode() 
{
}

EntityDescriptorList::EntityDescriptorList()
{
}

EntityDescriptorList::~EntityDescriptorList()
{
}

EntityDescItr::EntityDescItr(const EntityDescriptorList &edList) : edl(edList)
{
    cur = (EntityDescLinkNode *)( edl.GetHead() );
}
EntityDescItr::~EntityDescItr()
{
}

AttrDescLinkNode::AttrDescLinkNode()
{
    _attrDesc = 0; 
}

AttrDescLinkNode::~AttrDescLinkNode()
{
}

AttrDescItr::AttrDescItr(const AttrDescriptorList &adList) : adl(adList)
{
    cur = (AttrDescLinkNode *)( adl.GetHead() );
}

AttrDescItr::~AttrDescItr()
{
}

Inverse_attributeLinkNode::Inverse_attributeLinkNode()
{
    _invAttr = 0;
}

Inverse_attributeLinkNode::~Inverse_attributeLinkNode()
{
}

Inverse_attributeList::Inverse_attributeList()
{
}

Inverse_attributeList::~Inverse_attributeList()
{
}

Inverse_attributeLinkNode * 
Inverse_attributeList::AddNode (Inverse_attribute * ad)
{
    Inverse_attributeLinkNode *node = (Inverse_attributeLinkNode *) NewNode();
    node->Inverse_attr(ad);
    SingleLinkList::AppendNode(node);
    return node;
}    

InverseAItr::InverseAItr (const Inverse_attributeList &iaList) 
	: ial(iaList)
{
    cur = (Inverse_attributeLinkNode *)( ial.GetHead() );
}

InverseAItr::~InverseAItr()
{
}

TypeDescLinkNode::TypeDescLinkNode()
{
    _typeDesc = 0; 
}

TypeDescLinkNode::~TypeDescLinkNode()
{
}

TypeDescriptorList::TypeDescriptorList()
{
}

TypeDescriptorList::~TypeDescriptorList()
{
}

TypeDescItr::TypeDescItr (const TypeDescriptorList &tdList) : tdl(tdList)
{
    cur = (TypeDescLinkNode *)( tdl.GetHead() );
}

TypeDescItr::~TypeDescItr()
{
}

///////////////////////////////////////////////////////////////////////////////
// TypeDescriptor functions
///////////////////////////////////////////////////////////////////////////////

AttrDescriptorList::AttrDescriptorList()
{
}

AttrDescriptorList::~AttrDescriptorList() 
{
}

AttrDescLinkNode * 
AttrDescriptorList::AddNode (AttrDescriptor * ad)
{
    AttrDescLinkNode *node = (AttrDescLinkNode *) NewNode();
    node->AttrDesc(ad);
    SingleLinkList::AppendNode(node);
    return node;
}    

TypeDescriptor::TypeDescriptor( ) 
: _name (0), altNames(0), _fundamentalType(UNKNOWN_TYPE), 
  _originatingSchema(0), _referentType (0), _description (0), _where_rules(0)
{
}

TypeDescriptor::TypeDescriptor
(const char * nm, PrimitiveType ft, Schema *origSchema, 
 const char * d)
:  _name (nm), altNames (0), _fundamentalType (ft), 
   _originatingSchema(origSchema), _referentType (0), _description (d), 
   _where_rules(0)

{
}

const char *
TypeDescriptor::Name(const char *schnm) const
    /*
     * Determines the current name of this.  Normally, this is simply _name.
     * If "schnm" is set to a value, however, then this function becomes a
     * request for our name when referenced by schnm.  (This will be diff from
     * our original name if schnm USEs or REFERENCEs us and renames us (e.g.,
     * "USE (xx as yy)").)  In such a case, this function searches through our
     * altNames list to see if schema schnm refers to us with a different name
     * and returns the new name if found.  (See header comments to function
     * SchRename::rename().)
     */
{
    if (schnm == NULL) {
	return _name;
    }
    if ( altNames && altNames->rename( schnm, (char *)_altname ) ) {
	// If our altNames list has an alternate for schnm, copy it into
	// _altname, and return it:
	return _altname;
    }
    return _name;
}

<<<<<<< HEAD
const char * 
TypeDescriptor::BaseTypeName ()  const
{
  return BaseTypeDescriptor () ?  BaseTypeDescriptor () -> Name () : 0;
}

const TypeDescriptor * 
TypeDescriptor::BaseTypeIsA (const TypeDescriptor * td) const
{
  switch (NonRefType ()) {
  case AGGREGATE_TYPE:
    return AggrElemTypeDescriptor () -> IsA (td);
  case ENTITY_TYPE:
  case SELECT_TYPE: 
  default:
    return IsA (td);
  }

}

int
TypeDescriptor::CurrName(const char *other, const char *schNm) const
    /*
     * Check if our "current" name = other.  CurrName may be different from
     * _name if schNm tells us the current schema is a different one from the
     * one in which we're defined.  If so, we may have an alternate name for
     * that schema (it may be listed in our altNames list).  This would be the
     * case if schNm USEs or REFERENCEs type and renames it in the process
     * (e.g., "USE (X as Y)".
     */
{
    if ( !schNm || *schNm == '\0' ) {
	// If there's no current schema, accept any possible name of this.
	// (I.e., accept its actual name or any substitute):
	return ( PossName( other ) );
=======
const char * TypeDescriptor::BaseTypeName()  const {
    return BaseTypeDescriptor() ?  BaseTypeDescriptor() -> Name() : 0;
}

const TypeDescriptor * TypeDescriptor::BaseTypeIsA( const TypeDescriptor * td ) const {
    switch( NonRefType() ) {
        case AGGREGATE_TYPE:
            return AggrElemTypeDescriptor() -> IsA( td );
        case ENTITY_TYPE:
        case SELECT_TYPE:
        default:
            return IsA( td );
    }
}

/**
 * Check if our "current" name = other.  CurrName may be different from
 * _name if schNm tells us the current schema is a different one from the
 * one in which we're defined.  If so, we may have an alternate name for
 * that schema (it may be listed in our altNames list).  This would be the
 * case if schNm USEs or REFERENCEs type and renames it in the process
 * (e.g., "USE (X as Y)".
 */
bool TypeDescriptor::CurrName( const char * other, const char * schNm ) const {
    if( !schNm || *schNm == '\0' ) {
        // If there's no current schema, accept any possible name of this.
        // (I.e., accept its actual name or any substitute):
        return ( PossName( other ) );
>>>>>>> beb05185
    }
    if ( altNames && altNames->rename( schNm, (char *)_altname ) ) {
	// If we have a different name when the current schema = schNm, then
	// other better = the alt name.
	return ( !StrCmpIns( _altname, other ) );
    } else {
	// If we have no desginated alternate name when the current schema =
	// schNm, other must = our _name.
	return ( OurName( other ) );
    }
}

<<<<<<< HEAD
int
TypeDescriptor::PossName( const char *nm ) const
    /*
     * return TRUE if nm is either our name or one of the possible alternates.
     */
{
    return ( OurName( nm ) || AltName( nm ) );
}

int
TypeDescriptor::OurName( const char *nm ) const
{
    return !StrCmpIns( nm, _name );
}

int
TypeDescriptor::AltName( const char *nm ) const
{
    if ( altNames ) {
	return ( altNames->choice( nm ) );
=======
/**
 * return true if nm is either our name or one of the possible alternates.
 */
bool TypeDescriptor::PossName( const char * nm ) const {
    return ( OurName( nm ) || AltName( nm ) );
}

bool TypeDescriptor::OurName( const char * nm ) const {
    return !StrCmpIns( nm, _name );
}

bool TypeDescriptor::AltName( const char * nm ) const {
    if( altNames ) {
        return ( altNames->choice( nm ) );
>>>>>>> beb05185
    }
    return false;
}

void
TypeDescriptor::addAltName( const char *schnm, const char *newnm )
    /*
     * Creates a SchRename consisting of schnm & newnm.  Places it in alphabe-
     * tical order in this's altNames list.
     */
{
    SchRename *newpair = new SchRename( schnm, newnm ),
              *node = (SchRename *)altNames, *prev = NULL;

    while ( node && *node < *newpair ) {
	prev = node;
	node = node->next;
    }
    newpair->next = node; // node may = NULL
    if ( prev ) {
	// Will be the case if new node should not be first (and above while
	// loop was entered).
	prev->next = newpair;
    } else {
	// put newpair first
	altNames = newpair;
    }
}

<<<<<<< HEAD
int
SchRename::choice( const char *nm ) const
    /*
     * See if nm = one of our choices (either ours or that of a SchRename
     * later in the list.
     */
{
    if ( !StrCmpIns( nm, newName ) ) {
	return 1;
=======
/**
 * See if nm = one of our choices (either ours or that of a SchRename
 * later in the list.
 */
bool SchRename::choice( const char * nm ) const {
    if( !StrCmpIns( nm, newName ) ) {
        return true;
>>>>>>> beb05185
    }
    if ( next ) {
	return ( next->choice( nm ) );
    }
    return false;
}

char *
SchRename::rename(const char *schnm, char *newnm ) const
    /*
     * Check if this SchRename represents the rename of its owning TypeDesc for
     * schema schnm.  (This will be the case if schnm = schName.)  If so, the
     * new name is returned and copied into newnm.  If not, ::rename is called
     * on next.  Thus, this function will tell us if this or any later SchRe-
     * name in this list provide a new name for TypeDesc for schema schnm.
     */
{
    if ( !StrCmpIns(schnm, schName ) ) {
	strcpy( newnm, newName );
	return newnm;
    }
    if ( next ) {
	return ( next->rename( schnm, newnm ) );
    }
    return NULL;
}

///////////////////////////////////////////////////////////////////////////////
// AttrDescriptor functions
///////////////////////////////////////////////////////////////////////////////

AttrDescriptor::AttrDescriptor(
		       const char * name,	   // i.e. char *
		       const TypeDescriptor *domainType, 
		       Logical optional,   // i.e. F U or T
		       Logical unique,	   // i.e. F U or T
		       AttrType_Enum at, // AttrType_Explicit,AttrType_Inverse,
				       // AttrType_Deriving,AttrType_Redefining
		       const EntityDescriptor & owner )
      : _name (name), _domainType (domainType), _optional(optional),
	_unique(unique), _attrType (at), 

#ifdef __O3DB__
_owner (&owner)
#else
_owner ((EntityDescriptor&)owner)
#endif

{
}

AttrDescriptor::~AttrDescriptor () 
{ }

Logical
AttrDescriptor::Explicit() const 
{ 
    if(_attrType == AttrType_Explicit)
      return LTrue;
    return LFalse;
}

Logical
AttrDescriptor::Inverse() const 
{ 
    if(_attrType == AttrType_Inverse)
      return LTrue;
    return LFalse;
}

Logical
AttrDescriptor::Redefining() const 
{ 
    if(_attrType == AttrType_Redefining)
      return LTrue;
    return LFalse;
}

Logical
AttrDescriptor::Deriving() const 
{ 
    if(_attrType == AttrType_Deriving)
      return LTrue;
    return LFalse;
}

// outdated function
void 
AttrDescriptor::Derived (SCLP23(LOGICAL) x)	
{ 
    if(x.asInt())
      _attrType = AttrType_Deriving;
    else
      _attrType = AttrType_Explicit;
}

// outdated function
void 
AttrDescriptor::Derived (Logical x)
{ 
    if(x == LTrue)
      _attrType = AttrType_Deriving;
    else
      _attrType = AttrType_Explicit;
}

// outdated function
void 
AttrDescriptor::Derived (const char *x)	
{ 
    if( !strcmp(x, "LTrue") || !strcmp(x, "T") )
      _attrType = AttrType_Deriving;
    else
      _attrType = AttrType_Explicit;
}


Derived_attribute::Derived_attribute(
		       const char * name,	   // i.e. char *
		       const TypeDescriptor *domainType, 
		       Logical optional,   // i.e. F U or T
		       Logical unique,	   // i.e. F U or T
		       AttrType_Enum at, // AttrType_Explicit,AttrType_Inverse,
				       // AttrType_Deriving,AttrType_Redefining
		       const EntityDescriptor & owner )
: AttrDescriptor(name, domainType, optional, unique, at, owner) 
{
    _initializer = (const char *)0;
}

Derived_attribute::~Derived_attribute()
{
}<|MERGE_RESOLUTION|>--- conflicted
+++ resolved
@@ -10,311 +10,227 @@
 * and is not subject to copyright.
 */
 
-/* $Id: ExpDict.inline.cc,v 3.0.1.5 1997/11/05 21:59:20 sauderd DP3.1 $  */ 
-
 #include <ExpDict.h>
 
-Dictionary_instance::~Dictionary_instance() 
-{}
-
-
-Schema::Schema (const char *schemaName)
- : _use_interface_list(new Interface_spec__set),
-   _ref_interface_list(new Interface_spec__set), 
-   _function_list(0), _procedure_list(0), _global_rules(0)
-{
-    _name = schemaName; 
-}
-
-Schema::~Schema ()
-{
-    if(_use_interface_list != 0)
-      delete _use_interface_list;
-    if(_ref_interface_list != 0)
-      delete _ref_interface_list;
-    if(_function_list != 0)
-      delete _function_list;
-    if(_procedure_list != 0)
-      delete _procedure_list;
-    if(_global_rules != 0)
-      delete _global_rules;
-}
-
-Interfaced_item::Interfaced_item()
-{
-}
-
-Interfaced_item::Interfaced_item(const Interfaced_item &ii)
-{
+Dictionary_instance::~Dictionary_instance() {
+}
+
+
+Schema::Schema( const char * schemaName )
+    : _use_interface_list( new Interface_spec__set ),
+      _ref_interface_list( new Interface_spec__set ),
+      _function_list( 0 ), _procedure_list( 0 ), _global_rules( 0 ) {
+    _name = schemaName;
+}
+
+Schema::~Schema() {
+    if( _use_interface_list != 0 ) {
+        delete _use_interface_list;
+    }
+    if( _ref_interface_list != 0 ) {
+        delete _ref_interface_list;
+    }
+    if( _function_list != 0 ) {
+        delete _function_list;
+    }
+    if( _procedure_list != 0 ) {
+        delete _procedure_list;
+    }
+    if( _global_rules != 0 ) {
+        delete _global_rules;
+    }
+}
+
+Interfaced_item::Interfaced_item() {
+}
+
+Interfaced_item::Interfaced_item( const Interfaced_item & ii ) {
     _foreign_schema = ii._foreign_schema;
 }
 
-Interfaced_item::Interfaced_item(const char *foreign_schema)
-: _foreign_schema(foreign_schema)
-{
-}
-
-Interfaced_item::~Interfaced_item()
-{
-}
-
-const Express_id 
-Interfaced_item::foreign_schema_()
-{
+Interfaced_item::Interfaced_item( const char * foreign_schema )
+    : _foreign_schema( foreign_schema ) {
+}
+
+Interfaced_item::~Interfaced_item() {
+}
+
+const Express_id Interfaced_item::foreign_schema_() {
     return _foreign_schema;
 }
 
-void 
-Interfaced_item::foreign_schema_(const Express_id& fs)
-{
+void Interfaced_item::foreign_schema_( const Express_id & fs ) {
     _foreign_schema = fs;
 }
 
-Explicit_item_id::Explicit_item_id()
-{
+Explicit_item_id::Explicit_item_id() {
     _local_definition = 0;
 }
 
-Explicit_item_id::Explicit_item_id(const Explicit_item_id& eii)
-: Interfaced_item(eii) 
-{
+Explicit_item_id::Explicit_item_id( const Explicit_item_id & eii )
+    : Interfaced_item( eii ) {
     _local_definition = eii._local_definition;
     _original_id = eii._original_id;
     _new_id = eii._new_id;
 }
 
-Explicit_item_id::~Explicit_item_id()
-{
+Explicit_item_id::~Explicit_item_id() {
     _local_definition = 0;
 }
 
-Used_item::~Used_item()
-{
-}
-
-Referenced_item::~Referenced_item()
-{
-}
-
-Implicit_item_id::Implicit_item_id()
-{
+Used_item::~Used_item() {
+}
+
+Referenced_item::~Referenced_item() {
+}
+
+Implicit_item_id::Implicit_item_id() {
     _local_definition = 0;
 }
 
-Implicit_item_id::Implicit_item_id(Implicit_item_id& iii)
-: Interfaced_item(iii) 
-{
+Implicit_item_id::Implicit_item_id( Implicit_item_id & iii )
+    : Interfaced_item( iii ) {
     _local_definition = iii._local_definition;
 }
 
-Implicit_item_id::~Implicit_item_id()
-{
+Implicit_item_id::~Implicit_item_id() {
     _local_definition = 0;
 }
 
-EntityDescLinkNode::EntityDescLinkNode() 
-{
+EntityDescLinkNode::EntityDescLinkNode() {
     _entityDesc = 0;
 }
 
-EntityDescLinkNode::~EntityDescLinkNode() 
-{
-}
-
-EntityDescriptorList::EntityDescriptorList()
-{
-}
-
-EntityDescriptorList::~EntityDescriptorList()
-{
-}
-
-EntityDescItr::EntityDescItr(const EntityDescriptorList &edList) : edl(edList)
-{
-    cur = (EntityDescLinkNode *)( edl.GetHead() );
-}
-EntityDescItr::~EntityDescItr()
-{
-}
-
-AttrDescLinkNode::AttrDescLinkNode()
-{
-    _attrDesc = 0; 
-}
-
-AttrDescLinkNode::~AttrDescLinkNode()
-{
-}
-
-AttrDescItr::AttrDescItr(const AttrDescriptorList &adList) : adl(adList)
-{
-    cur = (AttrDescLinkNode *)( adl.GetHead() );
-}
-
-AttrDescItr::~AttrDescItr()
-{
-}
-
-Inverse_attributeLinkNode::Inverse_attributeLinkNode()
-{
+EntityDescLinkNode::~EntityDescLinkNode() {
+}
+
+EntityDescriptorList::EntityDescriptorList() {
+}
+
+EntityDescriptorList::~EntityDescriptorList() {
+}
+
+EntityDescItr::EntityDescItr( const EntityDescriptorList & edList ) : edl( edList ) {
+    cur = ( EntityDescLinkNode * )( edl.GetHead() );
+}
+EntityDescItr::~EntityDescItr() {
+}
+
+AttrDescLinkNode::AttrDescLinkNode() {
+    _attrDesc = 0;
+}
+
+AttrDescLinkNode::~AttrDescLinkNode() {
+}
+
+AttrDescItr::AttrDescItr( const AttrDescriptorList & adList ) : adl( adList ) {
+    cur = ( AttrDescLinkNode * )( adl.GetHead() );
+}
+
+AttrDescItr::~AttrDescItr() {
+}
+
+Inverse_attributeLinkNode::Inverse_attributeLinkNode() {
     _invAttr = 0;
 }
 
-Inverse_attributeLinkNode::~Inverse_attributeLinkNode()
-{
-}
-
-Inverse_attributeList::Inverse_attributeList()
-{
-}
-
-Inverse_attributeList::~Inverse_attributeList()
-{
-}
-
-Inverse_attributeLinkNode * 
-Inverse_attributeList::AddNode (Inverse_attribute * ad)
-{
-    Inverse_attributeLinkNode *node = (Inverse_attributeLinkNode *) NewNode();
-    node->Inverse_attr(ad);
-    SingleLinkList::AppendNode(node);
+Inverse_attributeLinkNode::~Inverse_attributeLinkNode() {
+}
+
+Inverse_attributeList::Inverse_attributeList() {
+}
+
+Inverse_attributeList::~Inverse_attributeList() {
+}
+
+Inverse_attributeLinkNode * Inverse_attributeList::AddNode( Inverse_attribute * ad ) {
+    Inverse_attributeLinkNode * node = ( Inverse_attributeLinkNode * ) NewNode();
+    node->Inverse_attr( ad );
+    SingleLinkList::AppendNode( node );
     return node;
-}    
-
-InverseAItr::InverseAItr (const Inverse_attributeList &iaList) 
-	: ial(iaList)
-{
-    cur = (Inverse_attributeLinkNode *)( ial.GetHead() );
-}
-
-InverseAItr::~InverseAItr()
-{
-}
-
-TypeDescLinkNode::TypeDescLinkNode()
-{
-    _typeDesc = 0; 
-}
-
-TypeDescLinkNode::~TypeDescLinkNode()
-{
-}
-
-TypeDescriptorList::TypeDescriptorList()
-{
-}
-
-TypeDescriptorList::~TypeDescriptorList()
-{
-}
-
-TypeDescItr::TypeDescItr (const TypeDescriptorList &tdList) : tdl(tdList)
-{
-    cur = (TypeDescLinkNode *)( tdl.GetHead() );
-}
-
-TypeDescItr::~TypeDescItr()
-{
+}
+
+InverseAItr::InverseAItr( const Inverse_attributeList & iaList )
+    : ial( iaList ) {
+    cur = ( Inverse_attributeLinkNode * )( ial.GetHead() );
+}
+
+InverseAItr::~InverseAItr() {
+}
+
+TypeDescLinkNode::TypeDescLinkNode() {
+    _typeDesc = 0;
+}
+
+TypeDescLinkNode::~TypeDescLinkNode() {
+}
+
+TypeDescriptorList::TypeDescriptorList() {
+}
+
+TypeDescriptorList::~TypeDescriptorList() {
+}
+
+TypeDescItr::TypeDescItr( const TypeDescriptorList & tdList ) : tdl( tdList ) {
+    cur = ( TypeDescLinkNode * )( tdl.GetHead() );
+}
+
+TypeDescItr::~TypeDescItr() {
 }
 
 ///////////////////////////////////////////////////////////////////////////////
 // TypeDescriptor functions
 ///////////////////////////////////////////////////////////////////////////////
 
-AttrDescriptorList::AttrDescriptorList()
-{
-}
-
-AttrDescriptorList::~AttrDescriptorList() 
-{
-}
-
-AttrDescLinkNode * 
-AttrDescriptorList::AddNode (AttrDescriptor * ad)
-{
-    AttrDescLinkNode *node = (AttrDescLinkNode *) NewNode();
-    node->AttrDesc(ad);
-    SingleLinkList::AppendNode(node);
+AttrDescriptorList::AttrDescriptorList() {
+}
+
+AttrDescriptorList::~AttrDescriptorList() {
+}
+
+AttrDescLinkNode *
+AttrDescriptorList::AddNode( AttrDescriptor * ad ) {
+    AttrDescLinkNode * node = ( AttrDescLinkNode * ) NewNode();
+    node->AttrDesc( ad );
+    SingleLinkList::AppendNode( node );
     return node;
-}    
-
-TypeDescriptor::TypeDescriptor( ) 
-: _name (0), altNames(0), _fundamentalType(UNKNOWN_TYPE), 
-  _originatingSchema(0), _referentType (0), _description (0), _where_rules(0)
-{
+}
+
+TypeDescriptor::TypeDescriptor( )
+    : _name( 0 ), altNames( 0 ), _fundamentalType( UNKNOWN_TYPE ),
+      _originatingSchema( 0 ), _referentType( 0 ), _description( 0 ), _where_rules( 0 ) {
 }
 
 TypeDescriptor::TypeDescriptor
-(const char * nm, PrimitiveType ft, Schema *origSchema, 
- const char * d)
-:  _name (nm), altNames (0), _fundamentalType (ft), 
-   _originatingSchema(origSchema), _referentType (0), _description (d), 
-   _where_rules(0)
-
-{
-}
-
-const char *
-TypeDescriptor::Name(const char *schnm) const
-    /*
-     * Determines the current name of this.  Normally, this is simply _name.
-     * If "schnm" is set to a value, however, then this function becomes a
-     * request for our name when referenced by schnm.  (This will be diff from
-     * our original name if schnm USEs or REFERENCEs us and renames us (e.g.,
-     * "USE (xx as yy)").)  In such a case, this function searches through our
-     * altNames list to see if schema schnm refers to us with a different name
-     * and returns the new name if found.  (See header comments to function
-     * SchRename::rename().)
-     */
-{
-    if (schnm == NULL) {
-	return _name;
-    }
-    if ( altNames && altNames->rename( schnm, (char *)_altname ) ) {
-	// If our altNames list has an alternate for schnm, copy it into
-	// _altname, and return it:
-	return _altname;
+( const char * nm, PrimitiveType ft, Schema * origSchema,
+  const char * d )
+    :  _name( nm ), altNames( 0 ), _fundamentalType( ft ),
+       _originatingSchema( origSchema ), _referentType( 0 ), _description( d ),
+       _where_rules( 0 ) {
+}
+
+/**
+ * Determines the current name of this.  Normally, this is simply _name.
+ * If "schnm" is set to a value, however, then this function becomes a
+ * request for our name when referenced by schnm.  (This will be diff from
+ * our original name if schnm USEs or REFERENCEs us and renames us (e.g.,
+ * "USE (xx as yy)").)  In such a case, this function searches through our
+ * altNames list to see if schema schnm refers to us with a different name
+ * and returns the new name if found.  (See header comments to function
+ * SchRename::rename().)
+ */
+const char * TypeDescriptor::Name( const char * schnm ) const {
+    if( schnm == NULL ) {
+        return _name;
+    }
+    if( altNames && altNames->rename( schnm, ( char * )_altname ) ) {
+        // If our altNames list has an alternate for schnm, copy it into
+        // _altname, and return it:
+        return _altname;
     }
     return _name;
 }
 
-<<<<<<< HEAD
-const char * 
-TypeDescriptor::BaseTypeName ()  const
-{
-  return BaseTypeDescriptor () ?  BaseTypeDescriptor () -> Name () : 0;
-}
-
-const TypeDescriptor * 
-TypeDescriptor::BaseTypeIsA (const TypeDescriptor * td) const
-{
-  switch (NonRefType ()) {
-  case AGGREGATE_TYPE:
-    return AggrElemTypeDescriptor () -> IsA (td);
-  case ENTITY_TYPE:
-  case SELECT_TYPE: 
-  default:
-    return IsA (td);
-  }
-
-}
-
-int
-TypeDescriptor::CurrName(const char *other, const char *schNm) const
-    /*
-     * Check if our "current" name = other.  CurrName may be different from
-     * _name if schNm tells us the current schema is a different one from the
-     * one in which we're defined.  If so, we may have an alternate name for
-     * that schema (it may be listed in our altNames list).  This would be the
-     * case if schNm USEs or REFERENCEs type and renames it in the process
-     * (e.g., "USE (X as Y)".
-     */
-{
-    if ( !schNm || *schNm == '\0' ) {
-	// If there's no current schema, accept any possible name of this.
-	// (I.e., accept its actual name or any substitute):
-	return ( PossName( other ) );
-=======
 const char * TypeDescriptor::BaseTypeName()  const {
     return BaseTypeDescriptor() ?  BaseTypeDescriptor() -> Name() : 0;
 }
@@ -343,41 +259,18 @@
         // If there's no current schema, accept any possible name of this.
         // (I.e., accept its actual name or any substitute):
         return ( PossName( other ) );
->>>>>>> beb05185
-    }
-    if ( altNames && altNames->rename( schNm, (char *)_altname ) ) {
-	// If we have a different name when the current schema = schNm, then
-	// other better = the alt name.
-	return ( !StrCmpIns( _altname, other ) );
+    }
+    if( altNames && altNames->rename( schNm, ( char * )_altname ) ) {
+        // If we have a different name when the current schema = schNm, then
+        // other better = the alt name.
+        return ( !StrCmpIns( _altname, other ) );
     } else {
-	// If we have no desginated alternate name when the current schema =
-	// schNm, other must = our _name.
-	return ( OurName( other ) );
-    }
-}
-
-<<<<<<< HEAD
-int
-TypeDescriptor::PossName( const char *nm ) const
-    /*
-     * return TRUE if nm is either our name or one of the possible alternates.
-     */
-{
-    return ( OurName( nm ) || AltName( nm ) );
-}
-
-int
-TypeDescriptor::OurName( const char *nm ) const
-{
-    return !StrCmpIns( nm, _name );
-}
-
-int
-TypeDescriptor::AltName( const char *nm ) const
-{
-    if ( altNames ) {
-	return ( altNames->choice( nm ) );
-=======
+        // If we have no desginated alternate name when the current schema =
+        // schNm, other must = our _name.
+        return ( OurName( other ) );
+    }
+}
+
 /**
  * return true if nm is either our name or one of the possible alternates.
  */
@@ -392,47 +285,33 @@
 bool TypeDescriptor::AltName( const char * nm ) const {
     if( altNames ) {
         return ( altNames->choice( nm ) );
->>>>>>> beb05185
     }
     return false;
 }
 
-void
-TypeDescriptor::addAltName( const char *schnm, const char *newnm )
-    /*
-     * Creates a SchRename consisting of schnm & newnm.  Places it in alphabe-
-     * tical order in this's altNames list.
-     */
-{
-    SchRename *newpair = new SchRename( schnm, newnm ),
-              *node = (SchRename *)altNames, *prev = NULL;
-
-    while ( node && *node < *newpair ) {
-	prev = node;
-	node = node->next;
+/**
+ * Creates a SchRename consisting of schnm & newnm.  Places it in alphabe-
+ * tical order in this's altNames list.
+ */
+void TypeDescriptor::addAltName( const char * schnm, const char * newnm ) {
+    SchRename * newpair = new SchRename( schnm, newnm ),
+    *node = ( SchRename * )altNames, *prev = NULL;
+
+    while( node && *node < *newpair ) {
+        prev = node;
+        node = node->next;
     }
     newpair->next = node; // node may = NULL
-    if ( prev ) {
-	// Will be the case if new node should not be first (and above while
-	// loop was entered).
-	prev->next = newpair;
+    if( prev ) {
+        // Will be the case if new node should not be first (and above while
+        // loop was entered).
+        prev->next = newpair;
     } else {
-	// put newpair first
-	altNames = newpair;
-    }
-}
-
-<<<<<<< HEAD
-int
-SchRename::choice( const char *nm ) const
-    /*
-     * See if nm = one of our choices (either ours or that of a SchRename
-     * later in the list.
-     */
-{
-    if ( !StrCmpIns( nm, newName ) ) {
-	return 1;
-=======
+        // put newpair first
+        altNames = newpair;
+    }
+}
+
 /**
  * See if nm = one of our choices (either ours or that of a SchRename
  * later in the list.
@@ -440,30 +319,27 @@
 bool SchRename::choice( const char * nm ) const {
     if( !StrCmpIns( nm, newName ) ) {
         return true;
->>>>>>> beb05185
-    }
-    if ( next ) {
-	return ( next->choice( nm ) );
+    }
+    if( next ) {
+        return ( next->choice( nm ) );
     }
     return false;
 }
 
-char *
-SchRename::rename(const char *schnm, char *newnm ) const
-    /*
-     * Check if this SchRename represents the rename of its owning TypeDesc for
-     * schema schnm.  (This will be the case if schnm = schName.)  If so, the
-     * new name is returned and copied into newnm.  If not, ::rename is called
-     * on next.  Thus, this function will tell us if this or any later SchRe-
-     * name in this list provide a new name for TypeDesc for schema schnm.
-     */
-{
-    if ( !StrCmpIns(schnm, schName ) ) {
-	strcpy( newnm, newName );
-	return newnm;
-    }
-    if ( next ) {
-	return ( next->rename( schnm, newnm ) );
+/**
+ * Check if this SchRename represents the rename of its owning TypeDesc for
+ * schema schnm.  (This will be the case if schnm = schName.)  If so, the
+ * new name is returned and copied into newnm.  If not, ::rename is called
+ * on next.  Thus, this function will tell us if this or any later SchRe-
+ * name in this list provide a new name for TypeDesc for schema schnm.
+ */
+char * SchRename::rename( const char * schnm, char * newnm ) const {
+    if( !StrCmpIns( schnm, schName ) ) {
+        strcpy( newnm, newName );
+        return newnm;
+    }
+    if( next ) {
+        return ( next->rename( schnm, newnm ) );
     }
     return NULL;
 }
@@ -472,105 +348,49 @@
 // AttrDescriptor functions
 ///////////////////////////////////////////////////////////////////////////////
 
-AttrDescriptor::AttrDescriptor(
-		       const char * name,	   // i.e. char *
-		       const TypeDescriptor *domainType, 
-		       Logical optional,   // i.e. F U or T
-		       Logical unique,	   // i.e. F U or T
-		       AttrType_Enum at, // AttrType_Explicit,AttrType_Inverse,
-				       // AttrType_Deriving,AttrType_Redefining
-		       const EntityDescriptor & owner )
-      : _name (name), _domainType (domainType), _optional(optional),
-	_unique(unique), _attrType (at), 
-
-#ifdef __O3DB__
-_owner (&owner)
-#else
-_owner ((EntityDescriptor&)owner)
-#endif
-
-{
-}
-
-AttrDescriptor::~AttrDescriptor () 
-{ }
-
-Logical
-AttrDescriptor::Explicit() const 
-{ 
-    if(_attrType == AttrType_Explicit)
-      return LTrue;
+AttrDescriptor::AttrDescriptor( const char * name, const TypeDescriptor * domainType,
+                                Logical optional, Logical unique, AttrType_Enum at,
+                                const EntityDescriptor & owner )
+    : _name( name ), _domainType( domainType ), _optional( optional ),
+      _unique( unique ), _attrType( at ), _owner( ( EntityDescriptor & )owner ) {
+}
+
+AttrDescriptor::~AttrDescriptor() {
+}
+
+Logical AttrDescriptor::Explicit() const {
+    if( _attrType == AttrType_Explicit ) {
+        return LTrue;
+    }
     return LFalse;
 }
 
-Logical
-AttrDescriptor::Inverse() const 
-{ 
-    if(_attrType == AttrType_Inverse)
-      return LTrue;
+Logical AttrDescriptor::Inverse() const {
+    if( _attrType == AttrType_Inverse ) {
+        return LTrue;
+    }
     return LFalse;
 }
 
-Logical
-AttrDescriptor::Redefining() const 
-{ 
-    if(_attrType == AttrType_Redefining)
-      return LTrue;
+Logical AttrDescriptor::Redefining() const {
+    if( _attrType == AttrType_Redefining ) {
+        return LTrue;
+    }
     return LFalse;
 }
 
-Logical
-AttrDescriptor::Deriving() const 
-{ 
-    if(_attrType == AttrType_Deriving)
-      return LTrue;
+Logical AttrDescriptor::Deriving() const {
+    if( _attrType == AttrType_Deriving ) {
+        return LTrue;
+    }
     return LFalse;
 }
 
-// outdated function
-void 
-AttrDescriptor::Derived (SCLP23(LOGICAL) x)	
-{ 
-    if(x.asInt())
-      _attrType = AttrType_Deriving;
-    else
-      _attrType = AttrType_Explicit;
-}
-
-// outdated function
-void 
-AttrDescriptor::Derived (Logical x)
-{ 
-    if(x == LTrue)
-      _attrType = AttrType_Deriving;
-    else
-      _attrType = AttrType_Explicit;
-}
-
-// outdated function
-void 
-AttrDescriptor::Derived (const char *x)	
-{ 
-    if( !strcmp(x, "LTrue") || !strcmp(x, "T") )
-      _attrType = AttrType_Deriving;
-    else
-      _attrType = AttrType_Explicit;
-}
-
-
-Derived_attribute::Derived_attribute(
-		       const char * name,	   // i.e. char *
-		       const TypeDescriptor *domainType, 
-		       Logical optional,   // i.e. F U or T
-		       Logical unique,	   // i.e. F U or T
-		       AttrType_Enum at, // AttrType_Explicit,AttrType_Inverse,
-				       // AttrType_Deriving,AttrType_Redefining
-		       const EntityDescriptor & owner )
-: AttrDescriptor(name, domainType, optional, unique, at, owner) 
-{
-    _initializer = (const char *)0;
-}
-
-Derived_attribute::~Derived_attribute()
-{
+Derived_attribute::Derived_attribute( const char * name, const TypeDescriptor * domainType,
+                                      Logical optional, Logical unique, AttrType_Enum at, const EntityDescriptor & owner )
+    : AttrDescriptor( name, domainType, optional, unique, at, owner ) {
+    _initializer = ( const char * )0;
+}
+
+Derived_attribute::~Derived_attribute() {
 }