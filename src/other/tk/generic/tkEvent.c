/*
 * tkEvent.c --
 *
 *	This file provides basic low-level facilities for managing X events in
 *	Tk.
 *
 * Copyright (c) 1990-1994 The Regents of the University of California.
 * Copyright (c) 1994-1995 Sun Microsystems, Inc.
 * Copyright (c) 1998-2000 Ajuba Solutions.
 * Copyright (c) 2004 George Peter Staplin
 *
 * See the file "license.terms" for information on usage and redistribution of
 * this file, and for a DISCLAIMER OF ALL WARRANTIES.
 *
 * RCS: @(#) $Id$
 */

#include "tkInt.h"

/*
 * There's a potential problem if a handler is deleted while it's current
 * (i.e. its function is executing), since Tk_HandleEvent will need to read
 * the handler's "nextPtr" field when the function returns. To handle this
 * problem, structures of the type below indicate the next handler to be
 * processed for any (recursively nested) dispatches in progress. The
 * nextHandler fields get updated if the handlers pointed to are deleted.
 * Tk_HandleEvent also needs to know if the entire window gets deleted; the
 * winPtr field is set to zero if that particular window gets deleted.
 */

typedef struct InProgress {
    XEvent *eventPtr;		/* Event currently being handled. */
    TkWindow *winPtr;		/* Window for event. Gets set to None if
				 * window is deleted while event is being
				 * handled. */
    TkEventHandler *nextHandler;/* Next handler in search. */
    struct InProgress *nextPtr;	/* Next higher nested search. */
} InProgress;

/*
 * For each call to Tk_CreateGenericHandler or Tk_CreateClientMessageHandler,
 * an instance of the following structure will be created. All of the active
 * handlers are linked into a list.
 */

typedef struct GenericHandler {
    Tk_GenericProc *proc;	/* Function to dispatch on all X events. */
    ClientData clientData;	/* Client data to pass to function. */
    int deleteFlag;		/* Flag to set when this handler is
				 * deleted. */
    struct GenericHandler *nextPtr;
				/* Next handler in list of all generic
				 * handlers, or NULL for end of list. */
} GenericHandler;

/*
 * There's a potential problem if Tk_HandleEvent is entered recursively. A
 * handler cannot be deleted physically until we have returned from calling
 * it. Otherwise, we're looking at unallocated memory in advancing to its
 * `next' entry. We deal with the problem by using the `delete flag' and
 * deleting handlers only when it's known that there's no handler active.
 */

/*
 * The following structure is used for queueing X-style events on the Tcl
 * event queue.
 */

typedef struct TkWindowEvent {
    Tcl_Event header;		/* Standard information for all events. */
    XEvent event;		/* The X event. */
} TkWindowEvent;

/*
 * Array of event masks corresponding to each X event:
 */

static unsigned long realEventMasks[MappingNotify+1] = {
    0,
    0,
    KeyPressMask,			/* KeyPress */
    KeyReleaseMask,			/* KeyRelease */
    ButtonPressMask,			/* ButtonPress */
    ButtonReleaseMask,			/* ButtonRelease */
    PointerMotionMask|PointerMotionHintMask|ButtonMotionMask
	    |Button1MotionMask|Button2MotionMask|Button3MotionMask
	    |Button4MotionMask|Button5MotionMask,
					/* MotionNotify */
    EnterWindowMask,			/* EnterNotify */
    LeaveWindowMask,			/* LeaveNotify */
    FocusChangeMask,			/* FocusIn */
    FocusChangeMask,			/* FocusOut */
    KeymapStateMask,			/* KeymapNotify */
    ExposureMask,			/* Expose */
    ExposureMask,			/* GraphicsExpose */
    ExposureMask,			/* NoExpose */
    VisibilityChangeMask,		/* VisibilityNotify */
    SubstructureNotifyMask,		/* CreateNotify */
    StructureNotifyMask,		/* DestroyNotify */
    StructureNotifyMask,		/* UnmapNotify */
    StructureNotifyMask,		/* MapNotify */
    SubstructureRedirectMask,		/* MapRequest */
    StructureNotifyMask,		/* ReparentNotify */
    StructureNotifyMask,		/* ConfigureNotify */
    SubstructureRedirectMask,		/* ConfigureRequest */
    StructureNotifyMask,		/* GravityNotify */
    ResizeRedirectMask,			/* ResizeRequest */
    StructureNotifyMask,		/* CirculateNotify */
    SubstructureRedirectMask,		/* CirculateRequest */
    PropertyChangeMask,			/* PropertyNotify */
    0,					/* SelectionClear */
    0,					/* SelectionRequest */
    0,					/* SelectionNotify */
    ColormapChangeMask,			/* ColormapNotify */
    0,					/* ClientMessage */
    0					/* Mapping Notify */
};

static unsigned long virtualEventMasks[TK_LASTEVENT-VirtualEvent] = {
    VirtualEventMask,			/* VirtualEvents */
    ActivateMask,			/* ActivateNotify */
    ActivateMask,			/* DeactivateNotify */
    MouseWheelMask			/* MouseWheelEvent */
};

/*
 * For each exit handler created with a call to TkCreateExitHandler or
 * TkCreateThreadExitHandler there is a structure of the following type:
 */

typedef struct ExitHandler {
    Tcl_ExitProc *proc;		/* Function to call when process exits. */
    ClientData clientData;	/* One word of information to pass to proc. */
    struct ExitHandler *nextPtr;/* Next in list of all exit handlers for this
				 * application, or NULL for end of list. */
} ExitHandler;

/*
 * The structure below is used to store Data for the Event module that must be
 * kept thread-local. The "dataKey" is used to fetch the thread-specific
 * storage for the current thread.
 */

typedef struct ThreadSpecificData {
    int handlersActive;		/* The following variable has a non-zero value
				 * when a handler is active. */
    InProgress *pendingPtr;	/* Topmost search in progress, or NULL if
				 * none. */

    /*
     * List of generic handler records.
     */

    GenericHandler *genericList;/* First handler in the list, or NULL. */
    GenericHandler *lastGenericPtr;
				/* Last handler in list. */

    /*
     * List of client message handler records.
     */

    GenericHandler *cmList;	/* First handler in the list, or NULL. */
    GenericHandler *lastCmPtr;	/* Last handler in list. */

    /*
     * If someone has called Tk_RestrictEvents, the information below keeps
     * track of it.
     */

    Tk_RestrictProc *restrictProc;
				/* Function to call. NULL means no
				 * restrictProc is currently in effect. */
    ClientData restrictArg;	/* Argument to pass to restrictProc. */
    ExitHandler *firstExitPtr;	/* First in list of all exit handlers for this
				 * thread. */
    int inExit;			/* True when this thread is exiting. This is
				 * used as a hack to decide to close the
				 * standard channels. */
} ThreadSpecificData;
static Tcl_ThreadDataKey dataKey;

/*
 * There are both per-process and per-thread exit handlers. The first list is
 * controlled by a mutex. The other is in thread local storage.
 */

static ExitHandler *firstExitPtr = NULL;
				/* First in list of all exit handlers for
				 * application. */
TCL_DECLARE_MUTEX(exitMutex)

/*
 * Prototypes for functions that are only referenced locally within this file.
 */

static void		CleanUpTkEvent(XEvent *eventPtr);
static void		DelayedMotionProc(ClientData clientData);
static int		GetButtonMask(unsigned int Button);
static unsigned long    GetEventMaskFromXEvent(XEvent *eventPtr);
static TkWindow *	GetTkWindowFromXEvent(XEvent *eventPtr);
static void		InvokeClientMessageHandlers(ThreadSpecificData *tsdPtr,
			    Tk_Window tkwin, XEvent *eventPtr);
static int		InvokeFocusHandlers(TkWindow **winPtrPtr,
			    unsigned long mask, XEvent *eventPtr);
static int		InvokeGenericHandlers(ThreadSpecificData *tsdPtr,
			    XEvent *eventPtr);
static int		InvokeMouseHandlers(TkWindow *winPtr,
			    unsigned long mask, XEvent *eventPtr);
static Window		ParentXId(Display *display, Window w);
static int		RefreshKeyboardMappingIfNeeded(XEvent *eventPtr);
static int		TkXErrorHandler(ClientData clientData,
			    XErrorEvent *errEventPtr);
static void		UpdateButtonEventState(XEvent *eventPtr);
static int		WindowEventProc(Tcl_Event *evPtr, int flags);
#ifdef TK_USE_INPUT_METHODS
static void		CreateXIC(TkWindow *winPtr);
#endif /* TK_USE_INPUT_METHODS */

/*
 *----------------------------------------------------------------------
 *
 * InvokeFocusHandlers --
 *
 *	Call focus-related code to look at FocusIn, FocusOut, Enter, and Leave
 *	events; depending on its return value, ignore the event.
 *
 * Results:
 *	0 further processing can be done on the event.
 *	1 we are done with the event passed.
 *
 * Side effects:
 *	The *winPtrPtr in the caller may be changed to the TkWindow for the
 *	window with focus.
 *
 *----------------------------------------------------------------------
 */

static int
InvokeFocusHandlers(
    TkWindow **winPtrPtr,
    unsigned long mask,
    XEvent *eventPtr)
{
    if ((mask & (FocusChangeMask|EnterWindowMask|LeaveWindowMask))
	    && (TkFocusFilterEvent(*winPtrPtr, eventPtr) == 0)) {
	return 1;
    }

    /*
     * Only key-related events are directed according to the focus.
     */

    if (mask & (KeyPressMask|KeyReleaseMask)) {
	(*winPtrPtr)->dispPtr->lastEventTime = eventPtr->xkey.time;
	*winPtrPtr = TkFocusKeyEvent(*winPtrPtr, eventPtr);
	if (*winPtrPtr == NULL) {
	    return 1;
	}
    }

    return 0;
}

/*
 *----------------------------------------------------------------------
 *
 * InvokeMouseHandlers --
 *
 *	Call a grab-related function to do special processing on pointer
 *	events.
 *
 * Results:
 *	0 further processing can be done on the event.
 *	1 we are done with the event passed.
 *
 * Side effects:
 *	New events may be queued from TkPointerEvent and grabs may be added
 *	and/or removed. The eventPtr may be changed by TkPointerEvent in some
 *	cases.
 *
 *----------------------------------------------------------------------
 */

static int
InvokeMouseHandlers(
    TkWindow *winPtr,
    unsigned long mask,
    XEvent *eventPtr)
{
    if (mask & (ButtonPressMask|ButtonReleaseMask|PointerMotionMask
	    |EnterWindowMask|LeaveWindowMask)) {

	if (mask & (ButtonPressMask|ButtonReleaseMask)) {
	    winPtr->dispPtr->lastEventTime = eventPtr->xbutton.time;
	} else if (mask & PointerMotionMask) {
	    winPtr->dispPtr->lastEventTime = eventPtr->xmotion.time;
	} else {
	    winPtr->dispPtr->lastEventTime = eventPtr->xcrossing.time;
	}

	if (TkPointerEvent(eventPtr, winPtr) == 0) {
	    /*
	     * The event should be ignored to make grab work correctly (as the
	     * comment for TkPointerEvent states).
	     */

	    return 1;
	}
    }

    return 0;
}

/*
 *----------------------------------------------------------------------
 *
 * CreateXIC --
 *
 *	Create the X input context for our winPtr.
 *	XIM is only ever enabled on Unix.
 *
 *----------------------------------------------------------------------
 */

#ifdef TK_USE_INPUT_METHODS
static void
CreateXIC(
    TkWindow *winPtr)
{
    TkDisplay *dispPtr = winPtr->dispPtr;
    long im_event_mask = 0L;
    const char *preedit_attname = NULL;
    XVaNestedList preedit_attlist = NULL;

    if (dispPtr->inputStyle & XIMPreeditPosition) {
	XPoint spot = {0, 0};

	preedit_attname = XNPreeditAttributes;
	preedit_attlist = XVaCreateNestedList(0,
		XNSpotLocation, &spot,
		XNFontSet, dispPtr->inputXfs,
		NULL);
    }

    winPtr->inputContext = XCreateIC(dispPtr->inputMethod,
	    XNInputStyle, dispPtr->inputStyle,
	    XNClientWindow, winPtr->window,
	    XNFocusWindow, winPtr->window,
	    preedit_attname, preedit_attlist,
	    NULL);

    if (preedit_attlist) {
	XFree(preedit_attlist);
    }

<<<<<<< HEAD

    if (winPtr->inputContext == NULL) {
	/* XCreateIC failed. */
	return;
=======
    
    if (winPtr->inputContext == NULL) {
	/* XCreateIC failed. */
        return;
>>>>>>> 24fe335f
    }
    
    /*
     * Adjust the window's event mask if the IM requires it.
     */
    XGetICValues(winPtr->inputContext, XNFilterEvents, &im_event_mask, NULL);
    if ((winPtr->atts.event_mask & im_event_mask) != im_event_mask) {
	winPtr->atts.event_mask |= im_event_mask;
	XSelectInput(winPtr->display, winPtr->window, winPtr->atts.event_mask);
    }
}
#endif

/*
 *----------------------------------------------------------------------
 *
 * GetTkWindowFromXEvent --
 *
 *	Attempt to find which TkWindow is associated with an event. If it
 *	fails we attempt to get the TkWindow from the parent for a property
 *	notification.
 *
 * Results:
 *	The TkWindow associated with the event or NULL.
 *
 * Side effects:
 *	TkSelPropProc may influence selection on windows not known to Tk.
 *
 *----------------------------------------------------------------------
 */

static TkWindow *
GetTkWindowFromXEvent(
    XEvent *eventPtr)
{
    TkWindow *winPtr;
    Window parentXId, handlerWindow = eventPtr->xany.window;

    if ((eventPtr->xany.type == StructureNotifyMask)
	    && (eventPtr->xmap.event != eventPtr->xmap.window)) {
	handlerWindow = eventPtr->xmap.event;
    }

    winPtr = (TkWindow *) Tk_IdToWindow(eventPtr->xany.display, handlerWindow);

    if (winPtr == NULL) {
	/*
	 * There isn't a TkWindow structure for this window. However, if the
	 * event is a PropertyNotify event then call the selection manager (it
	 * deals beneath-the-table with certain properties). Also, if the
	 * window's parent is a Tk window that has the TK_PROP_PROPCHANGE flag
	 * set, then we must propagate the PropertyNotify event up to the
	 * parent.
	 */

	if (eventPtr->type != PropertyNotify) {
	    return NULL;
	}
	TkSelPropProc(eventPtr);
	parentXId = ParentXId(eventPtr->xany.display, handlerWindow);
	if (parentXId == None) {
	    return NULL;
	}
	winPtr = (TkWindow *) Tk_IdToWindow(eventPtr->xany.display, parentXId);
	if (winPtr == NULL) {
	    return NULL;
	}
	if (!(winPtr->flags & TK_PROP_PROPCHANGE)) {
	    return NULL;
	}
    }
    return winPtr;
}

/*
 *----------------------------------------------------------------------
 *
 * GetEventMaskFromXEvent --
 *
 *	The event type is looked up in our eventMasks tables, and may be
 *	changed to a different mask depending on the state of the event and
 *	window members.
 *
 * Results:
 *	The mask for the event.
 *
 * Side effects:
 *	None.
 *
 *----------------------------------------------------------------------
 */

static unsigned long
GetEventMaskFromXEvent(
    XEvent *eventPtr)
{
    unsigned long mask;

    /*
     * Get the event mask from the correct table. Note that there are two
     * tables here because that means we no longer need this code to rely on
     * the exact value of VirtualEvent, which has caused us problems in the
     * past when X11 changed the value of LASTEvent. [Bug ???]
     */

    if (eventPtr->xany.type <= MappingNotify) {
	mask = realEventMasks[eventPtr->xany.type];
    } else if (eventPtr->xany.type >= VirtualEvent
	    && eventPtr->xany.type<TK_LASTEVENT) {
	mask = virtualEventMasks[eventPtr->xany.type - VirtualEvent];
    } else {
	mask = 0;
    }

    /*
     * Events selected by StructureNotify require special handling. They look
     * the same as those selected by SubstructureNotify. The only difference
     * is whether the "event" and "window" fields are the same. Compare the
     * two fields and convert StructureNotify to SubstructureNotify if
     * necessary.
     */

    if (mask == StructureNotifyMask) {
	if (eventPtr->xmap.event != eventPtr->xmap.window) {
	    mask = SubstructureNotifyMask;
	}
    }
    return mask;
}

/*
 *----------------------------------------------------------------------
 *
 * RefreshKeyboardMappingIfNeeded --
 *
 *	If the event is a MappingNotify event, find its display and refresh
 *	the keyboard mapping information for the display.
 *
 * Results:
 *	0 if the event was not a MappingNotify event
 *	1 if the event was a MappingNotify event
 *
 * Side effects:
 *	None.
 *
 *----------------------------------------------------------------------
 */

static int
RefreshKeyboardMappingIfNeeded(
    XEvent *eventPtr)
{
    TkDisplay *dispPtr;

    if (eventPtr->type == MappingNotify) {
	dispPtr = TkGetDisplay(eventPtr->xmapping.display);
	if (dispPtr != NULL) {
	    XRefreshKeyboardMapping(&eventPtr->xmapping);
	    dispPtr->bindInfoStale = 1;
	}
	return 1;
    }
    return 0;
}

/*
 *----------------------------------------------------------------------
 *
 * GetButtonMask --
 *
 *	Return the proper Button${n}Mask for the button.
 *
 * Results:
 *	A button mask.
 *
 * Side effects:
 *	None.
 *
 *----------------------------------------------------------------------
 */

static int
GetButtonMask(
    unsigned int button)
{
    switch (button) {
    case 1:
	return Button1Mask;
    case 2:
	return Button2Mask;
    case 3:
	return Button3Mask;
    case 4:
	return Button4Mask;
    case 5:
	return Button5Mask;
    }
    return 0;
}

/*
 *----------------------------------------------------------------------
 *
 * UpdateButtonEventState --
 *
 *	Update the button event state in our TkDisplay using the XEvent
 *	passed. We also may modify the the XEvent passed to fit some aspects
 *	of our TkDisplay.
 *
 * Results:
 *	None.
 *
 * Side effects:
 *	The TkDisplay's private button state may be modified. The eventPtr's
 *	state may be updated to reflect masks stored in our TkDisplay that the
 *	event doesn't contain. The eventPtr may also be modified to not
 *	contain a button state for the window in which it was not pressed in.
 *
 *----------------------------------------------------------------------
 */

static void
UpdateButtonEventState(
    XEvent *eventPtr)
{
    TkDisplay *dispPtr;
    int allButtonsMask = Button1Mask | Button2Mask | Button3Mask
	    | Button4Mask | Button5Mask;

    switch (eventPtr->type) {
    case ButtonPress:
	dispPtr = TkGetDisplay(eventPtr->xbutton.display);
	dispPtr->mouseButtonWindow = eventPtr->xbutton.window;
	eventPtr->xbutton.state |= dispPtr->mouseButtonState;

	dispPtr->mouseButtonState |= GetButtonMask(eventPtr->xbutton.button);
	break;

    case ButtonRelease:
	dispPtr = TkGetDisplay(eventPtr->xbutton.display);
	dispPtr->mouseButtonWindow = None;
	dispPtr->mouseButtonState &= ~GetButtonMask(eventPtr->xbutton.button);
	eventPtr->xbutton.state |= dispPtr->mouseButtonState;
	break;

    case MotionNotify:
	dispPtr = TkGetDisplay(eventPtr->xmotion.display);
	if (dispPtr->mouseButtonState & allButtonsMask) {
	    if (eventPtr->xbutton.window != dispPtr->mouseButtonWindow) {
		/*
		 * This motion event should not be interpreted as a button
		 * press + motion event since this is not the same window the
		 * button was pressed down in.
		 */

		dispPtr->mouseButtonState &= ~allButtonsMask;
		dispPtr->mouseButtonWindow = None;
	    } else {
		eventPtr->xmotion.state |= dispPtr->mouseButtonState;
	    }
	}
	break;
    }
}

/*
 *----------------------------------------------------------------------
 *
 * InvokeClientMessageHandlers --
 *
 *	Iterate the list of handlers and invoke the function pointer for each.
 *
 * Results:
 *	None.
 *
 * Side effects:
 *	Handlers may be deleted and events may be sent to handlers.
 *
 *----------------------------------------------------------------------
 */

static void
InvokeClientMessageHandlers(
    ThreadSpecificData *tsdPtr,
    Tk_Window tkwin,
    XEvent *eventPtr)
{
    GenericHandler *prevPtr, *tmpPtr, *curPtr = tsdPtr->cmList;

    for (prevPtr = NULL; curPtr != NULL; ) {
	if (curPtr->deleteFlag) {
	    if (!tsdPtr->handlersActive) {
		/*
		 * This handler needs to be deleted and there are no calls
		 * pending through any handlers, so now is a safe time to
		 * delete it.
		 */

		tmpPtr = curPtr->nextPtr;
		if (prevPtr == NULL) {
		    tsdPtr->cmList = tmpPtr;
		} else {
		    prevPtr->nextPtr = tmpPtr;
		}
		if (tmpPtr == NULL) {
		    tsdPtr->lastCmPtr = prevPtr;
		}
		(void) ckfree((char *) curPtr);
		curPtr = tmpPtr;
		continue;
	    }
	} else {
	    int done;

	    tsdPtr->handlersActive++;
	    done = (*(Tk_ClientMessageProc *)curPtr->proc)(tkwin, eventPtr);
	    tsdPtr->handlersActive--;
	    if (done) {
		break;
	    }
	}
	prevPtr = curPtr;
	curPtr = curPtr->nextPtr;
    }
}

/*
 *----------------------------------------------------------------------
 *
 * InvokeGenericHandlers --
 *
 *	Iterate the list of handlers and invoke the function pointer for each.
 *	If the handler invoked returns a non-zero value then we are done.
 *
 * Results:
 *	0 when the event wasn't handled by a handler. Non-zero when it was
 *	processed and handled by a handler.
 *
 * Side effects:
 *	Handlers may be deleted and events may be sent to handlers.
 *
 *----------------------------------------------------------------------
 */

static int
InvokeGenericHandlers(
    ThreadSpecificData *tsdPtr,
    XEvent *eventPtr)
{
    GenericHandler *prevPtr, *tmpPtr, *curPtr = tsdPtr->genericList;

    for (prevPtr = NULL; curPtr != NULL; ) {
	if (curPtr->deleteFlag) {
	    if (!tsdPtr->handlersActive) {
		/*
		 * This handler needs to be deleted and there are no calls
		 * pending through the handler, so now is a safe time to
		 * delete it.
		 */

		tmpPtr = curPtr->nextPtr;
		if (prevPtr == NULL) {
		    tsdPtr->genericList = tmpPtr;
		} else {
		    prevPtr->nextPtr = tmpPtr;
		}
		if (tmpPtr == NULL) {
		    tsdPtr->lastGenericPtr = prevPtr;
		}
		(void) ckfree((char *) curPtr);
		curPtr = tmpPtr;
		continue;
	    }
	} else {
	    int done;

	    tsdPtr->handlersActive++;
	    done = curPtr->proc(curPtr->clientData, eventPtr);
	    tsdPtr->handlersActive--;
	    if (done) {
		return done;
	    }
	}
	prevPtr = curPtr;
	curPtr = curPtr->nextPtr;
    }
    return 0;
}

/*
 *----------------------------------------------------------------------
 *
 * Tk_CreateEventHandler --
 *
 *	Arrange for a given function to be invoked whenever events from a
 *	given class occur in a given window.
 *
 * Results:
 *	None.
 *
 * Side effects:
 *	From now on, whenever an event of the type given by mask occurs for
 *	token and is processed by Tk_HandleEvent, proc will be called. See the
 *	manual entry for details of the calling sequence and return value for
 *	proc.
 *
 *----------------------------------------------------------------------
 */

void
Tk_CreateEventHandler(
    Tk_Window token,		/* Token for window in which to create
				 * handler. */
    unsigned long mask,		/* Events for which proc should be called. */
    Tk_EventProc *proc,		/* Function to call for each selected event */
    ClientData clientData)	/* Arbitrary data to pass to proc. */
{
    register TkEventHandler *handlerPtr;
    register TkWindow *winPtr = (TkWindow *) token;

    /*
     * Skim through the list of existing handlers to (a) compute the overall
     * event mask for the window (so we can pass this new value to the X
     * system) and (b) see if there's already a handler declared with the same
     * callback and clientData (if so, just change the mask). If no existing
     * handler matches, then create a new handler.
     */

    if (winPtr->handlerList == NULL) {
	/*
	 * No event handlers defined at all, so must create.
	 */

	handlerPtr = (TkEventHandler *) ckalloc(sizeof(TkEventHandler));
	winPtr->handlerList = handlerPtr;
    } else {
	int found = 0;

	for (handlerPtr = winPtr->handlerList; ;
		handlerPtr = handlerPtr->nextPtr) {
	    if ((handlerPtr->proc == proc)
		    && (handlerPtr->clientData == clientData)) {
		handlerPtr->mask = mask;
		found = 1;
	    }
	    if (handlerPtr->nextPtr == NULL) {
		break;
	    }
	}

	/*
	 * If we found anything, we're done because we do not need to use
	 * XSelectInput; Tk always selects on all events anyway in order to
	 * support binding on classes, 'all' and other bind-tags.
	 */

	if (found) {
	    return;
	}

	/*
	 * No event handler matched, so create a new one.
	 */

	handlerPtr->nextPtr = (TkEventHandler *)
		ckalloc(sizeof(TkEventHandler));
	handlerPtr = handlerPtr->nextPtr;
    }

    /*
     * Initialize the new event handler.
     */

    handlerPtr->mask = mask;
    handlerPtr->proc = proc;
    handlerPtr->clientData = clientData;
    handlerPtr->nextPtr = NULL;

    /*
     * No need to call XSelectInput: Tk always selects on all events for all
     * windows (needed to support bindings on classes and "all").
     */
}

/*
 *----------------------------------------------------------------------
 *
 * Tk_DeleteEventHandler --
 *
 *	Delete a previously-created handler.
 *
 * Results:
 *	None.
 *
 * Side effects:
 *	If there existed a handler as described by the parameters, the handler
 *	is deleted so that proc will not be invoked again.
 *
 *----------------------------------------------------------------------
 */

void
Tk_DeleteEventHandler(
    Tk_Window token,		/* Same as corresponding arguments passed */
    unsigned long mask,		/* previously to Tk_CreateEventHandler. */
    Tk_EventProc *proc,
    ClientData clientData)
{
    register TkEventHandler *handlerPtr;
    register InProgress *ipPtr;
    TkEventHandler *prevPtr;
    register TkWindow *winPtr = (TkWindow *) token;
    ThreadSpecificData *tsdPtr =
	    Tcl_GetThreadData(&dataKey, sizeof(ThreadSpecificData));

    /*
     * Find the event handler to be deleted, or return immediately if it
     * doesn't exist.
     */

    for (handlerPtr = winPtr->handlerList, prevPtr = NULL; ;
	    prevPtr = handlerPtr, handlerPtr = handlerPtr->nextPtr) {
	if (handlerPtr == NULL) {
	    return;
	}
	if ((handlerPtr->mask == mask) && (handlerPtr->proc == proc)
		&& (handlerPtr->clientData == clientData)) {
	    break;
	}
    }

    /*
     * If Tk_HandleEvent is about to process this handler, tell it to process
     * the next one instead.
     */

    for (ipPtr = tsdPtr->pendingPtr; ipPtr != NULL; ipPtr = ipPtr->nextPtr) {
	if (ipPtr->nextHandler == handlerPtr) {
	    ipPtr->nextHandler = handlerPtr->nextPtr;
	}
    }

    /*
     * Free resources associated with the handler.
     */

    if (prevPtr == NULL) {
	winPtr->handlerList = handlerPtr->nextPtr;
    } else {
	prevPtr->nextPtr = handlerPtr->nextPtr;
    }
    ckfree((char *) handlerPtr);

    /*
     * No need to call XSelectInput: Tk always selects on all events for all
     * windows (needed to support bindings on classes and "all").
     */
}

/*----------------------------------------------------------------------
 *
 * Tk_CreateGenericHandler --
 *
 *	Register a function to be called on each X event, regardless of
 *	display or window. Generic handlers are useful for capturing events
 *	that aren't associated with windows, or events for windows not managed
 *	by Tk.
 *
 * Results:
 *	None.
 *
 * Side Effects:
 *	From now on, whenever an X event is given to Tk_HandleEvent, invoke
 *	proc, giving it clientData and the event as arguments.
 *
 *----------------------------------------------------------------------
 */

void
Tk_CreateGenericHandler(
    Tk_GenericProc *proc,	/* Function to call on every event. */
    ClientData clientData)	/* One-word value to pass to proc. */
{
    GenericHandler *handlerPtr;
    ThreadSpecificData *tsdPtr =
	    Tcl_GetThreadData(&dataKey, sizeof(ThreadSpecificData));

    handlerPtr = (GenericHandler *) ckalloc(sizeof(GenericHandler));

    handlerPtr->proc		= proc;
    handlerPtr->clientData	= clientData;
    handlerPtr->deleteFlag	= 0;
    handlerPtr->nextPtr		= NULL;
    if (tsdPtr->genericList == NULL) {
	tsdPtr->genericList	= handlerPtr;
    } else {
	tsdPtr->lastGenericPtr->nextPtr = handlerPtr;
    }
    tsdPtr->lastGenericPtr	= handlerPtr;
}

/*
 *----------------------------------------------------------------------
 *
 * Tk_DeleteGenericHandler --
 *
 *	Delete a previously-created generic handler.
 *
 * Results:
 *	None.
 *
 * Side Effects:
 *	If there existed a handler as described by the parameters, that
 *	handler is logically deleted so that proc will not be invoked again.
 *	The physical deletion happens in the event loop in Tk_HandleEvent.
 *
 *----------------------------------------------------------------------
 */

void
Tk_DeleteGenericHandler(
    Tk_GenericProc *proc,
    ClientData clientData)
{
    GenericHandler * handler;
    ThreadSpecificData *tsdPtr =
	    Tcl_GetThreadData(&dataKey, sizeof(ThreadSpecificData));

    for (handler=tsdPtr->genericList ; handler ; handler=handler->nextPtr) {
	if ((handler->proc == proc) && (handler->clientData == clientData)) {
	    handler->deleteFlag = 1;
	}
    }
}

/*----------------------------------------------------------------------
 *
 * Tk_CreateClientMessageHandler --
 *
 *	Register a function to be called on each ClientMessage event.
 *	ClientMessage handlers are useful for Drag&Drop extensions.
 *
 * Results:
 *	None.
 *
 * Side Effects:
 *	From now on, whenever a ClientMessage event is received that isn't a
 *	WM_PROTOCOL event or SelectionEvent, invoke proc, giving it tkwin and
 *	the event as arguments.
 *
 *----------------------------------------------------------------------
 */

void
Tk_CreateClientMessageHandler(
    Tk_ClientMessageProc *proc)	/* Function to call on event. */
{
    GenericHandler *handlerPtr;
    ThreadSpecificData *tsdPtr =
	    Tcl_GetThreadData(&dataKey, sizeof(ThreadSpecificData));

    /*
     * We use a GenericHandler struct, because it's basically the same, except
     * with an extra clientData field we'll never use.
     */

    handlerPtr = (GenericHandler *) ckalloc(sizeof(GenericHandler));

    handlerPtr->proc = (Tk_GenericProc *) proc;
    handlerPtr->clientData = NULL;	/* never used */
    handlerPtr->deleteFlag = 0;
    handlerPtr->nextPtr = NULL;
    if (tsdPtr->cmList == NULL) {
	tsdPtr->cmList = handlerPtr;
    } else {
	tsdPtr->lastCmPtr->nextPtr = handlerPtr;
    }
    tsdPtr->lastCmPtr = handlerPtr;
}

/*
 *----------------------------------------------------------------------
 *
 * Tk_DeleteClientMessageHandler --
 *
 *	Delete a previously-created ClientMessage handler.
 *
 * Results:
 *	None.
 *
 * Side Effects:
 *	If there existed a handler as described by the parameters, that
 *	handler is logically deleted so that proc will not be invoked again.
 *	The physical deletion happens in the event loop in
 *	TkClientMessageEventProc.
 *
 *----------------------------------------------------------------------
 */

void
Tk_DeleteClientMessageHandler(
    Tk_ClientMessageProc *proc)
{
    GenericHandler * handler;
    ThreadSpecificData *tsdPtr =
	    Tcl_GetThreadData(&dataKey, sizeof(ThreadSpecificData));

    for (handler=tsdPtr->cmList ; handler!=NULL ; handler=handler->nextPtr) {
	if (handler->proc == (Tk_GenericProc *) proc) {
	    handler->deleteFlag = 1;
	}
    }
}

/*
 *----------------------------------------------------------------------
 *
 * TkEventInit --
 *
 *	This functions initializes all the event module structures used by the
 *	current thread. It must be called before any other function in this
 *	file is called.
 *
 * Results:
 *	None.
 *
 * Side Effects:
 *	None.
 *
 *----------------------------------------------------------------------
 */

void
TkEventInit(void)
{
    ThreadSpecificData *tsdPtr =
	    Tcl_GetThreadData(&dataKey, sizeof(ThreadSpecificData));

    tsdPtr->handlersActive	= 0;
    tsdPtr->pendingPtr		= NULL;
    tsdPtr->genericList		= NULL;
    tsdPtr->lastGenericPtr	= NULL;
    tsdPtr->cmList		= NULL;
    tsdPtr->lastCmPtr		= NULL;
    tsdPtr->restrictProc	= NULL;
    tsdPtr->restrictArg		= NULL;
}

/*
 *----------------------------------------------------------------------
 *
 * TkXErrorHandler --
 *
 *	TkXErrorHandler is an error handler, to be installed via
 *	Tk_CreateErrorHandler, that will set a flag if an X error occurred.
 *
 * Results:
 *	Always returns 0, indicating that the X error was handled.
 *
 * Side effects:
 *	None.
 *
 *----------------------------------------------------------------------
 */

static int
TkXErrorHandler(
    ClientData clientData,	/* Pointer to flag we set. */
    XErrorEvent *errEventPtr)	/* X error info. */
{
    int *error = clientData;

    *error = 1;
    return 0;
}

/*
 *----------------------------------------------------------------------
 *
 * ParentXId --
 *
 *	Returns the parent of the given window, or "None" if the window
 *	doesn't exist.
 *
 * Results:
 *	Returns an X window ID.
 *
 * Side effects:
 *	None.
 *
 *----------------------------------------------------------------------
 */

static Window
ParentXId(
    Display *display,
    Window w)
{
    Tk_ErrorHandler handler;
    int gotXError;
    Status status;
    Window parent;
    Window root;
    Window *childList;
    unsigned int nChildren;

    /*
     * Handle errors ourselves.
     */

    gotXError = 0;
    handler = Tk_CreateErrorHandler(display, -1, -1, -1,
	    TkXErrorHandler, &gotXError);

    /*
     * Get the parent window.
     */

    status = XQueryTree(display, w, &root, &parent, &childList, &nChildren);

    /*
     * Do some cleanup; gotta return "None" if we got an error.
     */

    Tk_DeleteErrorHandler(handler);
    XSync(display, False);
    if (status != 0 && childList != NULL) {
	XFree(childList);
    }
    if (status == 0) {
	parent = None;
    }

    return parent;
}

/*
 *----------------------------------------------------------------------
 *
 * Tk_HandleEvent --
 *
 *	Given an event, invoke all the handlers that have been registered for
 *	the event.
 *
 * Results:
 *	None.
 *
 * Side effects:
 *	Depends on the handlers.
 *
 *----------------------------------------------------------------------
 */

void
Tk_HandleEvent(
    XEvent *eventPtr)	/* Event to dispatch. */
{
    register TkEventHandler *handlerPtr;
    TkWindow *winPtr;
    unsigned long mask;
    InProgress ip;
    Tcl_Interp *interp = NULL;
    ThreadSpecificData *tsdPtr =
	    Tcl_GetThreadData(&dataKey, sizeof(ThreadSpecificData));

    UpdateButtonEventState(eventPtr);

    /*
     * If the generic handler processed this event we are done and can return.
     */

    if (InvokeGenericHandlers(tsdPtr, eventPtr)) {
	goto releaseEventResources;
    }

    if (RefreshKeyboardMappingIfNeeded(eventPtr)) {
	/*
	 * We are done with a MappingNotify event.
	 */

	goto releaseEventResources;
    }

    mask = GetEventMaskFromXEvent(eventPtr);
    winPtr = GetTkWindowFromXEvent(eventPtr);

    if (winPtr == NULL) {
	goto releaseEventResources;
    }

    /*
     * Once a window has started getting deleted, don't process any more
     * events for it except for the DestroyNotify event. This check is needed
     * because a DestroyNotify handler could re-invoke the event loop, causing
     * other pending events to be handled for the window (the window doesn't
     * get totally expunged from our tables until after the DestroyNotify
     * event has been completely handled).
     */

    if ((winPtr->flags & TK_ALREADY_DEAD)
	    && (eventPtr->type != DestroyNotify)) {
	goto releaseEventResources;
    }

    if (winPtr->mainPtr != NULL) {
	int result;

	interp = winPtr->mainPtr->interp;

	/*
	 * Protect interpreter for this window from possible deletion while we
	 * are dealing with the event for this window. Thus, widget writers do
	 * not have to worry about protecting the interpreter in their own
	 * code.
	 */

	Tcl_Preserve(interp);

	result = ((InvokeFocusHandlers(&winPtr, mask, eventPtr))
		|| (InvokeMouseHandlers(winPtr, mask, eventPtr)));

	if (result) {
	    goto releaseInterpreter;
	}
    }

    /*
     * Create the input context for the window if it hasn't already been done
     * (XFilterEvent needs this context). When the event is a FocusIn event,
     * set the input context focus to the receiving window. This code is only
     * ever active for X11.
     */

#ifdef TK_USE_INPUT_METHODS
    if ((winPtr->dispPtr->flags & TK_DISPLAY_USE_IM)) {
	if (!(winPtr->flags & (TK_CHECKED_IC|TK_ALREADY_DEAD))) {
	    winPtr->flags |= TK_CHECKED_IC;
	    if (winPtr->dispPtr->inputMethod != NULL) {
		CreateXIC(winPtr);
	    }
	}
	if (eventPtr->type == FocusIn && winPtr->inputContext != NULL) {
	    XSetICFocus(winPtr->inputContext);
	}
    }
#endif /*TK_USE_INPUT_METHODS*/

    /*
     * For events where it hasn't already been done, update the current time
     * in the display.
     */

    if (eventPtr->type == PropertyNotify) {
	winPtr->dispPtr->lastEventTime = eventPtr->xproperty.time;
    }

    /*
     * There's a potential interaction here with Tk_DeleteEventHandler. Read
     * the documentation for pendingPtr.
     */

    ip.eventPtr = eventPtr;
    ip.winPtr = winPtr;
    ip.nextHandler = NULL;
    ip.nextPtr = tsdPtr->pendingPtr;
    tsdPtr->pendingPtr = &ip;
    if (mask == 0) {
	if ((eventPtr->type == SelectionClear)
		|| (eventPtr->type == SelectionRequest)
		|| (eventPtr->type == SelectionNotify)) {
	    TkSelEventProc((Tk_Window) winPtr, eventPtr);
	} else if (eventPtr->type == ClientMessage) {
	    if (eventPtr->xclient.message_type ==
		    Tk_InternAtom((Tk_Window) winPtr, "WM_PROTOCOLS")) {
		TkWmProtocolEventProc(winPtr, eventPtr);
	    } else {
		InvokeClientMessageHandlers(tsdPtr, (Tk_Window) winPtr,
			eventPtr);
	    }
	}
    } else {
	for (handlerPtr = winPtr->handlerList; handlerPtr != NULL; ) {
	    if ((handlerPtr->mask & mask) != 0) {
		ip.nextHandler = handlerPtr->nextPtr;
		handlerPtr->proc(handlerPtr->clientData, eventPtr);
		handlerPtr = ip.nextHandler;
	    } else {
		handlerPtr = handlerPtr->nextPtr;
	    }
	}

	/*
	 * Pass the event to the "bind" command mechanism. But, don't do this
	 * for SubstructureNotify events. The "bind" command doesn't support
	 * them anyway, and it's easier to filter out these events here than
	 * in the lower-level functions.
	 */

	/*
	 * ...well, except when we use the tkwm patches, in which case we DO
	 * handle CreateNotify events, so we gotta pass 'em through.
	 */

	if ((ip.winPtr != None)
		&& ((mask != SubstructureNotifyMask)
		|| (eventPtr->type == CreateNotify))) {
	    TkBindEventProc(winPtr, eventPtr);
	}
    }
    tsdPtr->pendingPtr = ip.nextPtr;

    /*
     * Release the interpreter for this window so that it can be potentially
     * deleted if requested.
     */

  releaseInterpreter:
    if (interp != NULL) {
	Tcl_Release(interp);
    }

    /*
     * Release the user_data from the event (if it is a virtual event and the
     * field was non-NULL in the first place.) Note that this is done using a
     * Tcl_Obj interface, and we set the field back to NULL afterwards out of
     * paranoia. Also clean up any cached %A substitutions from key events.
     */

  releaseEventResources:
    CleanUpTkEvent(eventPtr);
}

/*
 *----------------------------------------------------------------------
 *
 * TkEventDeadWindow --
 *
 *	This function is invoked when it is determined that a window is dead.
 *	It cleans up event-related information about the window.
 *
 * Results:
 *	None.
 *
 * Side effects:
 *	Various things get cleaned up and recycled.
 *
 *----------------------------------------------------------------------
 */

void
TkEventDeadWindow(
    TkWindow *winPtr)		/* Information about the window that is being
				 * deleted. */
{
    register TkEventHandler *handlerPtr;
    register InProgress *ipPtr;
    ThreadSpecificData *tsdPtr =
	    Tcl_GetThreadData(&dataKey, sizeof(ThreadSpecificData));

    /*
     * While deleting all the handlers, be careful to check for Tk_HandleEvent
     * being about to process one of the deleted handlers. If it is, tell it
     * to quit (all of the handlers are being deleted).
     */

    while (winPtr->handlerList != NULL) {
	handlerPtr = winPtr->handlerList;
	winPtr->handlerList = handlerPtr->nextPtr;
	for (ipPtr = tsdPtr->pendingPtr; ipPtr != NULL;
		ipPtr = ipPtr->nextPtr) {
	    if (ipPtr->nextHandler == handlerPtr) {
		ipPtr->nextHandler = NULL;
	    }
	    if (ipPtr->winPtr == winPtr) {
		ipPtr->winPtr = None;
	    }
	}
	ckfree((char *) handlerPtr);
    }
}

/*
 *----------------------------------------------------------------------
 *
 * TkCurrentTime --
 *
 *	Try to deduce the current time. "Current time" means the time of the
 *	event that led to the current code being executed, which means the
 *	time in the most recently-nested invocation of Tk_HandleEvent.
 *
 * Results:
 *	The return value is the time from the current event, or CurrentTime if
 *	there is no current event or if the current event contains no time.
 *
 * Side effects:
 *	None.
 *
 *----------------------------------------------------------------------
 */

Time
TkCurrentTime(
    TkDisplay *dispPtr)		/* Display for which the time is desired. */
{
    register XEvent *eventPtr;
    ThreadSpecificData *tsdPtr =
	    Tcl_GetThreadData(&dataKey, sizeof(ThreadSpecificData));

    if (tsdPtr->pendingPtr == NULL) {
	return dispPtr->lastEventTime;
    }
    eventPtr = tsdPtr->pendingPtr->eventPtr;
    switch (eventPtr->type) {
    case ButtonPress:
    case ButtonRelease:
	return eventPtr->xbutton.time;
    case KeyPress:
    case KeyRelease:
	return eventPtr->xkey.time;
    case MotionNotify:
	return eventPtr->xmotion.time;
    case EnterNotify:
    case LeaveNotify:
	return eventPtr->xcrossing.time;
    case PropertyNotify:
	return eventPtr->xproperty.time;
    }
    return dispPtr->lastEventTime;
}

/*
 *----------------------------------------------------------------------
 *
 * Tk_RestrictEvents --
 *
 *	This function is used to globally restrict the set of events that will
 *	be dispatched. The restriction is done by filtering all incoming X
 *	events through a function that determines whether they are to be
 *	processed immediately, deferred, or discarded.
 *
 * Results:
 *	The return value is the previous restriction function in effect, if
 *	there was one, or NULL if there wasn't.
 *
 * Side effects:
 *	From now on, proc will be called to determine whether to process,
 *	defer or discard each incoming X event.
 *
 *----------------------------------------------------------------------
 */

Tk_RestrictProc *
Tk_RestrictEvents(
    Tk_RestrictProc *proc,	/* Function to call for each incoming event */
    ClientData arg,		/* Arbitrary argument to pass to proc. */
    ClientData *prevArgPtr)	/* Place to store information about previous
				 * argument. */
{
    Tk_RestrictProc *prev;
    ThreadSpecificData *tsdPtr =
	    Tcl_GetThreadData(&dataKey, sizeof(ThreadSpecificData));

    prev = tsdPtr->restrictProc;
    *prevArgPtr = tsdPtr->restrictArg;
    tsdPtr->restrictProc = proc;
    tsdPtr->restrictArg = arg;
    return prev;
}

/*
 *----------------------------------------------------------------------
 *
 * Tk_CollapseMotionEvents --
 *
 *	This function controls whether we collapse motion events in a
 *	particular display or not.
 *
 * Results:
 *	The return value is the previous collapse value in effect.
 *
 * Side effects:
 *	Filtering of motion events may be changed after calling this.
 *
 *----------------------------------------------------------------------
 */

int
Tk_CollapseMotionEvents(
    Display *display,		/* Display handling these events. */
    int collapse)		/* Boolean value that specifies whether motion
				 * events should be collapsed. */
{
    TkDisplay *dispPtr = (TkDisplay *) display;
    int prev = (dispPtr->flags & TK_DISPLAY_COLLAPSE_MOTION_EVENTS);

    if (collapse) {
	dispPtr->flags |= TK_DISPLAY_COLLAPSE_MOTION_EVENTS;
    } else {
	dispPtr->flags &= ~TK_DISPLAY_COLLAPSE_MOTION_EVENTS;
    }
    return prev;
}

/*
 *----------------------------------------------------------------------
 *
 * Tk_QueueWindowEvent --
 *
 *	Given an X-style window event, this function adds it to the Tcl event
 *	queue at the given position. This function also performs mouse motion
 *	event collapsing if possible.
 *
 * Results:
 *	None.
 *
 * Side effects:
 *	Adds stuff to the event queue, which will eventually be processed.
 *
 *----------------------------------------------------------------------
 */

void
Tk_QueueWindowEvent(
    XEvent *eventPtr,		/* Event to add to queue. This function copies
				 * it before adding it to the queue. */
    Tcl_QueuePosition position)	/* Where to put it on the queue:
				 * TCL_QUEUE_TAIL, TCL_QUEUE_HEAD, or
				 * TCL_QUEUE_MARK. */
{
    TkWindowEvent *wevPtr;
    TkDisplay *dispPtr;

    /*
     * Find our display structure for the event's display.
     */

    for (dispPtr = TkGetDisplayList(); ; dispPtr = dispPtr->nextPtr) {
	if (dispPtr == NULL) {
	    return;
	}
	if (dispPtr->display == eventPtr->xany.display) {
	    break;
	}
    }

    /*
     * Don't filter motion events if the user defaulting to true (1), which
     * could be set to false (0) when the user wishes to receive all the
     * motion data)
     */

    if (!(dispPtr->flags & TK_DISPLAY_COLLAPSE_MOTION_EVENTS)) {
	wevPtr = (TkWindowEvent *) ckalloc(sizeof(TkWindowEvent));
	wevPtr->header.proc = WindowEventProc;
	wevPtr->event = *eventPtr;
	Tcl_QueueEvent(&wevPtr->header, position);
	return;
    }

    if ((dispPtr->delayedMotionPtr != NULL) && (position == TCL_QUEUE_TAIL)) {
	if ((eventPtr->type == MotionNotify) && (eventPtr->xmotion.window
		== dispPtr->delayedMotionPtr->event.xmotion.window)) {
	    /*
	     * The new event is a motion event in the same window as the saved
	     * motion event. Just replace the saved event with the new one.
	     */

	    dispPtr->delayedMotionPtr->event = *eventPtr;
	    return;
	} else if ((eventPtr->type != GraphicsExpose)
		&& (eventPtr->type != NoExpose)
		&& (eventPtr->type != Expose)) {
	    /*
	     * The new event may conflict with the saved motion event. Queue
	     * the saved motion event now so that it will be processed before
	     * the new event.
	     */

	    Tcl_QueueEvent(&dispPtr->delayedMotionPtr->header, position);
	    dispPtr->delayedMotionPtr = NULL;
	    Tcl_CancelIdleCall(DelayedMotionProc, dispPtr);
	}
    }

    wevPtr = (TkWindowEvent *) ckalloc(sizeof(TkWindowEvent));
    wevPtr->header.proc = WindowEventProc;
    wevPtr->event = *eventPtr;
    if ((eventPtr->type == MotionNotify) && (position == TCL_QUEUE_TAIL)) {
	/*
	 * The new event is a motion event so don't queue it immediately; save
	 * it around in case another motion event arrives that it can be
	 * collapsed with.
	 */

	if (dispPtr->delayedMotionPtr != NULL) {
	    Tcl_Panic("Tk_QueueWindowEvent found unexpected delayed motion event");
	}
	dispPtr->delayedMotionPtr = wevPtr;
	Tcl_DoWhenIdle(DelayedMotionProc, dispPtr);
    } else {
	Tcl_QueueEvent(&wevPtr->header, position);
    }
}

/*
 *----------------------------------------------------------------------
 *
 * TkQueueEventForAllChildren --
 *
 *	Given an XEvent, recursively queue the event for this window and all
 *	non-toplevel children of the given window.
 *
 * Results:
 *	None.
 *
 * Side effects:
 *	Events queued.
 *
 *----------------------------------------------------------------------
 */

void
TkQueueEventForAllChildren(
    TkWindow *winPtr,	    /* Window to which event is sent. */
    XEvent *eventPtr)	    /* The event to be sent. */
{
    TkWindow *childPtr;

    if (!Tk_IsMapped(winPtr)) {
	return;
    }

    eventPtr->xany.window = winPtr->window;
    Tk_QueueWindowEvent(eventPtr, TCL_QUEUE_TAIL);

    childPtr = winPtr->childList;
    while (childPtr != NULL) {
	if (!Tk_TopWinHierarchy(childPtr)) {
	    TkQueueEventForAllChildren(childPtr, eventPtr);
	}
	childPtr = childPtr->nextPtr;
    }
}

/*
 *----------------------------------------------------------------------
 *
 * WindowEventProc --
 *
 *	This function is called by Tcl_DoOneEvent when a window event reaches
 *	the front of the event queue. This function is responsible for
 *	actually handling the event.
 *
 * Results:
 *	Returns 1 if the event was handled, meaning it should be removed from
 *	the queue. Returns 0 if the event was not handled, meaning it should
 *	stay on the queue. The event isn't handled if the TCL_WINDOW_EVENTS
 *	bit isn't set in flags, if a restrict proc prevents the event from
 *	being handled.
 *
 * Side effects:
 *	Whatever the event handlers for the event do.
 *
 *----------------------------------------------------------------------
 */

static int
WindowEventProc(
    Tcl_Event *evPtr,		/* Event to service. */
    int flags)			/* Flags that indicate what events to handle,
				 * such as TCL_WINDOW_EVENTS. */
{
    TkWindowEvent *wevPtr = (TkWindowEvent *) evPtr;
    Tk_RestrictAction result;
    ThreadSpecificData *tsdPtr =
	    Tcl_GetThreadData(&dataKey, sizeof(ThreadSpecificData));

    if (!(flags & TCL_WINDOW_EVENTS)) {
	return 0;
    }
    if (tsdPtr->restrictProc != NULL) {
	result = tsdPtr->restrictProc(tsdPtr->restrictArg, &wevPtr->event);
	if (result != TK_PROCESS_EVENT) {
	    if (result == TK_DEFER_EVENT) {
		return 0;
	    } else {
		/*
		 * TK_DELETE_EVENT: return and say we processed the event,
		 * even though we didn't do anything at all.
		 */

		CleanUpTkEvent(&wevPtr->event);
		return 1;
	    }
	}
    }
    Tk_HandleEvent(&wevPtr->event);
    CleanUpTkEvent(&wevPtr->event);
    return 1;
}

/*
 *----------------------------------------------------------------------
 *
 * CleanUpTkEvent --
 *
 *	This function is called to remove and deallocate any information in
 *	the event which is not directly in the event structure itself. It may
 *	be called multiple times per event, so it takes care to set the
 *	cleared pointer fields to NULL afterwards.
 *
 * Results:
 *	None.
 *
 * Side effects:
 *	Makes the event no longer have any external resources.
 *
 *----------------------------------------------------------------------
 */

static void
CleanUpTkEvent(
    XEvent *eventPtr)
{
    switch (eventPtr->type) {
    case KeyPress:
    case KeyRelease: {
	TkKeyEvent *kePtr = (TkKeyEvent *) eventPtr;

	if (kePtr->charValuePtr != NULL) {
	    ckfree(kePtr->charValuePtr);
	    kePtr->charValuePtr = NULL;
	    kePtr->charValueLen = 0;
	}
	break;
    }

    case VirtualEvent: {
	XVirtualEvent *vePtr = (XVirtualEvent *) eventPtr;

	if (vePtr->user_data != NULL) {
	    Tcl_DecrRefCount(vePtr->user_data);
	    vePtr->user_data = NULL;
	}
	break;
    }
    }
}

/*
 *----------------------------------------------------------------------
 *
 * DelayedMotionProc --
 *
 *	This function is invoked as an idle handler when a mouse motion event
 *	has been delayed. It queues the delayed event so that it will finally
 *	be serviced.
 *
 * Results:
 *	None.
 *
 * Side effects:
 *	The delayed mouse motion event gets added to the Tcl event queue for
 *	servicing.
 *
 *----------------------------------------------------------------------
 */

static void
DelayedMotionProc(
    ClientData clientData)	/* Pointer to display containing a delayed
				 * motion event to be serviced. */
{
    TkDisplay *dispPtr = clientData;

    if (dispPtr->delayedMotionPtr == NULL) {
	Tcl_Panic("DelayedMotionProc found no delayed mouse motion event");
    }
    Tcl_QueueEvent(&dispPtr->delayedMotionPtr->header, TCL_QUEUE_TAIL);
    dispPtr->delayedMotionPtr = NULL;
}

/*
 *----------------------------------------------------------------------
 *
 * TkCreateExitHandler --
 *
 *	Same as Tcl_CreateExitHandler, but private to Tk.
 *
 * Results:
 *	None.
 *
 * Side effects.
 *	Sets a handler with Tcl_CreateExitHandler if this is the first call.
 *
 *----------------------------------------------------------------------
 */

void
TkCreateExitHandler(
    Tcl_ExitProc *proc,		/* Function to invoke. */
    ClientData clientData)	/* Arbitrary value to pass to proc. */
{
    ExitHandler *exitPtr;

    exitPtr = (ExitHandler *) ckalloc(sizeof(ExitHandler));
    exitPtr->proc = proc;
    exitPtr->clientData = clientData;
    Tcl_MutexLock(&exitMutex);

    /*
     * The call to TclInExit() is disabled here. That's a private Tcl routine,
     * and calling it is causing some trouble with portability of building Tk.
     * We should avoid private Tcl routines generally.
     *
     * In this case, the TclInExit() call is being used only to prevent a
     * Tcl_CreateExitHandler() call when Tcl finalization is in progress.
     * That's a situation that shouldn't happen anyway. Recent changes within
     * Tcl_Finalize now cause a Tcl_Panic() to happen if exit handlers get
     * added after exit handling is complete. By disabling the guard here,
     * that panic will serve to help us find the buggy conditions and correct
     * them.
     *
     * We can restore this guard if we find we must (hopefully getting public
     * access to TclInExit() if we discover extensions really do need this),
     * but during alpha development, this is a good time to dig in and find
     * the root causes of finalization bugs.
     */

    if (firstExitPtr == NULL/* && !TclInExit()*/) {
	Tcl_CreateExitHandler(TkFinalize, NULL);
    }
    exitPtr->nextPtr = firstExitPtr;
    firstExitPtr = exitPtr;
    Tcl_MutexUnlock(&exitMutex);
}

/*
 *----------------------------------------------------------------------
 *
 * TkDeleteExitHandler --
 *
 *	Same as Tcl_DeleteExitHandler, but private to Tk.
 *
 * Results:
 *	None.
 *
 * Side effects.
 *	None.
 *
 *----------------------------------------------------------------------
 */

void
TkDeleteExitHandler(
    Tcl_ExitProc *proc,		/* Function that was previously registered. */
    ClientData clientData)	/* Arbitrary value to pass to proc. */
{
    ExitHandler *exitPtr, *prevPtr;

    Tcl_MutexLock(&exitMutex);
    for (prevPtr = NULL, exitPtr = firstExitPtr; exitPtr != NULL;
	    prevPtr = exitPtr, exitPtr = exitPtr->nextPtr) {
	if ((exitPtr->proc == proc)
		&& (exitPtr->clientData == clientData)) {
	    if (prevPtr == NULL) {
		firstExitPtr = exitPtr->nextPtr;
	    } else {
		prevPtr->nextPtr = exitPtr->nextPtr;
	    }
	    ckfree((char *) exitPtr);
	    break;
	}
    }
    Tcl_MutexUnlock(&exitMutex);
    return;
}

/*
 *----------------------------------------------------------------------
 *
 * TkCreateThreadExitHandler --
 *
 *	Same as Tcl_CreateThreadExitHandler, but private to Tk.
 *
 * Results:
 *	None.
 *
 * Side effects:
 *	Proc will be invoked with clientData as argument when the application
 *	exits.
 *
 *----------------------------------------------------------------------
 */

void
TkCreateThreadExitHandler(
    Tcl_ExitProc *proc,		/* Function to invoke. */
    ClientData clientData)	/* Arbitrary value to pass to proc. */
{
    ExitHandler *exitPtr;
    ThreadSpecificData *tsdPtr =
	    Tcl_GetThreadData(&dataKey, sizeof(ThreadSpecificData));

    exitPtr = (ExitHandler *) ckalloc(sizeof(ExitHandler));
    exitPtr->proc = proc;
    exitPtr->clientData = clientData;

    /*
     * See comments in TkCreateExitHandler().
     */

    if (tsdPtr->firstExitPtr == NULL/* && !TclInExit()*/) {
	Tcl_CreateThreadExitHandler(TkFinalizeThread, NULL);
    }
    exitPtr->nextPtr = tsdPtr->firstExitPtr;
    tsdPtr->firstExitPtr = exitPtr;
}

/*
 *----------------------------------------------------------------------
 *
 * TkDeleteThreadExitHandler --
 *
 *	Same as Tcl_DeleteThreadExitHandler, but private to Tk.
 *
 * Results:
 *	None.
 *
 * Side effects:
 *	If there is an exit handler corresponding to proc and clientData then
 *	it is cancelled; if no such handler exists then nothing happens.
 *
 *----------------------------------------------------------------------
 */

void
TkDeleteThreadExitHandler(
    Tcl_ExitProc *proc,		/* Function that was previously registered. */
    ClientData clientData)	/* Arbitrary value to pass to proc. */
{
    ExitHandler *exitPtr, *prevPtr;
    ThreadSpecificData *tsdPtr =
	    Tcl_GetThreadData(&dataKey, sizeof(ThreadSpecificData));

    for (prevPtr = NULL, exitPtr = tsdPtr->firstExitPtr; exitPtr != NULL;
	    prevPtr = exitPtr, exitPtr = exitPtr->nextPtr) {
	if ((exitPtr->proc == proc)
		&& (exitPtr->clientData == clientData)) {
	    if (prevPtr == NULL) {
		tsdPtr->firstExitPtr = exitPtr->nextPtr;
	    } else {
		prevPtr->nextPtr = exitPtr->nextPtr;
	    }
	    ckfree((char *) exitPtr);
	    return;
	}
    }
}

/*
 *----------------------------------------------------------------------
 *
 * TkFinalize --
 *
 *	Runs our private exit handlers and removes itself from Tcl. This is
 *	benificial should we want to protect from dangling pointers should the
 *	Tk shared library be unloaded prior to Tcl which can happen on windows
 *	should the process be forcefully exiting from an exception handler.
 *
 * Results:
 *	None.
 *
 * Side effects.
 *	None.
 *
 *----------------------------------------------------------------------
 */

void
TkFinalize(
    ClientData clientData)	/* Arbitrary value to pass to proc. */
{
    ExitHandler *exitPtr;

    Tcl_DeleteExitHandler(TkFinalize, NULL);

    Tcl_MutexLock(&exitMutex);
    for (exitPtr = firstExitPtr; exitPtr != NULL; exitPtr = firstExitPtr) {
	/*
	 * Be careful to remove the handler from the list before invoking its
	 * callback. This protects us against double-freeing if the callback
	 * should call TkDeleteExitHandler on itself.
	 */

	firstExitPtr = exitPtr->nextPtr;
	Tcl_MutexUnlock(&exitMutex);
	exitPtr->proc(exitPtr->clientData);
	ckfree((char *) exitPtr);
	Tcl_MutexLock(&exitMutex);
    }
    firstExitPtr = NULL;
    Tcl_MutexUnlock(&exitMutex);
}

/*
 *----------------------------------------------------------------------
 *
 * TkFinalizeThread --
 *
 *	Runs our private thread exit handlers and removes itself from Tcl.
 *	This is benificial should we want to protect from dangling pointers
 *	should the Tk shared library be unloaded prior to Tcl which can happen
 *	on Windows should the process be forcefully exiting from an exception
 *	handler.
 *
 * Results:
 *	None.
 *
 * Side effects.
 *	None.
 *
 *----------------------------------------------------------------------
 */

void
TkFinalizeThread(
    ClientData clientData)	/* Arbitrary value to pass to proc. */
{
    ExitHandler *exitPtr;
    ThreadSpecificData *tsdPtr =
	    Tcl_GetThreadData(&dataKey, sizeof(ThreadSpecificData));

    Tcl_DeleteThreadExitHandler(TkFinalizeThread, NULL);

    if (tsdPtr != NULL) {
	tsdPtr->inExit = 1;

	for (exitPtr = tsdPtr->firstExitPtr; exitPtr != NULL;
		exitPtr = tsdPtr->firstExitPtr) {
	    /*
	     * Be careful to remove the handler from the list before invoking
	     * its callback. This protects us against double-freeing if the
	     * callback should call TkDeleteThreadExitHandler on itself.
	     */

	    tsdPtr->firstExitPtr = exitPtr->nextPtr;
	    exitPtr->proc(exitPtr->clientData);
	    ckfree((char *) exitPtr);
	}
    }
}

/*
 *----------------------------------------------------------------------
 *
 * Tk_MainLoop --
 *
 *	Call Tcl_DoOneEvent over and over again in an infinite loop as long as
 *	there exist any main windows.
 *
 * Results:
 *	None.
 *
 * Side effects:
 *	Arbitrary; depends on handlers for events.
 *
 *----------------------------------------------------------------------
 */

void
Tk_MainLoop(void)
{
    while (Tk_GetNumMainWindows() > 0) {
	Tcl_DoOneEvent(0);
    }
}

/*
 * Local Variables:
 * mode: c
 * c-basic-offset: 4
 * fill-column: 78
 * End:
 */<|MERGE_RESOLUTION|>--- conflicted
+++ resolved
@@ -193,7 +193,6 @@
  * Prototypes for functions that are only referenced locally within this file.
  */
 
-static void		CleanUpTkEvent(XEvent *eventPtr);
 static void		DelayedMotionProc(ClientData clientData);
 static int		GetButtonMask(unsigned int Button);
 static unsigned long    GetEventMaskFromXEvent(XEvent *eventPtr);
@@ -213,6 +212,7 @@
 static void		UpdateButtonEventState(XEvent *eventPtr);
 static int		WindowEventProc(Tcl_Event *evPtr, int flags);
 #ifdef TK_USE_INPUT_METHODS
+static int		InvokeInputMethods(TkWindow *winPtr, XEvent *eventPtr);
 static void		CreateXIC(TkWindow *winPtr);
 #endif /* TK_USE_INPUT_METHODS */
 @@ -248,10 +248,16 @@
     }
 
     /*
-     * Only key-related events are directed according to the focus.
-     */
-
-    if (mask & (KeyPressMask|KeyReleaseMask)) {
+     * MouseWheel events are not focus specific on Mac OS X.
+     */
+
+#ifdef MAC_OSX_TK
+#define FOCUS_DIRECTED_EVENT_MASK (KeyPressMask|KeyReleaseMask)
+#else
+#define	FOCUS_DIRECTED_EVENT_MASK (KeyPressMask|KeyReleaseMask|MouseWheelMask)
+#endif
+
+    if (mask & FOCUS_DIRECTED_EVENT_MASK) {
 	(*winPtrPtr)->dispPtr->lastEventTime = eventPtr->xkey.time;
 	*winPtrPtr = TkFocusKeyEvent(*winPtrPtr, eventPtr);
 	if (*winPtrPtr == NULL) {
@@ -325,7 +331,7 @@
  *----------------------------------------------------------------------
  */
 
-#ifdef TK_USE_INPUT_METHODS
+#if defined(TK_USE_INPUT_METHODS)
 static void
 CreateXIC(
     TkWindow *winPtr)
@@ -356,17 +362,10 @@
 	XFree(preedit_attlist);
     }
 
-<<<<<<< HEAD
-
-    if (winPtr->inputContext == NULL) {
-	/* XCreateIC failed. */
-	return;
-=======
     
     if (winPtr->inputContext == NULL) {
 	/* XCreateIC failed. */
         return;
->>>>>>> 24fe335f
     }
     
     /*
@@ -379,6 +378,63 @@
     }
 }
 #endif
++
+/*
+ *----------------------------------------------------------------------
+ *
+ * InvokeInputMethods --
+ *
+ *	Pass the event to the input method(s), if there are any, and discard
+ *	the event if the input method(s) insist. Create the input context for
+ *	the window if it hasn't already been done (XFilterEvent needs this
+ *	context).
+ *
+ *	When the event is a FocusIn event, set the input context focus to the
+ *	receiving window.
+ *
+ * Results:
+ *	1 when we are done with the event.
+ *	0 when the event can be processed further.
+ *
+ * Side effects:
+ *	Input contexts/methods may be created.
+ *
+ *----------------------------------------------------------------------
+ */
+
+#ifdef TK_USE_INPUT_METHODS
+static int
+InvokeInputMethods(
+    TkWindow *winPtr,
+    XEvent *eventPtr)
+{
+    TkDisplay *dispPtr = winPtr->dispPtr;
+
+    if ((dispPtr->flags & TK_DISPLAY_USE_IM)) {
+	if (!(winPtr->flags & (TK_CHECKED_IC|TK_ALREADY_DEAD))) {
+	    winPtr->flags |= TK_CHECKED_IC;
+	    if (dispPtr->inputMethod != NULL) {
+		CreateXIC(winPtr);
+	    }
+	}
+	switch (eventPtr->type) {
+	    case FocusIn:
+		if (winPtr->inputContext != NULL) {
+		    XSetICFocus(winPtr->inputContext);
+		}
+		break;
+	    case KeyPress:
+	    case KeyRelease:
+		if (XFilterEvent(eventPtr, None)) {
+		    return 1;
+		}
+		break;
+	}
+    }
+    return 0;
+}
+#endif /*TK_USE_INPUT_METHODS*/
  
 /*
@@ -751,7 +807,7 @@
 	    int done;
 
 	    tsdPtr->handlersActive++;
-	    done = curPtr->proc(curPtr->clientData, eventPtr);
+	    done = (*curPtr->proc)(curPtr->clientData, eventPtr);
 	    tsdPtr->handlersActive--;
 	    if (done) {
 		return done;
@@ -888,7 +944,7 @@
     register InProgress *ipPtr;
     TkEventHandler *prevPtr;
     register TkWindow *winPtr = (TkWindow *) token;
-    ThreadSpecificData *tsdPtr =
+    ThreadSpecificData *tsdPtr = (ThreadSpecificData *)
 	    Tcl_GetThreadData(&dataKey, sizeof(ThreadSpecificData));
 
     /*
@@ -961,7 +1017,7 @@
     ClientData clientData)	/* One-word value to pass to proc. */
 {
     GenericHandler *handlerPtr;
-    ThreadSpecificData *tsdPtr =
+    ThreadSpecificData *tsdPtr = (ThreadSpecificData *)
 	    Tcl_GetThreadData(&dataKey, sizeof(ThreadSpecificData));
 
     handlerPtr = (GenericHandler *) ckalloc(sizeof(GenericHandler));
@@ -1003,7 +1059,7 @@
     ClientData clientData)
 {
     GenericHandler * handler;
-    ThreadSpecificData *tsdPtr =
+    ThreadSpecificData *tsdPtr = (ThreadSpecificData *)
 	    Tcl_GetThreadData(&dataKey, sizeof(ThreadSpecificData));
 
     for (handler=tsdPtr->genericList ; handler ; handler=handler->nextPtr) {
@@ -1037,7 +1093,7 @@
     Tk_ClientMessageProc *proc)	/* Function to call on event. */
 {
     GenericHandler *handlerPtr;
-    ThreadSpecificData *tsdPtr =
+    ThreadSpecificData *tsdPtr = (ThreadSpecificData *)
 	    Tcl_GetThreadData(&dataKey, sizeof(ThreadSpecificData));
 
     /*
@@ -1084,7 +1140,7 @@
     Tk_ClientMessageProc *proc)
 {
     GenericHandler * handler;
-    ThreadSpecificData *tsdPtr =
+    ThreadSpecificData *tsdPtr = (ThreadSpecificData *)
 	    Tcl_GetThreadData(&dataKey, sizeof(ThreadSpecificData));
 
     for (handler=tsdPtr->cmList ; handler!=NULL ; handler=handler->nextPtr) {
@@ -1116,7 +1172,7 @@
 void
 TkEventInit(void)
 {
-    ThreadSpecificData *tsdPtr =
+    ThreadSpecificData *tsdPtr = (ThreadSpecificData *)
 	    Tcl_GetThreadData(&dataKey, sizeof(ThreadSpecificData));
 
     tsdPtr->handlersActive	= 0;
@@ -1152,8 +1208,9 @@
     ClientData clientData,	/* Pointer to flag we set. */
     XErrorEvent *errEventPtr)	/* X error info. */
 {
-    int *error = clientData;
-
+    int *error;
+
+    error = (int *) clientData;
     *error = 1;
     return 0;
 }
@@ -1195,7 +1252,7 @@
 
     gotXError = 0;
     handler = Tk_CreateErrorHandler(display, -1, -1, -1,
-	    TkXErrorHandler, &gotXError);
+	    TkXErrorHandler, (ClientData) (&gotXError));
 
     /*
      * Get the parent window.
@@ -1246,7 +1303,7 @@
     unsigned long mask;
     InProgress ip;
     Tcl_Interp *interp = NULL;
-    ThreadSpecificData *tsdPtr =
+    ThreadSpecificData *tsdPtr = (ThreadSpecificData *)
 	    Tcl_GetThreadData(&dataKey, sizeof(ThreadSpecificData));
 
     UpdateButtonEventState(eventPtr);
@@ -1256,7 +1313,7 @@
      */
 
     if (InvokeGenericHandlers(tsdPtr, eventPtr)) {
-	goto releaseEventResources;
+	goto releaseUserData;
     }
 
     if (RefreshKeyboardMappingIfNeeded(eventPtr)) {
@@ -1264,14 +1321,14 @@
 	 * We are done with a MappingNotify event.
 	 */
 
-	goto releaseEventResources;
+	goto releaseUserData;
     }
 
     mask = GetEventMaskFromXEvent(eventPtr);
     winPtr = GetTkWindowFromXEvent(eventPtr);
 
     if (winPtr == NULL) {
-	goto releaseEventResources;
+	goto releaseUserData;
     }
 
     /*
@@ -1285,7 +1342,7 @@
 
     if ((winPtr->flags & TK_ALREADY_DEAD)
 	    && (eventPtr->type != DestroyNotify)) {
-	goto releaseEventResources;
+	goto releaseUserData;
     }
 
     if (winPtr->mainPtr != NULL) {
@@ -1300,7 +1357,7 @@
 	 * code.
 	 */
 
-	Tcl_Preserve(interp);
+	Tcl_Preserve((ClientData) interp);
 
 	result = ((InvokeFocusHandlers(&winPtr, mask, eventPtr))
 		|| (InvokeMouseHandlers(winPtr, mask, eventPtr)));
@@ -1310,26 +1367,11 @@
 	}
     }
 
-    /*
-     * Create the input context for the window if it hasn't already been done
-     * (XFilterEvent needs this context). When the event is a FocusIn event,
-     * set the input context focus to the receiving window. This code is only
-     * ever active for X11.
-     */
-
 #ifdef TK_USE_INPUT_METHODS
-    if ((winPtr->dispPtr->flags & TK_DISPLAY_USE_IM)) {
-	if (!(winPtr->flags & (TK_CHECKED_IC|TK_ALREADY_DEAD))) {
-	    winPtr->flags |= TK_CHECKED_IC;
-	    if (winPtr->dispPtr->inputMethod != NULL) {
-		CreateXIC(winPtr);
-	    }
-	}
-	if (eventPtr->type == FocusIn && winPtr->inputContext != NULL) {
-	    XSetICFocus(winPtr->inputContext);
-	}
-    }
-#endif /*TK_USE_INPUT_METHODS*/
+    if (InvokeInputMethods(winPtr, eventPtr)) {
+	goto releaseInterpreter;
+    }
+#endif
 
     /*
      * For events where it hasn't already been done, update the current time
@@ -1360,7 +1402,7 @@
 		    Tk_InternAtom((Tk_Window) winPtr, "WM_PROTOCOLS")) {
 		TkWmProtocolEventProc(winPtr, eventPtr);
 	    } else {
-		InvokeClientMessageHandlers(tsdPtr, (Tk_Window) winPtr,
+		InvokeClientMessageHandlers(tsdPtr, (Tk_Window)winPtr,
 			eventPtr);
 	    }
 	}
@@ -1368,7 +1410,7 @@
 	for (handlerPtr = winPtr->handlerList; handlerPtr != NULL; ) {
 	    if ((handlerPtr->mask & mask) != 0) {
 		ip.nextHandler = handlerPtr->nextPtr;
-		handlerPtr->proc(handlerPtr->clientData, eventPtr);
+		(*(handlerPtr->proc))(handlerPtr->clientData, eventPtr);
 		handlerPtr = ip.nextHandler;
 	    } else {
 		handlerPtr = handlerPtr->nextPtr;
@@ -1402,18 +1444,25 @@
 
   releaseInterpreter:
     if (interp != NULL) {
-	Tcl_Release(interp);
+	Tcl_Release((ClientData) interp);
     }
 
     /*
      * Release the user_data from the event (if it is a virtual event and the
      * field was non-NULL in the first place.) Note that this is done using a
      * Tcl_Obj interface, and we set the field back to NULL afterwards out of
-     * paranoia. Also clean up any cached %A substitutions from key events.
-     */
-
-  releaseEventResources:
-    CleanUpTkEvent(eventPtr);
+     * paranoia.
+     */
+
+  releaseUserData:
+    if (eventPtr->type == VirtualEvent) {
+	XVirtualEvent *vePtr = (XVirtualEvent *) eventPtr;
+
+	if (vePtr->user_data != NULL) {
+	    Tcl_DecrRefCount(vePtr->user_data);
+	    vePtr->user_data = NULL;
+	}
+    }
 }
  
@@ -1441,7 +1490,7 @@
 {
     register TkEventHandler *handlerPtr;
     register InProgress *ipPtr;
-    ThreadSpecificData *tsdPtr =
+    ThreadSpecificData *tsdPtr = (ThreadSpecificData *)
 	    Tcl_GetThreadData(&dataKey, sizeof(ThreadSpecificData));
 
     /*
@@ -1491,7 +1540,7 @@
     TkDisplay *dispPtr)		/* Display for which the time is desired. */
 {
     register XEvent *eventPtr;
-    ThreadSpecificData *tsdPtr =
+    ThreadSpecificData *tsdPtr = (ThreadSpecificData *)
 	    Tcl_GetThreadData(&dataKey, sizeof(ThreadSpecificData));
 
     if (tsdPtr->pendingPtr == NULL) {
@@ -1546,7 +1595,7 @@
 				 * argument. */
 {
     Tk_RestrictProc *prev;
-    ThreadSpecificData *tsdPtr =
+    ThreadSpecificData *tsdPtr = (ThreadSpecificData *)
 	    Tcl_GetThreadData(&dataKey, sizeof(ThreadSpecificData));
 
     prev = tsdPtr->restrictProc;
@@ -1669,7 +1718,7 @@
 
 	    Tcl_QueueEvent(&dispPtr->delayedMotionPtr->header, position);
 	    dispPtr->delayedMotionPtr = NULL;
-	    Tcl_CancelIdleCall(DelayedMotionProc, dispPtr);
+	    Tcl_CancelIdleCall(DelayedMotionProc, (ClientData) dispPtr);
 	}
     }
 
@@ -1687,7 +1736,7 @@
 	    Tcl_Panic("Tk_QueueWindowEvent found unexpected delayed motion event");
 	}
 	dispPtr->delayedMotionPtr = wevPtr;
-	Tcl_DoWhenIdle(DelayedMotionProc, dispPtr);
+	Tcl_DoWhenIdle(DelayedMotionProc, (ClientData) dispPtr);
     } else {
 	Tcl_QueueEvent(&wevPtr->header, position);
     }
@@ -1765,14 +1814,14 @@
 {
     TkWindowEvent *wevPtr = (TkWindowEvent *) evPtr;
     Tk_RestrictAction result;
-    ThreadSpecificData *tsdPtr =
+    ThreadSpecificData *tsdPtr = (ThreadSpecificData *)
 	    Tcl_GetThreadData(&dataKey, sizeof(ThreadSpecificData));
 
     if (!(flags & TCL_WINDOW_EVENTS)) {
 	return 0;
     }
     if (tsdPtr->restrictProc != NULL) {
-	result = tsdPtr->restrictProc(tsdPtr->restrictArg, &wevPtr->event);
+	result = (*tsdPtr->restrictProc)(tsdPtr->restrictArg, &wevPtr->event);
 	if (result != TK_PROCESS_EVENT) {
 	    if (result == TK_DEFER_EVENT) {
 		return 0;
@@ -1782,63 +1831,12 @@
 		 * even though we didn't do anything at all.
 		 */
 
-		CleanUpTkEvent(&wevPtr->event);
 		return 1;
 	    }
 	}
     }
     Tk_HandleEvent(&wevPtr->event);
-    CleanUpTkEvent(&wevPtr->event);
     return 1;
-}
--
-/*
- *----------------------------------------------------------------------
- *
- * CleanUpTkEvent --
- *
- *	This function is called to remove and deallocate any information in
- *	the event which is not directly in the event structure itself. It may
- *	be called multiple times per event, so it takes care to set the
- *	cleared pointer fields to NULL afterwards.
- *
- * Results:
- *	None.
- *
- * Side effects:
- *	Makes the event no longer have any external resources.
- *
- *----------------------------------------------------------------------
- */
-
-static void
-CleanUpTkEvent(
-    XEvent *eventPtr)
-{
-    switch (eventPtr->type) {
-    case KeyPress:
-    case KeyRelease: {
-	TkKeyEvent *kePtr = (TkKeyEvent *) eventPtr;
-
-	if (kePtr->charValuePtr != NULL) {
-	    ckfree(kePtr->charValuePtr);
-	    kePtr->charValuePtr = NULL;
-	    kePtr->charValueLen = 0;
-	}
-	break;
-    }
-
-    case VirtualEvent: {
-	XVirtualEvent *vePtr = (XVirtualEvent *) eventPtr;
-
-	if (vePtr->user_data != NULL) {
-	    Tcl_DecrRefCount(vePtr->user_data);
-	    vePtr->user_data = NULL;
-	}
-	break;
-    }
-    }
 }
  
@@ -1866,7 +1864,7 @@
     ClientData clientData)	/* Pointer to display containing a delayed
 				 * motion event to be serviced. */
 {
-    TkDisplay *dispPtr = clientData;
+    TkDisplay *dispPtr = (TkDisplay *) clientData;
 
     if (dispPtr->delayedMotionPtr == NULL) {
 	Tcl_Panic("DelayedMotionProc found no delayed mouse motion event");
@@ -1997,7 +1995,7 @@
     ClientData clientData)	/* Arbitrary value to pass to proc. */
 {
     ExitHandler *exitPtr;
-    ThreadSpecificData *tsdPtr =
+    ThreadSpecificData *tsdPtr = (ThreadSpecificData *)
 	    Tcl_GetThreadData(&dataKey, sizeof(ThreadSpecificData));
 
     exitPtr = (ExitHandler *) ckalloc(sizeof(ExitHandler));
@@ -2039,7 +2037,7 @@
     ClientData clientData)	/* Arbitrary value to pass to proc. */
 {
     ExitHandler *exitPtr, *prevPtr;
-    ThreadSpecificData *tsdPtr =
+    ThreadSpecificData *tsdPtr = (ThreadSpecificData *)
 	    Tcl_GetThreadData(&dataKey, sizeof(ThreadSpecificData));
 
     for (prevPtr = NULL, exitPtr = tsdPtr->firstExitPtr; exitPtr != NULL;
@@ -2095,7 +2093,7 @@
 
 	firstExitPtr = exitPtr->nextPtr;
 	Tcl_MutexUnlock(&exitMutex);
-	exitPtr->proc(exitPtr->clientData);
+	(*exitPtr->proc)(exitPtr->clientData);
 	ckfree((char *) exitPtr);
 	Tcl_MutexLock(&exitMutex);
     }
@@ -2129,7 +2127,7 @@
     ClientData clientData)	/* Arbitrary value to pass to proc. */
 {
     ExitHandler *exitPtr;
-    ThreadSpecificData *tsdPtr =
+    ThreadSpecificData *tsdPtr = (ThreadSpecificData *)
 	    Tcl_GetThreadData(&dataKey, sizeof(ThreadSpecificData));
 
     Tcl_DeleteThreadExitHandler(TkFinalizeThread, NULL);
@@ -2146,7 +2144,7 @@
 	     */
 
 	    tsdPtr->firstExitPtr = exitPtr->nextPtr;
-	    exitPtr->proc(exitPtr->clientData);
+	    (*exitPtr->proc)(exitPtr->clientData);
 	    ckfree((char *) exitPtr);
 	}
     }
