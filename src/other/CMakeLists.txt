#-----------------------------------------------------------------------
# Local Copies of External Libraries
#
# BRL-CAD depends on a variety of external libraries and tools -
# rather than fail if those requirements are not satisfied, we build
# local copies at need.
#
# There are three overall approaches to the handling of these
# dependencies:
#
# 1.  Auto - detect system libraries and use them if suitable,
#     otherwise build and use the local copy.  This is the default
#     approach.
#
# 2.  Bundled - regardless of system conditions, build and use all
#     bundled libraries.
#
# 3.  System - fail to build if the system libraries do not satisfy
#     requirements.  This is primarily useful for distributions that
#     want to ensure packages are using external libraries.
#
# In addition to the broad toplevel control, individual libraries can
# also be overridden - for example, if the toplevel setting is for
# Bundled libs, it is still possible to request a system library in
# individual cases.
#
#-----------------------------------------------------------------------

# Clear all BRL-CAD defined CMake flags
CLEAR_BUILD_FLAGS()

# Restore CMake's original flags
RESTORE_CACHED_BUILD_FLAGS(_CMAKE_DEFAULT)

# Quiet all warnings in this directory
DISABLE_WARNINGS()

# For src/other, be liberal about standards
unset(CMAKE_C_EXTENSIONS)
unset(CMAKE_C_STANDARD_REQUIRED)
unset(CMAKE_C_STANDARD)
unset(CMAKE_CXX_EXTENSIONS)
unset(CMAKE_CXX_STANDARD_REQUIRED)
unset(CMAKE_CXX_STANDARD)

###############################################################################
<<<<<<< HEAD
=======
# We never want our build products to be identified by searches here - we
# either want system installed versions or nothing.  Set CMAKE_IGNORE_PATH
# values accordingly.  NOTE: we must specify EXPLICITY all directories to
# ignore as CMAKE_IGNORE_PATH does not automatically ignore subdirectories:
# https://cmake.org/cmake/help/latest/variable/CMAKE_IGNORE_PATH.html#variable:CMAKE_IGNORE_PATH
set(CMAKE_IGNORE_PATH
  ${CMAKE_BINARY_DIR}/${BIN_DIR}
  ${CMAKE_BINARY_DIR}/${LIB_DIR}
  ${CMAKE_INSTALL_PREFIX}/${BIN_DIR}
  ${CMAKE_INSTALL_PREFIX}/${LIB_DIR}
  )

###############################################################################
>>>>>>> 60304d81
# Unlike the misc/tools directory components built in src/other are part of
# the distribution, not just the compilation.  Hence we need to make sure of
# some basic compatibility between the build settings.

# We don't want to try to mix 32 and 64 bit builds so despite clearing the
# parent build flags,  set the 32/64 bit flag specifically if we have it from
# the parent build.
if(${CMAKE_WORD_SIZE} MATCHES "64BIT" AND NOT CMAKE_CL_64 AND DEFINED 64BIT_FLAG)
  ADD_NEW_FLAG(C 64BIT_FLAG ALL)
  ADD_NEW_FLAG(CXX 64BIT_FLAG ALL)
  ADD_NEW_FLAG(SHARED_LINKER 64BIT_FLAG ALL)
  ADD_NEW_FLAG(EXE_LINKER 64BIT_FLAG ALL)
endif(${CMAKE_WORD_SIZE} MATCHES "64BIT" AND NOT CMAKE_CL_64 AND DEFINED 64BIT_FLAG)
if(${CMAKE_WORD_SIZE} MATCHES "32BIT" AND NOT MSVC AND DEFINED 32BIT_FLAG)
  ADD_NEW_FLAG(C 32BIT_FLAG ALL)
  ADD_NEW_FLAG(CXX 32BIT_FLAG ALL)
  ADD_NEW_FLAG(SHARED_LINKER 32BIT_FLAG ALL)
  ADD_NEW_FLAG(EXE_LINKER 32BIT_FLAG ALL)
endif(${CMAKE_WORD_SIZE} MATCHES "32BIT" AND NOT MSVC AND DEFINED 32BIT_FLAG)

###############################################################################

# Set a variable that will tell build logic in subdirectories that there is a
# parent build.  This will in some cases disable attempts to define settings
# such as RPATH values that we need the parent build to manage.
set(HAVE_PARENT_BUILD 1)

# Ideally we wouldn't need this, but in a few cases we're using BRL-CAD's
# include dirs.
include_directories(
  "${BRLCAD_BINARY_DIR}/include"
  "${BRLCAD_SOURCE_DIR}/include"
  )

# Most third party items have a list calling out files for distcheck -
# these are stored in files in the dlists directory.  Ignore that
# directory for distcheck
file(GLOB dlists "*.dist")
foreach(ITEM ${dlists})
  get_filename_component(dlist ${ITEM} NAME)
  CMAKEFILES(${dlist})
endforeach(ITEM ${dlists})

# If the option is available (and in a number of cases we make sure it is)
# don't install the headers as part of the BRL-CAD package.  We compile
# against these, but we may have adjusted them compared to system versions
# and we don't want them mixing with the system version for an external
# code via it including our version of the header
set(SKIP_INSTALL_HEADERS TRUE CACHE  BOOL "Don't install src/other headers" FORCE)
mark_as_advanced(SKIP_INSTALL_HEADERS)

# libregex library -  often needed by tools, so do this one first.
set(regex_DESCRIPTION "
Option for enabling and disabling compilation of the Regular
Expression Library provided with BRL-CAD's source distribution.
Default is AUTO, responsive to the toplevel BRLCAD_BUNDLED_LIBS option
and testing first for a system version if BRLCAD_BUNDLED_LIBS is also
AUTO.
")
<<<<<<< HEAD
=======
set(REGEX_PREFIX_STR "brl_")
>>>>>>> 60304d81
THIRD_PARTY(libregex REGEX regex regex_DESCRIPTION ALIASES ENABLE_REGEX)
BRLCAD_INCLUDE_FILE(regex.h HAVE_REGEX_H)
SetTargetFolder(regex "Third Party Libraries")
SetTargetFolder(regex-static "Third Party Libraries")
<<<<<<< HEAD
if(BRLCAD_REGEX_BUILD)
  BRLCAD_MANAGE_FILES(libregex/regex.h ${INCLUDE_DIR})
endif(BRLCAD_REGEX_BUILD)

CHECK_LIBRARY_EXISTS(c regcomp "" HAVE_LIBC_REGEX)
if(BUILD_SHARED_LIBS AND HAVE_LIBC_REGEX AND "${BRLCAD_REGEX}" MATCHES "BUNDLED")
  # Our tests indicate that the system libc defines regex symbols, but
  # we're still building with our local libregex.
  #
  # Platform differences in default linker behavior make it difficult
  # to guarantee that our libregex symbols will override libc. We'll
  # avoid the issue by renaming our libregex symbols to be
  # incompatible with libc.

  # First we add definitions to our config file to rename all of the
  # regex function calls in our first-party code.
  CONFIG_H_APPEND(BRLCAD "#define regcomp  libregex_regcomp\n")
  CONFIG_H_APPEND(BRLCAD "#define regerror libregex_regerror\n")
  CONFIG_H_APPEND(BRLCAD "#define regexec  libregex_regexec\n")
  CONFIG_H_APPEND(BRLCAD "#define regfree  libregex_regfree\n")

  # Second, we add the same definitions to libregex to rename the
  # function declarations and definitions to match the calls.
  #
  # Note that this is necessary despite the fact that libregex/regex.h
  # includes common.h. Our config file is intentionally omitted from
  # common.h until after the third party dirs are processed, so the
  # above definitions don't affect libregex.
  set_property(DIRECTORY libregex APPEND PROPERTY COMPILE_DEFINITIONS regcomp=libregex_regcomp)
  set_property(DIRECTORY libregex APPEND PROPERTY COMPILE_DEFINITIONS regerror=libregex_regerror)
  set_property(DIRECTORY libregex APPEND PROPERTY COMPILE_DEFINITIONS regexec=libregex_regexec)
  set_property(DIRECTORY libregex APPEND PROPERTY COMPILE_DEFINITIONS regfree=libregex_regfree)
endif(BUILD_SHARED_LIBS AND HAVE_LIBC_REGEX AND "${BRLCAD_REGEX}" MATCHES "BUNDLED")
=======
if (NOT BRLCAD_REGEX_BUILD)
  set(REGEX_LIBRARIES ${REGEX_LIBRARY} CACHE STRING "REGEX_LIBRARIES" FORCE)
  set(REGEX_INCLUDE_DIRS "${REGEX_INCLUDE_DIR}" CACHE STRING "REGEX include directory" FORCE)
endif (NOT BRLCAD_REGEX_BUILD)
>>>>>>> 60304d81

# Same deal for zlib Library - common requirement, deal with it up front
set(zlib_DESCRIPTION "
Option for enabling and disabling compilation of the zlib library
provided with BRL-CAD's source distribution.  Default is AUTO,
responsive to the toplevel BRLCAD_BUNDLED_LIBS option and testing
first for a system version if BRLCAD_BUNDLED_LIBS is also AUTO.
")
<<<<<<< HEAD
THIRD_PARTY(libz ZLIB zlib zlib_DESCRIPTION ALIASES ENABLE_ZLIB ENABLE_LIBZ FIND_NAME BRLCADZLIB)
=======
set(Z_PREFIX_STR "brl_")
THIRD_PARTY(libz ZLIB zlib zlib_DESCRIPTION ALIASES ENABLE_ZLIB ENABLE_LIBZ)
>>>>>>> 60304d81
DISTCLEAN("${CMAKE_CURRENT_BINARY_DIR}/libz/CTestTestfile.cmake")
SetTargetFolder(zlib "Third Party Libraries")
SetTargetFolder(zlib-static "Third Party Libraries")
SetTargetFolder(example "Third Party Executables")
SetTargetFolder(minigzip "Third Party Executables")
if(BRLCAD_ZLIB_BUILD)
<<<<<<< HEAD
  BRLCAD_MANAGE_FILES(libz/zlib.h ${INCLUDE_DIR})
  BRLCAD_MANAGE_FILES(${CMAKE_CURRENT_BINARY_DIR}/libz/zconf.h ${INCLUDE_DIR})
endif(BRLCAD_ZLIB_BUILD)

# LZ4 compression/decompression library
set(lz4_DESCRIPTION "
Option for enabling and disabling compilation of the lz4 data
compression library provided with BRL-CAD's source code.  Default
is AUTO, responsive to the toplevel BRLCAD_BUNDLED_LIBS option and
testing first for a system version if BRLCAD_BUNDLED_LIBS is also
AUTO.
")
THIRD_PARTY(lz4 LZ4 lz4 lz4_DESCRIPTION ALIASES ENABLE_LZ4)
if(BRLCAD_LZ4_BUILD)
  set(LIBLZ4_INCLUDE_DIR "${BRLCAD_SOURCE_DIR}/src/other/lz4" CACHE STRING "Directory containing lz4 headers." FORCE)
  mark_as_advanced(LIBLZ4_INCLUDE_DIR)
  SetTargetFolder(lz4 "Third Party Libraries")
  SetTargetFolder(lz4-static "Third Party Libraries")
  BRLCAD_MANAGE_FILES(lz4/lz4.h ${INCLUDE_DIR})
  BRLCAD_MANAGE_FILES(lz4/lz4frame.h ${INCLUDE_DIR})
  BRLCAD_MANAGE_FILES(lz4/lz4hc.h ${INCLUDE_DIR})
endif(BRLCAD_LZ4_BUILD)


# FreeType Libraries
set(freetype_DESCRIPTION "
Option for enabling and disabling compilation of the FreeType
libraries provided with BRL-CAD's source code.  Default is AUTO, responsive to
the toplevel BRLCAD_BUNDLED_LIBS option and testing first for a system
version if BRLCAD_BUNDLED_LIBS is also AUTO.
")
# We don't want the Freetype distribution build targets
set(FREETYPE_NO_DIST 1)
THIRD_PARTY(freetype FREETYPE ft freetype_DESCRIPTION BRLCAD_LEVEL3 ALIASES ENABLE_FREETYPE REQUIRED_VARS "BRLCAD_ENABLE_OSG;BRLCAD_LEVEL3" FIND_NAME Freetype)
if(BRLCAD_FREETYPE_BUILD)
  set(FREETYPE_LIBRARY freetype CACHE STRING "libfreetype" FORCE)
  set(FREETYPE_INCLUDE_DIR_freetype2
    "${BRLCAD_SOURCE_DIR}/src/other/freetype/include"
    CACHE STRING "FreeType freetype2 include dir" FORCE
    )
  set(FREETYPE_INCLUDE_DIR_ft2build
    "${CMAKE_CURRENT_BINARY_DIR}/freetype/include"
    CACHE STRING "FreeType ft2build include dir" FORCE
    )
  set(FREETYPE_INCLUDE_DIRS
    "${FREETYPE_INCLUDE_DIR_freetype2};${FREETYPE_INCLUDE_DIR_ft2build}"
    CACHE STRING "Directories containing FreeType headers." FORCE)
  set(FREETYPE_LIBRARIES "${FREETYPE_LIBRARY}" CACHE STRING "FreeType Libraries")
  SetTargetFolder(freetype "Third Party Libraries")

  # If we enable XFT support Tk when building our own freetype, XFT often pulls
  # in conflicting system libs anyway, which causes conflicts.  Make sure, if
  # we do have to build Tk, that we don't try enabling XFT.
  set(TK_DISABLE_XFT 1 CACHE STRING "Disable due to building local libpng" FORCE)
  mark_as_advanced(TK_DISABLE_XFT)
endif(BRLCAD_FREETYPE_BUILD)
if(NOT "${CMAKE_CURRENT_BINARY_DIR}" STREQUAL "${CMAKE_CURRENT_SOURCE_DIR}")
  DISTCLEAN("${CMAKE_CURRENT_BINARY_DIR}/freetype/include/freetype/config/ftconfig.h")
  DISTCLEAN("${CMAKE_CURRENT_BINARY_DIR}/freetype/include/freetype/config/ftoption.h")
endif(NOT "${CMAKE_CURRENT_BINARY_DIR}" STREQUAL "${CMAKE_CURRENT_SOURCE_DIR}")
DISTCLEAN("${CMAKE_CURRENT_BINARY_DIR}/freetype/include/freetype/config/ftconfig.h-new")
DISTCLEAN("${CMAKE_CURRENT_BINARY_DIR}/freetype/include/freetype/config/ftoption.h-new")
mark_as_advanced(FREETYPE_INCLUDE_DIRS)
mark_as_advanced(FREETYPE_INCLUDE_DIR_freetype2)
mark_as_advanced(FREETYPE_INCLUDE_DIR_ft2build)
mark_as_advanced(FREETYPE_LIBRARIES)

# --------------------------------------------------------------------
# libtermlib Library Only on WIN32 will the combination of the build
# search tests and libtermlib fail to find a valid term, so set
# variables accordingly
if(WIN32)
  set(HAVE_TERMLIB OFF CACHE BOOL "Have some termlib" FORCE)
else(WIN32)
  set(HAVE_TERMLIB ON CACHE BOOL "Have some termlib" FORCE)
endif(WIN32)
mark_as_advanced(HAVE_TERMLIB)

set(termlib_DESCRIPTION "
Option for enabling and disabling compilation of the termlib library
provided with BRL-CAD's source distribution.  Default is AUTO,
responsive to the toplevel BRLCAD_BUNDLED_LIBS option and testing
first for a system version if BRLCAD_BUNDLED_LIBS is also
AUTO. (Except when building with Visual Studio, where it is
disabled. Windows does not support the termlib API.)
")
THIRD_PARTY(libtermlib TERMLIB termlib termlib_DESCRIPTION REQUIRED_VARS HAVE_TERMLIB
  BRLCAD_LEVEL2 ALIASES ENABLE_TERMLIB)
if(BRLCAD_TERMLIB_BUILD)
  set(HAVE_TERMCAP_H ON CACHE BOOL "src/other termlib is on" FORCE)
  mark_as_advanced(HAVE_TERMCAP_H)
endif(BRLCAD_TERMLIB_BUILD)

# libnetpbm Library support for pnm,ppm,pbm, etc. image files
set(netpbm_DESCRIPTION "
Option for enabling and disabling compilation of the netpbm library
provided with BRL-CAD's source code.  Default is AUTO, responsive to
the toplevel BRLCAD_BUNDLED_LIBS option and testing first for a system
version if BRLCAD_BUNDLED_LIBS is also AUTO.
")
THIRD_PARTY(libnetpbm NETPBM netpbm netpbm_DESCRIPTION REQUIRED_VARS BRLCAD_LEVEL2 ALIASES ENABLE_NETPBM)
if(BRLCAD_NETPBM_BUILD)
  SetTargetFolder(libnetpbm "Third Party Libraries")
  SetTargetFolder(libnetpbm-static "Third Party Libraries")
endif(BRLCAD_NETPBM_BUILD)
SetTargetFolder(netpbm "Third Party Libraries")
SetTargetFolder(netpbm-static "Third Party Libraries")
DISTCLEAN("${CMAKE_CURRENT_BINARY_DIR}/libnetpbm/version.h")
DISTCLEAN("${CMAKE_CURRENT_BINARY_DIR}/libnetpbm/compile.h")
DISTCLEAN("${CMAKE_CURRENT_BINARY_DIR}/libnetpbm/pm_config.h")
=======
  add_definitions(-DZ_PREFIX)
  add_definitions(-DZ_PREFIX_STR=${Z_PREFIX_STR})
  set(Z_PREFIX_STR "${Z_PREFIX_STR}" CACHE STRING "prefix for zlib functions" FORCE)
else(BRLCAD_ZLIB_BUILD)
  set(Z_PREFIX_STR "" CACHE STRING "clear prefix for zlib functions" FORCE)
  set(Z_PREFIX_STR)
  set(ZLIB_LIBRARIES ${ZLIB_LIBRARY_RELEASE} CACHE STRING "ZLIB_LIBRARIES" FORCE)
  set(ZLIB_INCLUDE_DIRS "${ZLIB_INCLUDE_DIR}" CACHE STRING "ZLIB include directory" FORCE)
endif(BRLCAD_ZLIB_BUILD)
>>>>>>> 60304d81

# libpng Library - Checks for ZLIB, so need to handle libpng AFTER
# zlib to set the variables if using a local copy of zlib.  If not
# using a local copy of zlib, FindZLIB results will be identical in
# both cases so there is no danger of harming the libpng setup.  The
# PNG CMake system needs some options set and some variables
# translated to fit BRL-CAD's standard assumptions, so handle that
# here as well.  BRL-CAD needs PNG's IO - turn it on (i.e. turn off
# the disabling flags)
set(SKIP_INSTALL_FILES ON CACHE BOOL "Don't install files from libpng" FORCE)
mark_as_advanced(SKIP_INSTALL_FILES)
set(SKIP_INSTALL_EXECUTABLES ON CACHE BOOL "Don't install files from libpng" FORCE)
mark_as_advanced(SKIP_INSTALL_EXECUTABLES)
set(PNG_NO_CONSOLE_IO OFF CACHE BOOL "Option to disable Console IO in PNG" FORCE)
mark_as_advanced(PNG_NO_CONSOLE_IO)
set(PNG_NO_STDIO OFF CACHE BOOL "Option to disable STDIO in PNG" FORCE)
mark_as_advanced(PNG_NO_STDIO)
set(SKIP_INSTALL_EXPORT ON CACHE BOOL "We dont't want export for this application" FORCE)
mark_as_advanced(SKIP_INSTALL_EXPORT)
set(PNG_MAN_DIR ${MAN_DIR} CACHE STRING "Set PNG_MAN_DIR to the global MAN_DIR" FORCE)
mark_as_advanced(PNG_MAN_DIR)
set(PNG_TESTS 0 CACHE STRING "Disable building png test executables" FORCE)
mark_as_advanced(PNG_TESTS)
set(PNG_PREFIX "brl_" CACHE STRING "BRL-CAD prefix for libpng" FORCE)
mark_as_advanced(PNG_PREFIX)
set(ld-version-script OFF CACHE STRING "Disable linker script" FORCE)
mark_as_advanced(ld-version-script)
mark_as_advanced(PNG_PREFIX)
mark_as_advanced(PNG_FRAMEWORK)
mark_as_advanced(DFA_XTRA)
mark_as_advanced(AWK)
set(CMAKE_INSTALL_LIBDIR ${LIB_DIR})
<<<<<<< HEAD
=======
set(PNG_LIB_NAME png_brl)
>>>>>>> 60304d81
set(png_DESCRIPTION "
Option for enabling and disabling compilation of the Portable Network
Graphics library provided with BRL-CAD's source distribution.  Default
is AUTO, responsive to the toplevel BRLCAD_BUNDLED_LIBS option and
testing first for a system version if BRLCAD_BUNDLED_LIBS is also
AUTO.
")
# Note - we don't actually know the libpng build target name for the
# shared library at this point - use png as a stub and override
# once we know what PNG_LIB_NAME is.
set(CMAKE_FIND_FRAMEWORK LAST)
THIRD_PARTY(libpng PNG png png_DESCRIPTION REQUIRED_VARS BRLCAD_LEVEL2 ALIASES ENABLE_PNG)
if(BRLCAD_PNG_BUILD)

  set(PNG_LIBRARY png CACHE STRING "PNG_LIBRARY" FORCE)
<<<<<<< HEAD
  set(PNG_PNG_INCLUDE_DIR "${CMAKE_CURRENT_BINARY_DIR}/libpng;${CMAKE_CURRENT_SOURCE_DIR}/libpng" CACHE STRING "PNG include directory" FORCE)
  mark_as_advanced(PNG_PNG_INCLUDE_DIR)
=======
  set(PNG_LIBRARIES png CACHE STRING "PNG_LIBRARIES" FORCE)
  set(PNG_PNG_INCLUDE_DIR "${CMAKE_CURRENT_BINARY_DIR}/libpng;${CMAKE_CURRENT_SOURCE_DIR}/libpng" CACHE STRING "PNG include directory" FORCE)
  mark_as_advanced(PNG_PNG_INCLUDE_DIR)
  set(PNG_INCLUDE_DIR ${PNG_PNG_INCLUDE_DIR} CACHE STRING "PNG include directory" FORCE)
  set(PNG_INCLUDE_DIRS ${PNG_INCLUDE_DIR} CACHE STRING "PNG include directory" FORCE)
>>>>>>> 60304d81

  # On Haiku the find_library call sets this variable directly, which is not
  # how we handle things elsewhere in BRL-CAD - unset the variable in that
  # situation so the remainder of the build logic works normally
  if("${M_LIBRARY}" MATCHES "NOTFOUND")
    unset(M_LIBRARY CACHE)
  endif("${M_LIBRARY}" MATCHES "NOTFOUND")

  SetTargetFolder(png "Third Party Libraries")
  SetTargetFolder(png-static "Third Party Libraries")
  SetTargetFolder(genfiles "Third Party Libraries")
<<<<<<< HEAD

  # The actual install directory has these in both libpng16 and the toplevel
  # include directory.  Just put them in the top level include directory - we
  # don't guarantee libpng16, so an include directory with that version may or
  # may not be there anyway.
  BRLCAD_MANAGE_FILES(libpng/png.h ${INCLUDE_DIR} FOLDER libpng)
  BRLCAD_MANAGE_FILES(libpng/pngconf.h ${INCLUDE_DIR} FOLDER libpng)
  add_custom_command(
    OUTPUT "${CMAKE_CURRENT_BINARY_DIR}/pnglibconf.sentinel"
    COMMAND "${CMAKE_COMMAND}" -E copy_if_different ${CMAKE_CURRENT_BINARY_DIR}/libpng/pnglibconf.h ${CMAKE_BINARY_DIR}/${INCLUDE_DIR}/pnglibconf.h
    COMMAND ${CMAKE_COMMAND} -E touch "${CMAKE_CURRENT_BINARY_DIR}/pnglibconf.sentinel"
    DEPENDS ${CMAKE_CURRENT_BINARY_DIR}/libpng/pnglibconf.h
    )
  add_custom_target(pnglibconf_cp ALL DEPENDS "${CMAKE_CURRENT_BINARY_DIR}/pnglibconf.sentinel")
  BRLCAD_ADD_DIR_LIST_ENTRY(DATA_TARGETS "${CMAKE_CURRENT_BINARY_DIR}" pnglibconf_cp)
  set_target_properties(pnglibconf_cp PROPERTIES FOLDER "BRL-CAD File Setup/libpng")
  add_dependencies(pnglibconf_cp genfiles)
  add_dependencies(png pnglibconf_cp)
  DISTCLEAN("${CMAKE_BINARY_DIR}/${INCLUDE_DIR}/pnglibconf.h")

endif(BRLCAD_PNG_BUILD)
set(PNG_INCLUDE_DIR ${PNG_PNG_INCLUDE_DIR} CACHE STRING "PNG include directory" FORCE)
=======
else(BRLCAD_PNG_BUILD)
  set(PNG_LIBRARIES ${PNG_LIBRARY_RELEASE} CACHE STRING "PNG_LIBRARIES" FORCE)
  set(PNG_INCLUDE_DIRS "${PNG_PNG_INCLUDE_DIR}" CACHE STRING "PNG include directory" FORCE)
endif(BRLCAD_PNG_BUILD)

>>>>>>> 60304d81
# Since SKIP_INSTALL_FILES doesn't have a PNG prefix, we'll unset it once we're done
unset(SKIP_INSTALL_FILES CACHE)
unset(SKIP_INSTALL_FILES)
unset(SKIP_INSTALL_EXECUTABLES CACHE)
unset(SKIP_INSTALL_EXECUTABLES)

DISTCLEAN("${CMAKE_CURRENT_BINARY_DIR}/libpng/CTestTestfile.cmake")
DISTCLEAN("${CMAKE_CURRENT_BINARY_DIR}/libpng/libpng.pc")
DISTCLEAN("${CMAKE_CURRENT_BINARY_DIR}/libpng/libpng-config")
DISTCLEAN("${CMAKE_CURRENT_BINARY_DIR}/libpng/libpng${CMAKE_SHARED_LIBRARY_SUFFIX}")
DISTCLEAN("${CMAKE_CURRENT_BINARY_DIR}/libpng/libpng${CMAKE_STATIC_LIBRARY_SUFFIX}")
DISTCLEAN(${CMAKE_LIBRARY_OUTPUT_DIRECTORY}/libpng.pc)
DISTCLEAN(${CMAKE_LIBRARY_OUTPUT_DIRECTORY}/libpng-config)
DISTCLEAN(${CMAKE_LIBRARY_OUTPUT_DIRECTORY}/libpng${CMAKE_SHARED_LIBRARY_SUFFIX})
DISTCLEAN(${CMAKE_LIBRARY_OUTPUT_DIRECTORY}/libpng${CMAKE_STATIC_LIBRARY_SUFFIX})
# Other PNG options to mark as advanced
mark_as_advanced(PNGARG)
mark_as_advanced(PNG_DEBUG)
mark_as_advanced(PNG_SHARED)
mark_as_advanced(PNG_STATIC)
mark_as_advanced(uname_executable)

# libnetpbm Library support for pnm,ppm,pbm, etc. image files
set(netpbm_DESCRIPTION "
Option for enabling and disabling compilation of the netpbm library
provided with BRL-CAD's source code.  Default is AUTO, responsive to
the toplevel BRLCAD_BUNDLED_LIBS option and testing first for a system
version if BRLCAD_BUNDLED_LIBS is also AUTO.
")
THIRD_PARTY(libnetpbm NETPBM netpbm netpbm_DESCRIPTION REQUIRED_VARS BRLCAD_LEVEL2 ALIASES ENABLE_NETPBM)
if(BRLCAD_NETPBM_BUILD)
  mark_as_advanced(NETPBM_INCLUDE_DIRS)
  mark_as_advanced(NETPBM_LIBRARIES)
  SetTargetFolder(netpbm "Third Party Libraries")
  SetTargetFolder(netpbm-static "Third Party Libraries")
endif(BRLCAD_NETPBM_BUILD)
DISTCLEAN("${CMAKE_CURRENT_BINARY_DIR}/libnetpbm/version.h")
DISTCLEAN("${CMAKE_CURRENT_BINARY_DIR}/libnetpbm/compile.h")
DISTCLEAN("${CMAKE_CURRENT_BINARY_DIR}/libnetpbm/pm_config.h")

# libutahrle Library - The directory to perform ADD_SUBDIRECTORY on
# and the include directory for utahrle are different, so override the
# macro's setting of UTAHRLE_INCLUDE_DIR here.
set(UTAHRLE_HAVE_COMMON_H 1)
set(utahrle_DESCRIPTION "
Option for enabling and disabling compilation of the Utah Raster
Toolkit library provided with BRL-CAD's source code.  Default is AUTO,
responsive to the toplevel BRLCAD_BUNDLED_LIBS option and testing
first for a system version if BRLCAD_BUNDLED_LIBS is also AUTO.
")
THIRD_PARTY(libutahrle UTAHRLE utahrle utahrle_DESCRIPTION REQUIRED_VARS BRLCAD_LEVEL3
  ALIASES ENABLE_UTAHRLE FLAGS NOSYS)
if(BRLCAD_UTAHRLE_BUILD)
  SetTargetFolder(utahrle "Third Party Libraries")
  SetTargetFolder(utahrle-static "Third Party Libraries")
  set(UTAHRLE_INCLUDE_DIR "${BRLCAD_SOURCE_DIR}/src/other/libutahrle/include" CACHE STRING "directory with rle.h header" FORCE)
  set(BRLCAD_UTAHRLE_INCLUDE_DIR "${UTAHRLE_INCLUDE_DIR}" CACHE STRING "directory with rle.h header" FORCE)
  mark_as_advanced(UTAHRLE_INCLUDE_DIR)
  mark_as_advanced(BRLCAD_UTAHRLE_INCLUDE_DIR)

  # manage installed headers
  get_directory_property(libutahrle_headers_orig DIRECTORY libutahrle DEFINITION LIBUTAHRLE_PUBLIC_HDRS)
  set(libutahrle_headers)
  foreach(utahh ${libutahrle_headers_orig})
    get_filename_component(utahhf ${utahh} NAME)
    set(libutahrle_headers ${libutahrle_headers} libutahrle/include/${utahhf})
  endforeach(utahh ${libutahrle_headers_orig})
  BRLCAD_MANAGE_FILES(libutahrle_headers ${INCLUDE_DIR})
endif(BRLCAD_UTAHRLE_BUILD)

####################################################################
#                Tcl/Tk and related extensions
####################################################################

function(TCL_RESET_VARS)
  unset(TCL_LIBRARY CACHE)
  unset(TCL_STUB_LIBRARY CACHE)
  unset(TCL_FOUND CACHE)
  unset(TCLSH_FOUND CACHE)
  unset(TCL_LIBRARY CACHE)
  unset(TCL_INCLUDE_PATH CACHE)
  unset(TCL_TCLSH CACHE)
  unset(TCL_STUB_LIBRARY CACHE)
endfunction(TCL_RESET_VARS)

function(TK_RESET_VARS)
  unset(TK_LIBRARY CACHE)
  unset(TK_STUB_LIBRARY CACHE)
  unset(TK_FOUND CACHE)
  unset(TCLTK_FOUND CACHE)
  unset(TK_LIBRARY CACHE)
  unset(TK_INCLUDE_PATH CACHE)
  unset(TK_WISH CACHE)
  unset(TK_STUB_LIBRARY CACHE)
  unset(TTK_STUB_LIBRARY CACHE)
endfunction(TK_RESET_VARS)


# Set the expected graphics system (if known) before any find_package
# calls related to Tcl
if(BRLCAD_ENABLE_AQUA)
  set(TK_ENABLE_AQUA ON CACHE STRING "BRL-CAD setting to enable AQUA" FORCE)
  set(TCL_TK_SYSTEM_GRAPHICS "aqua" CACHE STRING "Tk system graphics type" FORCE)
endif(BRLCAD_ENABLE_AQUA)

# Make sure we actually look for these each time...
TCL_RESET_VARS()
TK_RESET_VARS()

set(tcl_DESCRIPTION "
Option for enabling and disabling compilation of the Tcl library
provided with BRL-CAD's source code.  Default is AUTO, responsive to
the toplevel BRLCAD_BUNDLED_LIBS option and testing first for a system
version if BRLCAD_BUNDLED_LIBS is also AUTO.
")

<<<<<<< HEAD
THIRD_PARTY(tcl TCL tcl tcl_DESCRIPTION ALIASES ENABLE_TCL FIND_NAME BRLCADTCL REQUIRED_VARS BRLCAD_LEVEL2)

if(BRLCAD_TCL_BUILD)

  SetTargetFolder(tclsh "Third Party Executables")
  SetTargetFolder(tcl "Third Party Libraries")
  SetTargetFolder(tclstub "Third Party Libraries")
  # Set the variables ourselves since FindTCL.cmake doesn't know about our build
  set(TCL_SRC_PREFIX "${CMAKE_CURRENT_SOURCE_DIR}/tcl")
  set(TCL_BIN_PREFIX "${CMAKE_BINARY_DIR}/${LIB_DIR}")
=======
THIRD_PARTY(tcl TCL tcl tcl_DESCRIPTION ALIASES ENABLE_TCL FIND_NAME TCL REQUIRED_VARS BRLCAD_LEVEL2)

if(BRLCAD_TCL_BUILD)

  # Let the BRL-CAD compilation know we have Tcl
  CONFIG_H_APPEND(BRLCAD "#define HAVE_TCL_H 1\n")

  # There is no system init.tcl that we need to provide a path for
  CONFIG_H_APPEND(BRLCAD "#define TCL_SYSTEM_INITTCL_PATH \"\"\n")

  # Set the necessary variables ourselves since FindTCL.cmake doesn't know about our build
>>>>>>> 60304d81
  set(TCL_LIBRARY tcl CACHE STRING "TCL_LIBRARY" FORCE)
  set(TCL_STUB_LIBRARY tclstub CACHE STRING "TCL_LIBRARY" FORCE)
  set(TCL_TCLSH tclsh CACHE STRING "Tcl shell" FORCE)
<<<<<<< HEAD
  get_directory_property(TCL_VERSION_MAJOR DIRECTORY tcl DEFINITION TCL_VERSION_MAJOR)
  set(TCL_VERSION_MAJOR "${TCL_VERSION_MAJOR}" CACHE STRING "Tcl MAJOR version" FORCE)
  get_directory_property(TCL_VERSION_MINOR DIRECTORY tcl DEFINITION TCL_VERSION_MINOR)
  set(TCL_VERSION_MINOR "${TCL_VERSION_MINOR}" CACHE STRING "Tcl MINOR version" FORCE)
  CONFIG_H_APPEND(BRLCAD "#define HAVE_TCL_H 1\n")
  CONFIG_H_APPEND(BRLCAD "#define TCL_SYSTEM_INITTCL_PATH \"\"\n")
  DISTCLEAN("${CMAKE_CURRENT_BINARY_DIR}/tcl/doc/Makefile")
  DISTCLEAN("${CMAKE_CURRENT_BINARY_DIR}/tcl/doc/man1")
  DISTCLEAN("${CMAKE_CURRENT_BINARY_DIR}/tcl/doc/man3")
  DISTCLEAN("${CMAKE_CURRENT_BINARY_DIR}/tcl/doc/mann")
  DISTCLEAN("${CMAKE_CURRENT_BINARY_DIR}/tcl/library/Makefile")
  DISTCLEAN("${CMAKE_BINARY_DIR}/lib/tcl8")
  DISTCLEAN("${CMAKE_BINARY_DIR}/lib/tcl8.5")

  # manage installed headers
  get_directory_property(tcl_headers_orig DIRECTORY tcl DEFINITION TCL_HDRS)
  set(tcl_headers)
  foreach(tclh ${tcl_headers_orig})
    get_filename_component(tclhf ${tclh} NAME)
    set(tcl_headers ${tcl_headers} tcl/generic/${tclhf})
  endforeach(tclh ${tcl_headers_orig})
  BRLCAD_MANAGE_FILES(tcl_headers ${INCLUDE_DIR})

ELSE(BRLCAD_TCL_BUILD)
  if(${TCL_TCLSH_EXECUTABLE})
    BRLCAD_INCLUDE_FILE(tcl.h HAVE_TCL_H)
    # We're going to need the path to the system init.tcl for btclsh and bwish
    set(inittcl_script "
=======
  set(TCL_VERSION_MAJOR "8" CACHE STRING "Tcl MAJOR version" FORCE)
  set(TCL_VERSION_MINOR "6" CACHE STRING "Tcl MINOR version" FORCE)

  # For the include path, use the TCL_INCLUDE_PATH set in the tcl build itself;
  # we are not installing headers, so we have to look in the source tree
  get_directory_property(TCL_INCLUDE_PATH DIRECTORY tcl DEFINITION TCL_INCLUDE_PATH)
  set(TCL_INCLUDE_PATH "${TCL_INCLUDE_PATH}" CACHE STRING "Tcl include path" FORCE)

  # Let Distclean know it will have work to do
  DISTCLEAN("${CMAKE_BINARY_DIR}/${LIB_DIR}/tcl8")
  DISTCLEAN("${CMAKE_BINARY_DIR}/${LIB_DIR}/tcl8.6")

  # Group the targets in Visual Studio project files
  SetTargetFolder(tclsh "Third Party Executables")
  SetTargetFolder(tcl "Third Party Libraries")
  SetTargetFolder(tclstub "Third Party Libraries")

else(BRLCAD_TCL_BUILD)

  # We're using the system Tcl, but need some extra information.  FindTCL.cmake
  # doesn't give us a stub library location, so we need to go find it ourselves.
  get_filename_component(TCL_LIB_PATH "${TCL_LIBRARY}" DIRECTORY)
  find_library(TCL_STUB_LIBRARY tclstub NAMES tclstub86 tclstub8.6 PATHS ${TCL_LIB_PATH})

  # Make sure we've got the header file
  BRLCAD_INCLUDE_FILE(tcl.h HAVE_TCL_H)

  # We're going to need the path to the system init.tcl for btclsh and bwish -
  # extract it from the system Tcl
  set(inittcl_script "
>>>>>>> 60304d81
set filename \"${CMAKE_BINARY_DIR}/CMakeTmp/tcl_inittcl\"
set fileID [open $filename \"w\"]
puts $fileID $auto_path
close $fileID
exit
  ")
  set(inittcl_scriptfile "${CMAKE_BINARY_DIR}/CMakeTmp/tcl_inittcl.tcl")
  file(WRITE ${inittcl_scriptfile} ${inittcl_script})
  execute_process(COMMAND ${TCL_TCLSH} ${inittcl_scriptfile} OUTPUT_VARIABLE EXECOUTPUT)
  file(READ "${CMAKE_BINARY_DIR}/CMakeTmp/tcl_inittcl" tcl_inittcl_raw)
  string(REGEX REPLACE "\n" "" tcl_inittcl_paths_1 ${tcl_inittcl_raw})
  string(REGEX REPLACE " " ";" tcl_inittcl_paths ${tcl_inittcl_paths_1})
  find_path(tcl_inittcl NAMES init.tcl PATHS ${tcl_inittcl_paths})
  mark_as_advanced(tcl_inittcl)
  CONFIG_H_APPEND(BRLCAD "#define TCL_SYSTEM_INITTCL_PATH \"${tcl_inittcl}\"\n")

endif(BRLCAD_TCL_BUILD)
mark_as_advanced(TCL_COMPILATION_TRACING)
mark_as_advanced(TCL_COMPILE_STATS)
mark_as_advanced(TCL_ENABLE_64BIT)
mark_as_advanced(TCL_TIMEZONE_DATA)
mark_as_advanced(TCL_STUB_LIBRARY)
mark_as_advanced(M_LIBRARY)

# Depending on the Tcl/Tk results, look for packages required by BRL-CAD.  If
# building local Tcl/Tk, go ahead and enable all the packages as well - otherwise,
# check the found Tcl/Tk and enable what it doesn't supply.  If doing a non-graphical
# build, only compile extensions that don't use Tk.
include("${BRLCAD_CMAKE_DIR}/ThirdParty_TCL.cmake")

# The first package to settle is Tk itself
set(tk_ALIASES ENABLE_TK)
set(tk_DESCRIPTION "
Option for enabling and disabling compilation of the Tk library
provided with BRL-CAD's source code.  Default is AUTO, responsive to
the BRLCAD_TCL option and testing first for a system version if
BRLCAD_BUNDLED_LIBS is also AUTO. Option for enabling and disabling
compilation of the Tk graphics package for Tcl provided with BRL-CAD's
source distribution.  Default is AUTO, auto-enabling if the BRLCAD_TCL
option is set to BUNDLED and testing first for a system version if
BRLCAD_TCL is set to AUTO or SYSTEM.  If BRLCAD_TK is set to BUNDLED,
local copy is built even if a system version is present.  This option
also depends on BRLCAD_ENABLE_TK being ON.
")

THIRD_PARTY_TCL_PACKAGE(Tk tk "${TCL_TCLSH}" "tcl" "BRLCAD_ENABLE_TK;BRLCAD_LEVEL2" "tk" tk_ALIASES tk_DESCRIPTION)

if(BRLCAD_TK_BUILD)

  # Let the BRL-CAD compilation know we have Tcl
  CONFIG_H_APPEND(BRLCAD "#define HAVE_TK_H 1\n")

  # Set the necessary variables ourselves since FindTCL.cmake doesn't know about our build
  set(TK_LIBRARY tk CACHE STRING "TK_LIBRARY" FORCE)
  set(TK_STUB_LIBRARY tkstub CACHE STRING "TK_LIBRARY" FORCE)
  set(TK_WISH wish CACHE STRING "TK_WISH" FORCE)

  # For the include path, use the TK_INCLUDE_PATH set in the tk build itself;
  # we are not installing headers, so we have to look in the source tree
  get_directory_property(TK_INCLUDE_PATH DIRECTORY tk DEFINITION TK_INCLUDE_PATH)
  set(TK_INCLUDE_PATH "${TK_INCLUDE_PATH}" CACHE STRING "Tk include path" FORCE)

  get_directory_property(TK_SYSTEM_GRAPHICS DIRECTORY tk DEFINITION TK_SYSTEM_GRAPHICS)
  set(TK_SYSTEM_GRAPHICS "${TK_SYSTEM_GRAPHICS}" CACHE STRING "Tk system graphics type" FORCE)

  # Let Distclean know it will have work to do both here and in
  # the lib directory
  DISTCLEAN("${CMAKE_CURRENT_BINARY_DIR}/tk/doc/Makefile")
  DISTCLEAN("${CMAKE_CURRENT_BINARY_DIR}/tk/doc/man1")
  DISTCLEAN("${CMAKE_CURRENT_BINARY_DIR}/tk/doc/man3")
  DISTCLEAN("${CMAKE_CURRENT_BINARY_DIR}/tk/doc/mann")
  DISTCLEAN("${CMAKE_CURRENT_BINARY_DIR}/tk/library/Makefile")
  DISTCLEAN("${CMAKE_CURRENT_BINARY_DIR}/tk/pkgIndex.tcl")
<<<<<<< HEAD
  DISTCLEAN("${CMAKE_BINARY_DIR}/lib/tk8.5")
  DISTCLEAN("${CMAKE_BINARY_DIR}/lib/tk8.5.19")

  # manage installed headers
  get_directory_property(tk_headers_orig DIRECTORY tk DEFINITION TK_HDRS)
  set(tk_headers)
  foreach(tkh ${tk_headers_orig})
    get_filename_component(tkhf ${tkh} NAME)
    set(tk_headers ${tk_headers} tk/generic/${tkhf})
  endforeach(tkh ${tk_headers_orig})
  BRLCAD_MANAGE_FILES(tk_headers ${INCLUDE_DIR})

ELSE(BRLCAD_TK_BUILD)
  if(BRLCAD_ENABLE_TK)
    BRLCAD_INCLUDE_FILE(tk.h HAVE_TK_H)
  endif(BRLCAD_ENABLE_TK)
=======
  DISTCLEAN("${CMAKE_BINARY_DIR}/${LIB_DIR}/tk8.6")
  DISTCLEAN("${CMAKE_BINARY_DIR}/${LIB_DIR}/tk8.6.10")

  # Group the targets in Visual Studio project files
  SetTargetFolder(wish "Third Party Executables")
  SetTargetFolder(tk "Third Party Libraries")
  SetTargetFolder(tkstub "Third Party Libraries")

elseif(BRLCAD_ENABLE_TK)

  set(HAVE_TK_H 1)

  # Packages probably still need to know the system graphics package
  if (BRLCAD_ENABLE_AQUA)
    set(TK_SYSTEM_GRAPHICS aqua)
  elseif (BRLCAD_ENABLE_X11)
    set(TK_SYSTEM_GRAPHICS x11)
  elseif (WIN32)
    set(TK_SYSTEM_GRAPHICS win32)
  endif ()
  set(TK_SYSTEM_GRAPHICS "${TK_SYSTEM_GRAPHICS}" CACHE STRING "Tk system graphics type" FORCE)

else(BRLCAD_TK_BUILD)

  # If we're not using Tk, make sure the variables are empty - CMake won't be
  # happy if they're set to NOTFOUND and used, and FindTCL.cmake may have set
  # them.
  TK_RESET_VARS()
  unset(TK_SYSTEM_GRAPHICS CACHE)

>>>>>>> 60304d81
endif(BRLCAD_TK_BUILD)
mark_as_advanced(TK_INCLUDE_PATH)
mark_as_advanced(TK_LIBRARY)
mark_as_advanced(TK_STUB_LIBRARY)
mark_as_advanced(TK_SYSTEM_GRAPHICS)
mark_as_advanced(TK_WISH)

# Now that Tcl/Tk is settled, define the HAVE_TK flag for the config.h
# file

if(BRLCAD_ENABLE_TK)
  set(HAVE_TK 1 CACHE STRING "C level Tk flag" FORCE)
  CONFIG_H_APPEND(BRLCAD "#cmakedefine HAVE_TK\n")
else(BRLCAD_ENABLE_TK)
  set(HAVE_TK 0 CACHE STRING "C level Tk flag" FORCE)
endif(BRLCAD_ENABLE_TK)
mark_as_advanced(HAVE_TK)

<<<<<<< HEAD
# Tcl/Tk extensions need a variety of settings provided for them -
# take care of those here.  Because system Tcl/Tk installations are
# not guaranteed to have what is needed in the way of headers, go
# ahead and assign includedir settings based on the local sources even
# if system versions are enabled.  Ugly, but an unfortunate
# consequence of current Tcl/Tk coding styles

set(TCL_SRC_PREFIX "${CMAKE_CURRENT_SOURCE_DIR}/tcl")
set(TK_SRC_PREFIX "${CMAKE_CURRENT_SOURCE_DIR}/tk")
set(ITCL_SRC_PREFIX "${CMAKE_CURRENT_SOURCE_DIR}/incrTcl/itcl")
if(WIN32)
  set(TCL_INCLUDE_DIRS ${TCL_INCLUDE_DIRS} "${CMAKE_CURRENT_SOURCE_DIR}/tcl/generic" "${CMAKE_CURRENT_SOURCE_DIR}/tcl/win" "${CMAKE_CURRENT_SOURCE_DIR}/tcl/libtommath")
  set(TK_INCLUDE_PATH ${TK_INCLUDE_PATH} "${CMAKE_CURRENT_SOURCE_DIR}/tk/generic" "${CMAKE_CURRENT_SOURCE_DIR}/tk/xlib" "${CMAKE_CURRENT_SOURCE_DIR}/tk/win" "${CMAKE_CURRENT_SOURCE_DIR}/tk/bitmaps")
ELSE(WIN32)
  set(TCL_INCLUDE_DIRS ${TCL_INCLUDE_DIRS} "${CMAKE_CURRENT_SOURCE_DIR}/tcl/generic" "${CMAKE_CURRENT_SOURCE_DIR}/tcl/unix" "${CMAKE_CURRENT_SOURCE_DIR}/tcl/libtommath")
  set(TK_INCLUDE_PATH ${TK_INCLUDE_PATH} "${CMAKE_CURRENT_SOURCE_DIR}/tk/generic" "${CMAKE_CURRENT_SOURCE_DIR}/tk/unix" "${CMAKE_CURRENT_SOURCE_DIR}/tk/bitmaps")
endif(WIN32)
set(ITCL_INCLUDE_DIRS "${CMAKE_CURRENT_SOURCE_DIR}/incrTcl/itcl/generic")
if(BRLCAD_TCL_BUILD)
  set(TCL_BIN_PREFIX "${CMAKE_BINARY_DIR}/${LIB_DIR}")
ELSE(BRLCAD_TCL_BUILD)
  if (NOT "${TCL_LIBRARY}" STREQUAL "")
    get_filename_component(TCL_BIN_PREFIX ${TCL_LIBRARY} PATH)
  endif (NOT "${TCL_LIBRARY}" STREQUAL "")
endif(BRLCAD_TCL_BUILD)
if(BRLCAD_ENABLE_TK)
  if(BRLCAD_TK_BUILD)
    set(TK_BIN_PREFIX "${CMAKE_BINARY_DIR}/${LIB_DIR}")
    get_directory_property(TK_X11_INCLUDE_DIRS DIRECTORY tk DEFINITION TK_X11_INCLUDE_DIRS)
  ELSE(BRLCAD_TK_BUILD)
    if(TCL_TK_LIBRARY)
      get_filename_component(TK_BIN_PREFIX ${TCL_TK_LIBRARY} PATH)
    endif(TCL_TK_LIBRARY)
    if(X11_INCLUDE_DIR)
      set(TK_X11_INCLUDE_DIRS ${X11_INCLUDE_DIR})
    endif(X11_INCLUDE_DIR)
    if(X11_Xft_INCLUDE_PATH)
      set(TK_X11_INCLUDE_DIRS ${TK_X11_INCLUDE_DIRS}
	${X11_Xft_INCLUDE_PATH})
    endif(X11_Xft_INCLUDE_PATH)
    if(X11_Xrender_INCLUDE_PATH)
      set(TK_X11_INCLUDE_DIRS ${TK_X11_INCLUDE_DIRS}
	${X11_Xrender_INCLUDE_PATH})
    endif(X11_Xrender_INCLUDE_PATH)
    if(X11_Xscreensaver_INCLUDE_PATH)
      set(TK_X11_INCLUDE_DIRS ${TK_X11_INCLUDE_DIRS}
	${X11_Xscreensaver_INCLUDE_PATH})
    endif(X11_Xscreensaver_INCLUDE_PATH)
  endif(BRLCAD_TK_BUILD)
endif(BRLCAD_ENABLE_TK)

# Ignore the toplevel incrTcl files that aren't used by either itcl
# or itk
include(${CMAKE_CURRENT_SOURCE_DIR}/incrTcl.dist)
CMAKEFILES_IN_DIR(incrTcl_ignore_files incrTcl)

# First up, look for incrTcl's Itcl.
=======
# NOTE: Itcl/Itk 4 has a known behavior change that will cause an
# issue with Archer:
#
# http://core.tcl.tk/itcl/tktview/61952ca33e9e58df9e0519a0b4583a144e8ec77b
#
# Consequently we need to provide the older v3
set(ITCL_DIR itcl3)
set(ITCL_VER "3.4")
include("${CMAKE_CURRENT_SOURCE_DIR}/itcl3.dist")
CMAKEFILES_IN_DIR(itcl3_ignore_files itcl3)
set(ITK_DIR itk3)
set(ITK_VER "3.4")
include("${CMAKE_CURRENT_SOURCE_DIR}/itk3.dist")
CMAKEFILES_IN_DIR(itk3_ignore_files itk3)

>>>>>>> 60304d81
set(itcl_ALIASES ENABLE_ITCL)
set(itcl_DESCRIPTION "
Option for enabling and disabling compilation of the IncrTcl package
for Tcl objects provided with BRL-CAD's source distribution.  Default
is AUTO, auto-enabling if the BRLCAD_TCL option is set to BUNDLED and
testing first for a system version if BRLCAD_TCL is set to AUTO or
SYSTEM.  If BRLCAD_ITCL is set to BUNDLED, local copy is built even if
a system version is present.
")
THIRD_PARTY_TCL_PACKAGE(Itcl ${ITCL_DIR} "${TCL_TCLSH}" "tcl" "BRLCAD_LEVEL2" "" itcl_ALIASES itcl_DESCRIPTION)
if(BRLCAD_ITCL_BUILD)
  set(ITCL_LIBRARY itcl CACHE STRING "ITCL_LIBRARY" FORCE)
  set(ITCL_STUB_LIBRARY itclstub CACHE STRING "ITCL_STUB_LIBRARY" FORCE)
  set(ITCL_VERSION "${ITCL_VER}" CACHE STRING "ITCL_VERSION" FORCE)
  DISTCLEAN("${CMAKE_BINARY_DIR}/lib/itcl${ITCL_VER}")
  SetTargetFolder(itcl "Third Party Libraries")
  SetTargetFolder(itclstub "Third Party Libraries")
<<<<<<< HEAD

  # manage installed headers
  get_directory_property(itcl_headers_orig DIRECTORY incrTcl/itcl DEFINITION ITCL_HDRS)
  set(itcl_headers)
  foreach(itclh ${itcl_headers_orig})
    get_filename_component(itclhf ${itclh} NAME)
    set(itcl_headers ${itcl_headers} incrTcl/itcl/generic/${itclhf})
  endforeach(itclh ${itcl_headers_orig})
  BRLCAD_MANAGE_FILES(itcl_headers ${INCLUDE_DIR})

ELSE(BRLCAD_ITCL_BUILD)
=======
  SetTargetFolder(itcl_pkgIndex "Third Party Libraries")
else(BRLCAD_ITCL_BUILD)
>>>>>>> 60304d81
  # We have Itcl package AND Itcl library - we're good.
  set(ITCL_VERSION "${ITCL_PACKAGE_VERSION}" CACHE STRING "ITCL_VERSION" FORCE)
  set(ITCL_LIBRARY ${ITCL_LIBRARY} CACHE STRING "ITCL_LIBRARY" FORCE)
endif(BRLCAD_ITCL_BUILD)
CONFIG_H_APPEND(BRLCAD "#cmakedefine ITCL_VERSION	\"${ITCL_VERSION}\"\n")
mark_as_advanced(ITCL_LIBRARY)
mark_as_advanced(ITCL_STUB_LIBRARY)
mark_as_advanced(ITCL_VERSION)

# Look for IncrTcl's Itk.
set(itk_ALIASES ENABLE_ITK)
set(itk_DESCRIPTION "
Option for enabling and disabling compilation of the IncrTcl itk
package for Tk objects provided with BRL-CAD's source distribution.
Default is AUTO, auto-enabling if the BRLCAD_TCL option is set to
BUNDLED and testing first for a system version if BRLCAD_TCL is set to
AUTO or SYSTEM.  If BRLCAD_ITK is set to BUNDLED, local copy is built
even if a system version is present.  This package will be disabled if
BRLCAD_ENABLE_TK is OFF.
")
THIRD_PARTY_TCL_PACKAGE(Itk ${ITK_DIR} "${TK_WISH}" "tcl;itcl;tk" "BRLCAD_ENABLE_TK;BRLCAD_LEVEL3" "" itk_ALIASES itk_DESCRIPTION)
if(BRLCAD_ITK_BUILD)
  SetTargetFolder(itk "Third Party Libraries")
  SetTargetFolder(itkstub "Third Party Libraries")
  SetTargetFolder(itk_pkgIndex "Third Party Libraries")
  # does not handle C library settings.
  set(ITK_LIBRARY itk CACHE STRING "ITK_LIBRARY" FORCE)
<<<<<<< HEAD
  set(ITK_VERSION "3.3" CACHE STRING "ITK_VERSION" FORCE)
  DISTCLEAN("${CMAKE_CURRENT_BINARY_DIR}/incrTcl/itk/pkgIndex.tcl")
  DISTCLEAN("${CMAKE_BINARY_DIR}/lib/itk3.4")

  # manage installed headers
  get_directory_property(itk_headers_orig DIRECTORY incrTcl/itk DEFINITION ITK_HDRS)
  set(itk_headers)
  foreach(itkh ${itk_headers_orig})
    get_filename_component(itkhf ${itkh} NAME)
    set(itk_headers ${itk_headers} incrTcl/itk/generic/${itkhf})
  endforeach(itkh ${itk_headers_orig})
  BRLCAD_MANAGE_FILES(itk_headers ${INCLUDE_DIR})

ELSE(BRLCAD_ITK_BUILD)
=======
  set(ITK_VERSION "3.4" CACHE STRING "ITK_VERSION" FORCE)
  DISTCLEAN("${CMAKE_BINARY_DIR}/lib/itk${ITK_VER}")
else(BRLCAD_ITK_BUILD)
>>>>>>> 60304d81
  # We have Itcl/Itk packages AND Itcl/Itk libraries - we're good.
  set(ITK_VERSION "${ITCL_VERSION}" CACHE STRING "ITK_VERSION" FORCE)
  set(ITK_LIBRARY ${ITK_LIBRARY} CACHE STRING "ITK_LIBRARY" FORCE)
  if(ITK_LIBRARY)
    get_filename_component(ITK_BIN_PREFIX ${ITK_LIBRARY} PATH)
  endif(ITK_LIBRARY)
endif(BRLCAD_ITK_BUILD)
mark_as_advanced(ITK_VERSION)
mark_as_advanced(ITK_LIBRARY)

set(iwidgets_ALIASES ENABLE_IWIDGETS)
set(iwidgets_DESCRIPTION "
Option for enabling and disabling compilation of the IWidgets Tk
widget package provided with BRL-CAD's source distribution.  Default
is AUTO, auto-enabling if the BRLCAD_TCL option is set to BUNDLED and
testing first for a system version if BRLCAD_TCL is set to AUTO or
SYSTEM.  If BRLCAD_IWIDGETS is set to BUNDLED, local copy is built even if
a system version is present.  This package will be disabled if
BRLCAD_ENABLE_TK is OFF.
")
set(IWIDGETS_VER "4.1.1")
THIRD_PARTY_TCL_PACKAGE(Iwidgets iwidgets "${TK_WISH}" "tcl;tk;itcl;itk" "BRLCAD_ENABLE_TK;BRLCAD_LEVEL3" "" iwidgets_ALIASES iwidgets_DESCRIPTION)
if(BRLCAD_IWIDGETS_BUILD)
  set(IWIDGETS_VERSION "${IWIDGETS_VER}" CACHE STRING "IWIDGETS_VERSION" FORCE)
  DISTCLEAN("${CMAKE_CURRENT_BINARY_DIR}/iwidgets/pkgIndex.tcl")
  DISTCLEAN("${CMAKE_BINARY_DIR}/lib/Iwidgets${IWIDGETS_VER}")
ELSE(BRLCAD_IWIDGETS_BUILD)
  set(IWIDGETS_VERSION "${IWIDGETS_PACKAGE_VERSION}" CACHE STRING "IWIDGETS_VERSION" FORCE)
endif(BRLCAD_IWIDGETS_BUILD)
CONFIG_H_APPEND(BRLCAD "#define IWIDGETS_VERSION \"${IWIDGETS_VERSION}\"\n")
mark_as_advanced(IWIDGETS_VERSION)
mark_as_advanced(COMPAT_SRCS)

set(tkhtml_ALIASES ENABLE_TKHTML)
set(tkhtml_DESCRIPTION "
Option for enabling and disabling compilation of the Tkhtml HTML
viewing package provided with BRL-CAD's source distribution.  Default
is AUTO, auto-enabling if the BRLCAD_TCL option is set to BUNDLED and
testing first for a system version if BRLCAD_TCL is set to AUTO or
SYSTEM.  If BRLCAD_TKHTML is set to BUNDLED, local copy is built even if
a system version is present.  This package will be disabled if
BRLCAD_ENABLE_TK is OFF.
")
THIRD_PARTY_TCL_PACKAGE(Tkhtml tkhtml "${TK_WISH}" "tcl;tk" "BRLCAD_ENABLE_TK;BRLCAD_LEVEL3" "" tkhtml_ALIASES tkhtml_DESCRIPTION)
DISTCLEAN("${CMAKE_CURRENT_BINARY_DIR}/tkhtml/pkgIndex.tcl")
DISTCLEAN("${CMAKE_BINARY_DIR}/lib/Tkhtml3.0")
SetTargetFolder(Tkhtml "Third Party Libraries")
SetTargetFolder(tkhtml_n_gen "Compilation Utilities")

set(tktable_ALIASES ENABLE_TKTABLE)
set(tktable_DESCRIPTION "
Option for enabling and disabling compilation of the Tktable graphical
table widget package provided with BRL-CAD's source distribution.
Default is AUTO, auto-enabling if the BRLCAD_TCL option is set to
BUNDLED and testing first for a system version if BRLCAD_TCL is set to
AUTO or SYSTEM.  If BRLCAD_TKTABLE is set to BUNDLED, local copy is built
even if a system version is present.  This package will be disabled if
BRLCAD_ENABLE_TK is OFF.
")
THIRD_PARTY_TCL_PACKAGE(Tktable tktable "${TK_WISH}" "tcl;tk" "BRLCAD_ENABLE_TK;BRLCAD_LEVEL3" "" tktable_ALIASES tktable_DESCRIPTION)
DISTCLEAN("${CMAKE_CURRENT_BINARY_DIR}/tktable/pkgIndex.tcl")
DISTCLEAN("${CMAKE_CURRENT_BINARY_DIR}/tktable/tktable_cfg.h")
DISTCLEAN("${CMAKE_BINARY_DIR}/lib/Tktable2.10")
SetTargetFolder(Tktable "Third Party Libraries")
SetTargetFolder(tktable_header_gen "Compilation Utilities")

#set(tktreectrl_ALIASES ENABLE_TKTREECTRL)
#set(tktreectrl_DESCRIPTION "
#Option for enabling and disabling compilation of the TkTreeCtrl graphical
#table widget package provided with BRL-CAD's source distribution.
#Default is AUTO, auto-enabling if the BRLCAD_TCL option is set to
#BUNDLED and testing first for a system version if BRLCAD_TCL is set to
#AUTO or SYSTEM.  If BRLCAD_TKTREECTRL is set to BUNDLED, local copy is built
#even if a system version is present.  This package will be disabled if
#BRLCAD_ENABLE_TK is OFF.
#")
#THIRD_PARTY_TCL_PACKAGE(tktreectrl tktreectrl "${TK_WISH}" "tcl;tk"
#  "BRLCAD_ENABLE_TK;BRLCAD_LEVEL3" "" tktreectrl_ALIASES tktreectrl_DESCRIPTION)
#DISTCLEAN("${CMAKE_CURRENT_BINARY_DIR}/tktreectrl/pkgIndex.tcl")
#DISTCLEAN("${CMAKE_CURRENT_BINARY_DIR}/tktreectrl/tktreectrl_cfg.h")
#DISTCLEAN("${CMAKE_BINARY_DIR}/lib/TkTreeCtrl2.4")

# OpenNURBS Library
set(opennurbs_DESCRIPTION "
Option for enabling and disabling compilation of the openNURBS library
provided with BRL-CAD's source code.  Default is AUTO, responsive to
the toplevel BRLCAD_BUNDLED_LIBS option and testing first for a system
version if BRLCAD_BUNDLED_LIBS is also AUTO.
")
THIRD_PARTY(openNURBS OPENNURBS openNURBS opennurbs_DESCRIPTION ALIASES
  ENABLE_OPENNURBS FLAGS NOSYS)
SetTargetFolder(openNURBS "Third Party Libraries")
SetTargetFolder(openNURBS-static "Third Party Libraries")
SetTargetFolder(openNURBS-obj "Third Party Libraries")
if(BRLCAD_OPENNURBS_BUILD)
  set(OPENNURBS_INCLUDE_DIRS "${OPENNURBS_INCLUDE_DIR};${ZLIB_INCLUDE_DIRS}" CACHE STRING "Require opennurbs header includes" FORCE)
  set(OPENNURBS_LIBRARIES "${OPENNURBS_LIBRARY};${ZLIB_LIBRARIES}" CACHE STRING "Require opennurbs libraries" FORCE)
  mark_as_advanced(OPENNURBS_INCLUDE_DIRS)
  mark_as_advanced(OPENNURBS_LIBRARIES)
  get_directory_property(openNURBS_headers_orig DIRECTORY openNURBS DEFINITION OPENNURBS_HEADERS)
  set(openNURBS_headers)
  foreach(onhfile ${openNURBS_headers_orig})
    set(openNURBS_headers ${openNURBS_headers} openNURBS/${onhfile})
  endforeach(onhfile ${openNURBS_headers_orig})
  BRLCAD_MANAGE_FILES(openNURBS_headers ${INCLUDE_DIR}/openNURBS)
endif(BRLCAD_OPENNURBS_BUILD)

# Screened Poisson Reconstruction Library
set(spsr_DESCRIPTION "
Option for enabling and disabling compilation of the Screened Poisson
Surface Reconstruction library provided with BRL-CAD's source code.
Default is AUTO, responsive to the toplevel BRLCAD_BUNDLED_LIBS option
and testing first for a system version if BRLCAD_BUNDLED_LIBS is also AUTO.
")
<<<<<<< HEAD
THIRD_PARTY(libspsr SPSR libspsr spsr_DESCRIPTION ALIASES
=======
THIRD_PARTY(libspsr SPSR SPSR spsr_DESCRIPTION ALIASES
>>>>>>> 60304d81
  ENABLE_SPSR FLAGS NOSYS)
if(BRLCAD_SPSR_BUILD)
  SetTargetFolder(PoissonRecon "Third Party Executables")
  SetTargetFolder(SurfaceTrimmer "Third Party Executables")
<<<<<<< HEAD
  SetTargetFolder(libSPSR "Third Party Libraries")
  SetTargetFolder(libSPSR-static "Third Party Libraries")
=======
  SetTargetFolder(SPSR "Third Party Libraries")
  SetTargetFolder(SPSR-static "Third Party Libraries")
>>>>>>> 60304d81
endif(BRLCAD_SPSR_BUILD)

if(BRLCAD_ENABLE_BINARY_ATTRIBUTES)
#=== LIBBSON ==================================================
# Libbson needed for binary attributes, always use this local version
set(libbson_DESCRIPTION "
Option for enabling and disabling compilation of the Libbson library
provided with BRL-CAD's source code.  Default is BUNDLED, using
the included other/src version.
")
THIRD_PARTY(libbson BSON Libbson libbson_DESCRIPTION ALIASES
  ENABLE_BSON FLAGS NOSYS UNDOCUMENTED)
if(BRLCAD_BSON_BUILD)
  SetTargetFolder(libBSON "Third Party Libraries")
  SetTargetFolder(libBSON-static "Third Party Libraries")
endif(BRLCAD_BSON_BUILD)
#=== END LIBBSON ==================================================
else(BRLCAD_ENABLE_BINARY_ATTRIBUTES)
  include("${CMAKE_CURRENT_SOURCE_DIR}/libbson.dist")
  CMAKEFILES_IN_DIR(libbson_ignore_files libbson)
endif(BRLCAD_ENABLE_BINARY_ATTRIBUTES)

# STEPcode
# Need Lemon/Perplex to build STEP - conditionalize

# Set some options for the SCL build
option(SC_PYTHON_GENERATOR "Compile exp2python" OFF)
option(SC_ENABLE_TESTING "Enable unittesting framework" OFF)
option(SC_ENABLE_COVERAGE "Enable code coverage test" OFF)

set(SC_IS_SUBBUILD ON)
set(SC_SKIP_EXEC_INSTALL ON)
set(SC_BUILD_TYPE "${CMAKE_BUILD_TYPE}")
set(INCLUDE_INSTALL_DIR ${INCLUDE_DIR})
set(BIN_INSTALL_DIR ${BIN_DIR})
set(LIB_INSTALL_DIR ${LIB_DIR})


function(SC_MANAGE_HDRS src_dir src_var target_dir)
  get_directory_property(sc_headers_orig DIRECTORY ${src_dir} DEFINITION ${src_var})
  set(sc_headers)
  foreach(scfile ${sc_headers_orig})
    get_filename_component(scf ${scfile} NAME)
    set(sc_headers ${sc_headers} ${src_dir}/${scf})
  endforeach(scfile ${sc_headers_orig})
  BRLCAD_MANAGE_FILES("${sc_headers}" "${target_dir}" FOLDER stepcode)
endfunction(SC_MANAGE_HDRS)

function(SC_MANAGE_HDRS2 src_dir src_var target_dir)
  get_directory_property(sc_headers_orig DIRECTORY ${src_dir} DEFINITION ${src_var})
  set(sc_headers)
  foreach(scfile ${sc_headers_orig})
    set(sc_headers ${sc_headers} ${src_dir}/${scfile})
  endforeach(scfile ${sc_headers_orig})
  BRLCAD_MANAGE_FILES("${sc_headers}" "${target_dir}" FOLDER stepcode)
endfunction(SC_MANAGE_HDRS2)

set(sc_ALIASES ENABLE_SCL ENABLE_STEP ENABLE_STEP_CLASS_LIBRARIES)
set(sc_DESCRIPTION "
Option for enabling and disabling compilation of the NIST Step Class
Libraries provided with BRL-CAD's source code.  Default is AUTO,
responsive to the toplevel BRLCAD_BUNDLED_LIBS option and testing
first for a system version if BRLCAD_BUNDLED_LIBS is also AUTO.
")
set(IS_SUBBUILD_STASH ${IS_SUBBUILD})
set(IS_SUBBUILD ON)
set(SC_BUILD_SCHEMAS "" CACHE STRING "Disable schema builds for BRL-CAD" FORCE)
# Lots of "libraries" associated with stepcode - use "stepcode" as the
# stand-in for the build target var.
THIRD_PARTY(stepcode SC stepcode sc_DESCRIPTION REQUIRED_VARS LEMON_EXECUTABLE
  PERPLEX_EXECUTABLE BRLCAD_LEVEL3 ALIASES ${sc_ALIASES} RESET_VARS
  EXP2CXX_EXEC EXP2CXX_EXECUTABLE_TARGET FLAGS NOSYS)
if(BRLCAD_SC_BUILD)
  set(EXP2CXX_EXEC exp2cxx CACHE STRING "Express to C++ executable" FORCE)
  set(EXP2CXX_EXECUTABLE_TARGET exp2cxx CACHE STRING "Express to C++ executable target" FORCE)
  mark_as_advanced(EXP2CXX_EXEC)
  mark_as_advanced(EXP2CXX_EXECUTABLE_TARGET)
  DISTCLEAN("${CMAKE_CURRENT_BINARY_DIR}/stepcode/include/sc_cf.h.in")
  DISTCLEAN("${CMAKE_CURRENT_BINARY_DIR}/stepcode/include/sc_version_string.h")
  DISTCLEAN("${CMAKE_CURRENT_BINARY_DIR}/stepcode/src/express/ExpParser_expparse/expparse.y")

  # stepcode has a lot of installed headers...
  SC_MANAGE_HDRS(stepcode/src/base SC_BASE_HDRS ${INCLUDE_DIR}/stepcode/base)
  SC_MANAGE_HDRS(stepcode/src/cldai SC_CLDAI_HDRS ${INCLUDE_DIR}/stepcode/cldai)
  SC_MANAGE_HDRS(stepcode/src/cleditor SC_CLEDITOR_HDRS ${INCLUDE_DIR}/stepcode/cleditor)
  SC_MANAGE_HDRS(stepcode/src/clstepcore SC_CLSTEPCORE_HDRS ${INCLUDE_DIR}/stepcode/clstepcore)
  SC_MANAGE_HDRS(stepcode/src/clutils SC_CLUTILS_HDRS ${INCLUDE_DIR}/stepcode/clutils)
  SC_MANAGE_HDRS2(stepcode/include express_HDRS ${INCLUDE_DIR}/stepcode/express)
  SC_MANAGE_HDRS2(stepcode/include exppp_HDRS ${INCLUDE_DIR}/stepcode/exppp)
  BRLCAD_MANAGE_FILES(stepcode/include/ordered_attrs.h ${INCLUDE_DIR}/stepcode)
  BRLCAD_MANAGE_FILES(stepcode/include/sc_export.h ${INCLUDE_DIR}/stepcode)
  BRLCAD_MANAGE_FILES(stepcode/include/sc_stdbool.h ${INCLUDE_DIR}/stepcode)
  get_directory_property(scbdir DIRECTORY stepcode/include DEFINITION SC_BINARY_DIR)
  get_directory_property(sciidir DIRECTORY stepcode/include DEFINITION INCLUDE_INSTALL_DIR)
  add_custom_command(
    OUTPUT "${CMAKE_CURRENT_BINARY_DIR}/sc_gen_hdrs.sentinel"
    COMMAND "${CMAKE_COMMAND}" -E copy_if_different ${scbdir}/${sciidir}/sc_cf.h ${CMAKE_BINARY_DIR}/${INCLUDE_DIR}/stepcode/sc_cf.h
    COMMAND "${CMAKE_COMMAND}" -E copy_if_different ${scbdir}/${sciidir}/sc_version_string.h ${CMAKE_BINARY_DIR}/${INCLUDE_DIR}/stepcode/sc_version_string.h
    COMMAND ${CMAKE_COMMAND} -E touch "${CMAKE_CURRENT_BINARY_DIR}/sc_gen_hdrs.sentinel"
    DEPENDS ${scbdir}/${sciidir}/sc_cf.h
    )
  add_custom_target(sc_gen_hdrs_cp ALL DEPENDS "${CMAKE_CURRENT_BINARY_DIR}/sc_gen_hdrs.sentinel")
  BRLCAD_ADD_DIR_LIST_ENTRY(DATA_TARGETS "${CMAKE_CURRENT_BINARY_DIR}" sc_gen_hdrs_cp)
  set_target_properties(sc_gen_hdrs_cp PROPERTIES FOLDER "BRL-CAD File Setup/stepcode")
  add_dependencies(express sc_gen_hdrs_cp)
  DISTCLEAN("${CMAKE_BINARY_DIR}/${INCLUDE_DIR}/stepcode/sc_cf.h")
  DISTCLEAN("${CMAKE_BINARY_DIR}/${INCLUDE_DIR}/stepcode/sc_version_string.h")

endif(BRLCAD_SC_BUILD)
set(IS_SUBBUILD ${IS_SUBBUILD_STASH})
mark_as_advanced(SC_BUILD_TYPE)
mark_as_advanced(SC_BUILD_SCHEMAS)
mark_as_advanced(SC_GENERATE_LEXER_PARSER)
mark_as_advanced(SC_BUILD_SHARED_LIBS)
mark_as_advanced(SC_BUILD_STATIC_LIBS)
mark_as_advanced(SC_CPP_GENERATOR)
mark_as_advanced(SC_ENABLE_COVERAGE)
mark_as_advanced(SC_ENABLE_TESTING)
mark_as_advanced(SC_PYTHON_GENERATOR)
mark_as_advanced(SC_MEMMGR_ENABLE_CHECKS)
mark_as_advanced(SC_SDAI_ADDITIONAL_EXES_SRCS)
mark_as_advanced(SC_TRACE_FPRINTF)
SetTargetFolder(exp2cxx "Third Party Executables")
SetTargetFolder(core "Compilation Utilities")
SetTargetFolder(print_attrs "Compilation Utilities")
SetTargetFolder(print_schemas "Compilation Utilities")
SetTargetFolder(exppp "Third Party Executables")
SetTargetFolder(libexppp "Third Party Libraries")
SetTargetFolder(check-express "Third Party Executables")
SetTargetFolder(express "Third Party Libraries")
SetTargetFolder(express_md5gen "Third Party Executables")
SetTargetFolder(express_verify "Third Party Libraries")
SetTargetFolder(base "Third Party Libraries")
SetTargetFolder(stepcore "Third Party Libraries")
SetTargetFolder(stepdai "Third Party Libraries")
SetTargetFolder(stepeditor "Third Party Libraries")
SetTargetFolder(steputils "Third Party Libraries")
SetTargetFolder(version_string "Compilation Utilities")

if(BRLCAD_ENABLE_GECODE)
  set(gecode_DESCRIPTION "
  Option for enabling and disabling compilation of the Gecode Constraint
  Solving Libraries provided with BRL-CAD's source code.  Default is AUTO,
  responsive to the toplevel BRLCAD_BUNDLED_LIBS option and testing
  first for a system version if BRLCAD_BUNDLED_LIBS is also AUTO.
  ")
  set(GECODE_USE_QT OFF)
  mark_as_advanced(GECODE_USE_QT)
  THIRD_PARTY(gecode GECODE gecode gecode_DESCRIPTION REQUIRED_VARS BRLCAD_LEVEL3 ALIASES ENABLE_GECODE)
  if(BRLCAD_GECODE_BUILD)
    set(GECODE_LIBRARIES gecodesupport gecodekernel gecodesearch gecodeint
      gecodeset gecodefloat gecodeminimodel gecodedriver gecodeflatzinc)
    set(GECODE_LIBRARIES "${GECODE_LIBRARIES}"  CACHE STRING "Gecode libraries in BRL-CAD" FORCE)
    set(GECODE_INCLUDE_DIR "${BRLCAD_BINARY_DIR}/src/other/gecode;${BRLCAD_SOURCE_DIR}/src/other/gecode"  CACHE STRING "Gecode headers in BRL-CAD" FORCE)
  endif(BRLCAD_GECODE_BUILD)
endif(BRLCAD_ENABLE_GECODE)

<<<<<<< HEAD
# Clipper polygon clipping library - for now, we're going to use our copy
include(${CMAKE_CURRENT_SOURCE_DIR}/clipper.dist)
CMAKEFILES_IN_DIR(clipper_ignore_files clipper)
if(BRLCAD_LEVEL2)
  add_subdirectory(clipper)
  DISTCLEAN("${CMAKE_CURRENT_SOURCE_DIR}/clipper/Makefile")
  set(CLIPPER_LIBRARY "clipper" CACHE STRING "Clipper library" FORCE)
  set(CLIPPER_INCLUDE_DIR "${BRLCAD_SOURCE_DIR}/src/other/clipper" CACHE STRING "Directory containing clipper header" FORCE)
  mark_as_advanced(CLIPPER_LIBRARY)
  mark_as_advanced(CLIPPER_INCLUDE_DIR)
  SetTargetFolder(clipper "Third Party Libraries")
  SetTargetFolder(clipper-static "Third Party Libraries")
  BRLCAD_MANAGE_FILES(clipper/clipper.hpp ${INCLUDE_DIR})
endif(BRLCAD_LEVEL2)

=======
>>>>>>> 60304d81
# VDSlib - A View-Dependent Simplification and Rendering Library For
# the moment, this is marked NOSYS - it's possible that some Debian
# systems would have 0.9 of vdslib installed, but it's unmaintained
# and we're likely to be making changes.  If our own copy of VDSlib
# ever spins back off into its own project, revisit the NOSYS
set(libvds_DESCRIPTION "
Option for enabling and disabling compilation of the libvds triangle
simplification library provided with BRL-CAD's source code.  Default
is AUTO, responsive to the toplevel BRLCAD_BUNDLED_LIBS option and
testing first for a system version if BRLCAD_BUNDLED_LIBS is also
AUTO.
")
<<<<<<< HEAD
THIRD_PARTY(libvds VDS libvds libvds_DESCRIPTION ALIASES ENABLE_VDS FLAGS NOSYS)
=======
THIRD_PARTY(libvds VDS vds libvds_DESCRIPTION ALIASES ENABLE_VDS FLAGS NOSYS)
>>>>>>> 60304d81
set(LIBVDS_INCLUDE_DIR "${BRLCAD_SOURCE_DIR}/src/other/libvds" CACHE STRING "Directory containing libvds headers." FORCE)
mark_as_advanced(LIBVDS_INCLUDE_DIR)
SetTargetFolder(vds "Third Party Libraries")
SetTargetFolder(vds-static "Third Party Libraries")


# OpenSceneGraph Libraries
set(openscenegraph_DESCRIPTION "
Option for enabling and disabling compilation of the OpenSceneGraph
libraries provided with BRL-CAD's source code.  Default is AUTO, responsive to
the toplevel BRLCAD_BUNDLED_LIBS option and testing first for a system
version if BRLCAD_BUNDLED_LIBS is also AUTO.
")
THIRD_PARTY(openscenegraph OSG osg openscenegraph_DESCRIPTION
  ALIASES ENABLE_OPENSCENEGRAPH REQUIRED_VARS "BRLCAD_ENABLE_OSG;BRLCAD_LEVEL3" FIND_NAME OpenSceneGraph FIND_COMPONENTS
  osgText osgViewer FLAGS NOSYS)
if(BRLCAD_OSG_BUILD)
  set(OSG_LIBRARY osg CACHE STRING "libosg" FORCE)
  set(OSGUTIL_LIBRARY osgUtil CACHE STRING "osgutil" FORCE)
  set(OSGDB_LIBRARY osgDB CACHE STRING "osgdb" FORCE)
  set(OSGGA_LIBRARY osgGA CACHE STRING "osgGA" FORCE)
  set(OSGTEXT_LIBRARY osgText CACHE STRING "osg Text library" FORCE)
  set(OSGVIEWER_LIBRARY osgViewer CACHE STRING "osg Viewer library" FORCE)
  set(OPENTHREADS_LIBRARY OpenThreads CACHE STRING "OpenThreads library" FORCE)
  set(OPENTHREADS_INCLUDE_DIR
    "${CMAKE_CURRENT_BINARY_DIR}/openscenegraph/src/OpenThreads/include"
    "${BRLCAD_SOURCE_DIR}/src/other/openscenegraph/src/OpenThreads/include"
    CACHE STRING "OpenThreads include dirs" FORCE
    )
  set(OSG_INCLUDE_DIR
    "${CMAKE_CURRENT_BINARY_DIR}/openscenegraph/include"
    "${BRLCAD_SOURCE_DIR}/src/other/openscenegraph/include"
    CACHE STRING "OpenSceneGraph include dirs" FORCE
    )
  set(OSG_INCLUDE_DIR "${OSG_INCLUDE_DIR}" CACHE STRING "Directory containing OpenSceneGraph headers." FORCE)
  set(OSG_LIBRARIES "${OSG_LIBRARY};${OSGUTIL_LIBRARY};${OSGDB_LIBRARY};${OSGGA_LIBRARY};${OSGTEXT_LIBRARY};${OSGVIEWER_LIBRARY};${OPENTHREADS_LIBRARY}" CACHE STRING "OpenSceneGraph Libraries")
  SetTargetFolder(osg "Third Party Libraries")
  SetTargetFolder(osgDB "Third Party Libraries")
  SetTargetFolder(osgGA "Third Party Libraries")
  SetTargetFolder(osgText "Third Party Libraries")
  SetTargetFolder(osgViewer "Third Party Libraries")
  SetTargetFolder(osgUtil "Third Party Libraries")
  SetTargetFolder(osgWidget "Third Party Libraries")
  SetTargetFolder(osgdb_freetype "Third Party Libraries")
  SetTargetFolder(osgdb_osg "Third Party Libraries")
  SetTargetFolder(osgdb_png "Third Party Libraries")
else(BRLCAD_OSG_BUILD)
  if (BRLCAD_ENABLE_OSG)
    find_package(OpenThreads)
  endif (BRLCAD_ENABLE_OSG)
endif(BRLCAD_OSG_BUILD)

# gdiam
<<<<<<< HEAD
set(libgdiam_DESCRIPTION "
=======
set(gdiam_DESCRIPTION "
>>>>>>> 60304d81
Option for enabling and disabling compilation of the libgdiam approximate
tight bounding box library provided with BRL-CAD's source code.  Default
is AUTO, responsive to the toplevel BRLCAD_BUNDLED_LIBS option and
testing first for a system version if BRLCAD_BUNDLED_LIBS is also
AUTO.
")
<<<<<<< HEAD
THIRD_PARTY(libgdiam GDIAM libgdiam libgdiam_DESCRIPTION ALIASES ENABLE_GDIAM FLAGS NOSYS)
set(LIBGDIAM_INCLUDE_DIR "${BRLCAD_SOURCE_DIR}/src/other/libgdiam" CACHE STRING "Directory containing libgdiam headers." FORCE)
mark_as_advanced(LIBGDIAM_INCLUDE_DIR)
SetTargetFolder(libgdiam "Third Party Libraries")
SetTargetFolder(libgdiam-static "Third Party Libraries")
=======
THIRD_PARTY(libgdiam GDIAM gdiam gdiam_DESCRIPTION ALIASES ENABLE_GDIAM FLAGS NOSYS)
set(LIBGDIAM_INCLUDE_DIR "${BRLCAD_SOURCE_DIR}/src/other/libgdiam" CACHE STRING "Directory containing libgdiam headers." FORCE)
mark_as_advanced(LIBGDIAM_INCLUDE_DIR)
SetTargetFolder(gdiam "Third Party Libraries")
SetTargetFolder(gdiam-static "Third Party Libraries")
mark_as_advanced(GDIAM_LIBRARIES)
mark_as_advanced(GDIAM_INCLUDE_DIRS)
>>>>>>> 60304d81

# Adaptagrams is not yet integrated as a src/other subbuild, but there
# is code that will make use of it if it is available.  If that code
# becomes sufficiently useful, Adaptagrams will be integrated.  In the
# meantime, locate the find logic for that package here.
# Adaptagrams library
#if(BRLCAD_LEVEL2)
# find_package(ADAPTAGRAMS)
# if(ADAPTAGRAMS_FOUND)
#   CONFIG_H_APPEND(BRLCAD "#define HAVE_ADAPTAGRAMS 1\n")
# endif(ADAPTAGRAMS_FOUND)
# set(ADAPTAGRAMS_LIBRARIES "${ADAPTAGRAMS_LIBRARIES}" CACHE STRING "Adaptagrams libs" FORCE)
# set(ADAPTAGRAMS_FOUND "${ADAPTAGRAMS_FOUND}" CACHE BOOL "Adaptagrams status" FORCE)
# mark_as_advanced(ADAPTAGRAMS_FOUND)
# mark_as_advanced(ADAPTAGRAMS_LIBRARIES)
#endif(BRLCAD_LEVEL2)

# Poly2Tri CDT library
add_subdirectory(poly2tri)
include("${CMAKE_CURRENT_SOURCE_DIR}/poly2tri.dist")
CMAKEFILES_IN_DIR(poly2tri_ignore_files poly2tri)
DISTCLEAN("${CMAKE_CURRENT_SOURCE_DIR}/poly2tri/Makefile")
set(P2T_LIBRARY "poly2tri" CACHE STRING "Poly2Tri library" FORCE)
set(P2T_INCLUDE_DIR "${BRLCAD_SOURCE_DIR}/src/other/poly2tri" CACHE STRING "Directory containing poly2tri header" FORCE)
<<<<<<< HEAD
get_directory_property(poly2tri_headers DIRECTORY poly2tri DEFINITION LIBP2T_PUBLIC_HDRS)
foreach(phfile ${poly2tri_headers})
  get_filename_component(phfile_dir ${phfile} DIRECTORY)
  BRLCAD_MANAGE_FILES(poly2tri/${phfile} ${INCLUDE_DIR}/${phfile_dir})
endforeach(phfile ${poly2tri_headers})
SetTargetFolder(p2t "Third Party Libraries")
SetTargetFolder(p2t-static "Third Party Libraries")
=======
SetTargetFolder(poly2tri "Third Party Libraries")
SetTargetFolder(poly2tri-static "Third Party Libraries")
>>>>>>> 60304d81
mark_as_advanced(P2T_LIBRARY)
mark_as_advanced(P2T_INCLUDE_DIR)
mark_as_advanced(P2T_SHARED)
mark_as_advanced(P2T_STATIC)
mark_as_advanced(P2T_TESTS)

# PROJ.4 library - used by GDAL
set(proj4_DESCRIPTION "
Option for enabling and disabling compilation of the PROJ.4 geographic
projection library provided with BRL-CAD's source code.  Default
is AUTO, responsive to the toplevel BRLCAD_BUNDLED_LIBS option and
testing first for a system version if BRLCAD_BUNDLED_LIBS is also
AUTO.
")
THIRD_PARTY(proj-4 PROJ4 proj4 proj4_DESCRIPTION REQUIRED_VARS "BRLCAD_ENABLE_GDAL;BRLCAD_LEVEL2" ALIASES ENABLE_PROJ4)
if(BRLCAD_PROJ4_BUILD)
  set(PROJ4_LIBRARY proj CACHE STRING "libproj" FORCE)
  set(PROJ4_LIBRARIES proj CACHE STRING "libproj" FORCE)
  set(PROJ4_INCLUDE_DIR "${CMAKE_CURRENT_BINARY_DIR}/proj-4;${CMAKE_CURRENT_SOURCE_DIR}/proj-4/src" CACHE STRING "proj-4 includes" FORCE)
  set(PROJ4_INCLUDE_DIRS "${PROJ4_INCLUDE_DIR}")
  set(PROJ4_VERSION "4.9.3")
  set(PROJ4_FOUND ON)
  DISTCLEAN("${CMAKE_CURRENT_BINARY_DIR}/proj-4/proj_config.h")
  SetTargetFolder(proj "Third Party Libraries/GDAL")
  SetTargetFolder(proj-static "Third Party Libraries/GDAL")
  # Need data files in order for PROJ-4 to work...
  get_directory_property(PROJ_DICTIONARY DIRECTORY ${CMAKE_CURRENT_SOURCE_DIR}/proj-4/nad DEFINITION PROJ_DICTIONARY)
  set(proj_dict)
  foreach(pfile ${PROJ_DICTIONARY})
    set(proj_dict ${proj_dict} proj-4/nad/${pfile})
  endforeach(pfile ${PROJ_DICTIONARY})
  BRLCAD_MANAGE_FILES("${proj_dict}" "${DATA_DIR}/proj")
endif(BRLCAD_PROJ4_BUILD)
mark_as_advanced(PROJ4_INCLUDE_DIRS)
mark_as_advanced(PROJ4_LIBRARY)
mark_as_advanced(USE_THREAD)

# GDAL library
set(gdal_DESCRIPTION "
Option for enabling and disabling compilation of the GDAL geographic
library provided with BRL-CAD's source code.  Default
is AUTO, responsive to the toplevel BRLCAD_BUNDLED_LIBS option and
testing first for a system version if BRLCAD_BUNDLED_LIBS is also
AUTO.
")
THIRD_PARTY(gdal GDAL gdal gdal_DESCRIPTION REQUIRED_VARS "BRLCAD_ENABLE_GDAL;BRLCAD_LEVEL2" ALIASES ENABLE_GDAL)
if(BRLCAD_GDAL_BUILD)
  set(GDAL_LIBRARY gdal CACHE STRING "libgdal" FORCE)
  set(GDAL_INCLUDE_DIR
    "${CMAKE_CURRENT_BINARY_DIR}/gdal"
    "${BRLCAD_SOURCE_DIR}/src/other/gdal/port"
    "${BRLCAD_SOURCE_DIR}/src/other/gdal/gcore"
    "${BRLCAD_SOURCE_DIR}/src/other/gdal/alg"
    "${BRLCAD_SOURCE_DIR}/src/other/gdal/ogr"
    "${BRLCAD_SOURCE_DIR}/src/other/gdal/ogr/ogrsf_frmts"
    "${BRLCAD_SOURCE_DIR}/src/other/gdal/gnm"
    "${BRLCAD_SOURCE_DIR}/src/other/gdal/apps"
    "${BRLCAD_SOURCE_DIR}/src/other/gdal/frmts/vrt"
    )
  set(GDAL_INCLUDE_DIR "${GDAL_INCLUDE_DIR}" CACHE STRING "libgdal includes" FORCE)
  DISTCLEAN("${CMAKE_CURRENT_BINARY_DIR}/gdal/cpl_config.h")
  SetTargetFolder(gdal "Third Party Libraries/GDAL")
  SetTargetFolder(gdal-static "Third Party Libraries/GDAL")
endif(BRLCAD_GDAL_BUILD)
mark_as_advanced(GDAL_CONFIG)
mark_as_advanced(GDAL_INCLUDE_DIR)
mark_as_advanced(GDAL_LIBRARY)
mark_as_advanced(GDAL_INCLUDE_DIRS)
mark_as_advanced(GDAL_LIBRARIES)

# PROJ.4 library - used by GDAL
set(proj4_DESCRIPTION "
Option for enabling and disabling compilation of the PROJ.4 geographic
projection library provided with BRL-CAD's source code.  Default
is AUTO, responsive to the toplevel BRLCAD_BUNDLED_LIBS option and
testing first for a system version if BRLCAD_BUNDLED_LIBS is also
AUTO.
")
THIRD_PARTY(proj-4 PROJ4 proj4 proj4_DESCRIPTION REQUIRED_VARS "BRLCAD_ENABLE_GDAL;BRLCAD_LEVEL2" ALIASES ENABLE_PROJ4)
if(BRLCAD_PROJ4_BUILD)
  set(PROJ4_LIBRARY proj CACHE STRING "libproj" FORCE)
  set(PROJ4_INCLUDE_DIR "${CMAKE_CURRENT_BINARY_DIR}/proj-4;${CMAKE_CURRENT_SOURCE_DIR}/proj-4/src" CACHE STRING "proj-4 includes" FORCE)
  DISTCLEAN("${CMAKE_CURRENT_BINARY_DIR}/proj-4/proj_config.h")
  SetTargetFolder(proj "Third Party Libraries/GDAL")
endif(BRLCAD_PROJ4_BUILD)
mark_as_advanced(PROJ4_INCLUDE_DIRS)
mark_as_advanced(PROJ4_LIBRARY)
mark_as_advanced(USE_THREAD)

# GDAL library
set(gdal_DESCRIPTION "
Option for enabling and disabling compilation of the GDAL geographic
library provided with BRL-CAD's source code.  Default
is AUTO, responsive to the toplevel BRLCAD_BUNDLED_LIBS option and
testing first for a system version if BRLCAD_BUNDLED_LIBS is also
AUTO.
")
THIRD_PARTY(gdal GDAL gdal gdal_DESCRIPTION REQUIRED_VARS "BRLCAD_ENABLE_GDAL;BRLCAD_LEVEL2" ALIASES ENABLE_GDAL)
if(BRLCAD_GDAL_BUILD)
  set(GDAL_LIBRARY gdal CACHE STRING "libgdal" FORCE)
  set(GDAL_INCLUDE_DIR
    "${CMAKE_CURRENT_BINARY_DIR}/gdal"
    "${BRLCAD_SOURCE_DIR}/src/other/gdal/port"
    "${BRLCAD_SOURCE_DIR}/src/other/gdal/gcore"
    "${BRLCAD_SOURCE_DIR}/src/other/gdal/alg"
    "${BRLCAD_SOURCE_DIR}/src/other/gdal/ogr"
    "${BRLCAD_SOURCE_DIR}/src/other/gdal/ogr/ogrsf_frmts"
    "${BRLCAD_SOURCE_DIR}/src/other/gdal/gnm"
    "${BRLCAD_SOURCE_DIR}/src/other/gdal/apps"
    "${BRLCAD_SOURCE_DIR}/src/other/gdal/frmts/vrt"
    )
  set(GDAL_INCLUDE_DIR "${GDAL_INCLUDE_DIR}" CACHE STRING "libgdal includes" FORCE)
  DISTCLEAN("${CMAKE_CURRENT_BINARY_DIR}/gdal/cpl_config.h")
endif(BRLCAD_GDAL_BUILD)
mark_as_advanced(GDAL_CONFIG)
mark_as_advanced(GDAL_INCLUDE_DIR)
mark_as_advanced(GDAL_LIBRARY)

# GCT is a collection of algorithms for geometry processing and conversion
#add_subdirectory(gct)
include("${CMAKE_CURRENT_SOURCE_DIR}/gct.dist")
CMAKEFILES_IN_DIR(gct_ignore_files gct)
<<<<<<< HEAD

# linenoise is used by applications directly
include(${CMAKE_CURRENT_SOURCE_DIR}/linenoise.dist)
CMAKEFILES_IN_DIR(linenoise_ignore_files linenoise)
=======

# linenoise is used by applications directly
include(${CMAKE_CURRENT_SOURCE_DIR}/linenoise.dist)
CMAKEFILES_IN_DIR(linenoise_ignore_files linenoise)

# Eigen is header only
include("${CMAKE_CURRENT_SOURCE_DIR}/Eigen.dist")
CMAKEFILES_IN_DIR(Eigen_ignore_files Eigen)
>>>>>>> 60304d81

CMAKEFILES(README)
CMAKEFILES(CMakeLists.txt)

# Local Variables:
# tab-width: 8
# mode: cmake
# indent-tabs-mode: t
# End:
# ex: shiftwidth=2 tabstop=8
<|MERGE_RESOLUTION|>--- conflicted
+++ resolved
@@ -44,8 +44,6 @@
 unset(CMAKE_CXX_STANDARD)
 
 ###############################################################################
-<<<<<<< HEAD
-=======
 # We never want our build products to be identified by searches here - we
 # either want system installed versions or nothing.  Set CMAKE_IGNORE_PATH
 # values accordingly.  NOTE: we must specify EXPLICITY all directories to
@@ -59,7 +57,6 @@
   )
 
 ###############################################################################
->>>>>>> 60304d81
 # Unlike the misc/tools directory components built in src/other are part of
 # the distribution, not just the compilation.  Hence we need to make sure of
 # some basic compatibility between the build settings.
@@ -119,54 +116,15 @@
 and testing first for a system version if BRLCAD_BUNDLED_LIBS is also
 AUTO.
 ")
-<<<<<<< HEAD
-=======
 set(REGEX_PREFIX_STR "brl_")
->>>>>>> 60304d81
 THIRD_PARTY(libregex REGEX regex regex_DESCRIPTION ALIASES ENABLE_REGEX)
 BRLCAD_INCLUDE_FILE(regex.h HAVE_REGEX_H)
 SetTargetFolder(regex "Third Party Libraries")
 SetTargetFolder(regex-static "Third Party Libraries")
-<<<<<<< HEAD
-if(BRLCAD_REGEX_BUILD)
-  BRLCAD_MANAGE_FILES(libregex/regex.h ${INCLUDE_DIR})
-endif(BRLCAD_REGEX_BUILD)
-
-CHECK_LIBRARY_EXISTS(c regcomp "" HAVE_LIBC_REGEX)
-if(BUILD_SHARED_LIBS AND HAVE_LIBC_REGEX AND "${BRLCAD_REGEX}" MATCHES "BUNDLED")
-  # Our tests indicate that the system libc defines regex symbols, but
-  # we're still building with our local libregex.
-  #
-  # Platform differences in default linker behavior make it difficult
-  # to guarantee that our libregex symbols will override libc. We'll
-  # avoid the issue by renaming our libregex symbols to be
-  # incompatible with libc.
-
-  # First we add definitions to our config file to rename all of the
-  # regex function calls in our first-party code.
-  CONFIG_H_APPEND(BRLCAD "#define regcomp  libregex_regcomp\n")
-  CONFIG_H_APPEND(BRLCAD "#define regerror libregex_regerror\n")
-  CONFIG_H_APPEND(BRLCAD "#define regexec  libregex_regexec\n")
-  CONFIG_H_APPEND(BRLCAD "#define regfree  libregex_regfree\n")
-
-  # Second, we add the same definitions to libregex to rename the
-  # function declarations and definitions to match the calls.
-  #
-  # Note that this is necessary despite the fact that libregex/regex.h
-  # includes common.h. Our config file is intentionally omitted from
-  # common.h until after the third party dirs are processed, so the
-  # above definitions don't affect libregex.
-  set_property(DIRECTORY libregex APPEND PROPERTY COMPILE_DEFINITIONS regcomp=libregex_regcomp)
-  set_property(DIRECTORY libregex APPEND PROPERTY COMPILE_DEFINITIONS regerror=libregex_regerror)
-  set_property(DIRECTORY libregex APPEND PROPERTY COMPILE_DEFINITIONS regexec=libregex_regexec)
-  set_property(DIRECTORY libregex APPEND PROPERTY COMPILE_DEFINITIONS regfree=libregex_regfree)
-endif(BUILD_SHARED_LIBS AND HAVE_LIBC_REGEX AND "${BRLCAD_REGEX}" MATCHES "BUNDLED")
-=======
 if (NOT BRLCAD_REGEX_BUILD)
   set(REGEX_LIBRARIES ${REGEX_LIBRARY} CACHE STRING "REGEX_LIBRARIES" FORCE)
   set(REGEX_INCLUDE_DIRS "${REGEX_INCLUDE_DIR}" CACHE STRING "REGEX include directory" FORCE)
 endif (NOT BRLCAD_REGEX_BUILD)
->>>>>>> 60304d81
 
 # Same deal for zlib Library - common requirement, deal with it up front
 set(zlib_DESCRIPTION "
@@ -175,130 +133,14 @@
 responsive to the toplevel BRLCAD_BUNDLED_LIBS option and testing
 first for a system version if BRLCAD_BUNDLED_LIBS is also AUTO.
 ")
-<<<<<<< HEAD
-THIRD_PARTY(libz ZLIB zlib zlib_DESCRIPTION ALIASES ENABLE_ZLIB ENABLE_LIBZ FIND_NAME BRLCADZLIB)
-=======
 set(Z_PREFIX_STR "brl_")
 THIRD_PARTY(libz ZLIB zlib zlib_DESCRIPTION ALIASES ENABLE_ZLIB ENABLE_LIBZ)
->>>>>>> 60304d81
 DISTCLEAN("${CMAKE_CURRENT_BINARY_DIR}/libz/CTestTestfile.cmake")
 SetTargetFolder(zlib "Third Party Libraries")
 SetTargetFolder(zlib-static "Third Party Libraries")
 SetTargetFolder(example "Third Party Executables")
 SetTargetFolder(minigzip "Third Party Executables")
 if(BRLCAD_ZLIB_BUILD)
-<<<<<<< HEAD
-  BRLCAD_MANAGE_FILES(libz/zlib.h ${INCLUDE_DIR})
-  BRLCAD_MANAGE_FILES(${CMAKE_CURRENT_BINARY_DIR}/libz/zconf.h ${INCLUDE_DIR})
-endif(BRLCAD_ZLIB_BUILD)
-
-# LZ4 compression/decompression library
-set(lz4_DESCRIPTION "
-Option for enabling and disabling compilation of the lz4 data
-compression library provided with BRL-CAD's source code.  Default
-is AUTO, responsive to the toplevel BRLCAD_BUNDLED_LIBS option and
-testing first for a system version if BRLCAD_BUNDLED_LIBS is also
-AUTO.
-")
-THIRD_PARTY(lz4 LZ4 lz4 lz4_DESCRIPTION ALIASES ENABLE_LZ4)
-if(BRLCAD_LZ4_BUILD)
-  set(LIBLZ4_INCLUDE_DIR "${BRLCAD_SOURCE_DIR}/src/other/lz4" CACHE STRING "Directory containing lz4 headers." FORCE)
-  mark_as_advanced(LIBLZ4_INCLUDE_DIR)
-  SetTargetFolder(lz4 "Third Party Libraries")
-  SetTargetFolder(lz4-static "Third Party Libraries")
-  BRLCAD_MANAGE_FILES(lz4/lz4.h ${INCLUDE_DIR})
-  BRLCAD_MANAGE_FILES(lz4/lz4frame.h ${INCLUDE_DIR})
-  BRLCAD_MANAGE_FILES(lz4/lz4hc.h ${INCLUDE_DIR})
-endif(BRLCAD_LZ4_BUILD)
-
-
-# FreeType Libraries
-set(freetype_DESCRIPTION "
-Option for enabling and disabling compilation of the FreeType
-libraries provided with BRL-CAD's source code.  Default is AUTO, responsive to
-the toplevel BRLCAD_BUNDLED_LIBS option and testing first for a system
-version if BRLCAD_BUNDLED_LIBS is also AUTO.
-")
-# We don't want the Freetype distribution build targets
-set(FREETYPE_NO_DIST 1)
-THIRD_PARTY(freetype FREETYPE ft freetype_DESCRIPTION BRLCAD_LEVEL3 ALIASES ENABLE_FREETYPE REQUIRED_VARS "BRLCAD_ENABLE_OSG;BRLCAD_LEVEL3" FIND_NAME Freetype)
-if(BRLCAD_FREETYPE_BUILD)
-  set(FREETYPE_LIBRARY freetype CACHE STRING "libfreetype" FORCE)
-  set(FREETYPE_INCLUDE_DIR_freetype2
-    "${BRLCAD_SOURCE_DIR}/src/other/freetype/include"
-    CACHE STRING "FreeType freetype2 include dir" FORCE
-    )
-  set(FREETYPE_INCLUDE_DIR_ft2build
-    "${CMAKE_CURRENT_BINARY_DIR}/freetype/include"
-    CACHE STRING "FreeType ft2build include dir" FORCE
-    )
-  set(FREETYPE_INCLUDE_DIRS
-    "${FREETYPE_INCLUDE_DIR_freetype2};${FREETYPE_INCLUDE_DIR_ft2build}"
-    CACHE STRING "Directories containing FreeType headers." FORCE)
-  set(FREETYPE_LIBRARIES "${FREETYPE_LIBRARY}" CACHE STRING "FreeType Libraries")
-  SetTargetFolder(freetype "Third Party Libraries")
-
-  # If we enable XFT support Tk when building our own freetype, XFT often pulls
-  # in conflicting system libs anyway, which causes conflicts.  Make sure, if
-  # we do have to build Tk, that we don't try enabling XFT.
-  set(TK_DISABLE_XFT 1 CACHE STRING "Disable due to building local libpng" FORCE)
-  mark_as_advanced(TK_DISABLE_XFT)
-endif(BRLCAD_FREETYPE_BUILD)
-if(NOT "${CMAKE_CURRENT_BINARY_DIR}" STREQUAL "${CMAKE_CURRENT_SOURCE_DIR}")
-  DISTCLEAN("${CMAKE_CURRENT_BINARY_DIR}/freetype/include/freetype/config/ftconfig.h")
-  DISTCLEAN("${CMAKE_CURRENT_BINARY_DIR}/freetype/include/freetype/config/ftoption.h")
-endif(NOT "${CMAKE_CURRENT_BINARY_DIR}" STREQUAL "${CMAKE_CURRENT_SOURCE_DIR}")
-DISTCLEAN("${CMAKE_CURRENT_BINARY_DIR}/freetype/include/freetype/config/ftconfig.h-new")
-DISTCLEAN("${CMAKE_CURRENT_BINARY_DIR}/freetype/include/freetype/config/ftoption.h-new")
-mark_as_advanced(FREETYPE_INCLUDE_DIRS)
-mark_as_advanced(FREETYPE_INCLUDE_DIR_freetype2)
-mark_as_advanced(FREETYPE_INCLUDE_DIR_ft2build)
-mark_as_advanced(FREETYPE_LIBRARIES)
-
-# --------------------------------------------------------------------
-# libtermlib Library Only on WIN32 will the combination of the build
-# search tests and libtermlib fail to find a valid term, so set
-# variables accordingly
-if(WIN32)
-  set(HAVE_TERMLIB OFF CACHE BOOL "Have some termlib" FORCE)
-else(WIN32)
-  set(HAVE_TERMLIB ON CACHE BOOL "Have some termlib" FORCE)
-endif(WIN32)
-mark_as_advanced(HAVE_TERMLIB)
-
-set(termlib_DESCRIPTION "
-Option for enabling and disabling compilation of the termlib library
-provided with BRL-CAD's source distribution.  Default is AUTO,
-responsive to the toplevel BRLCAD_BUNDLED_LIBS option and testing
-first for a system version if BRLCAD_BUNDLED_LIBS is also
-AUTO. (Except when building with Visual Studio, where it is
-disabled. Windows does not support the termlib API.)
-")
-THIRD_PARTY(libtermlib TERMLIB termlib termlib_DESCRIPTION REQUIRED_VARS HAVE_TERMLIB
-  BRLCAD_LEVEL2 ALIASES ENABLE_TERMLIB)
-if(BRLCAD_TERMLIB_BUILD)
-  set(HAVE_TERMCAP_H ON CACHE BOOL "src/other termlib is on" FORCE)
-  mark_as_advanced(HAVE_TERMCAP_H)
-endif(BRLCAD_TERMLIB_BUILD)
-
-# libnetpbm Library support for pnm,ppm,pbm, etc. image files
-set(netpbm_DESCRIPTION "
-Option for enabling and disabling compilation of the netpbm library
-provided with BRL-CAD's source code.  Default is AUTO, responsive to
-the toplevel BRLCAD_BUNDLED_LIBS option and testing first for a system
-version if BRLCAD_BUNDLED_LIBS is also AUTO.
-")
-THIRD_PARTY(libnetpbm NETPBM netpbm netpbm_DESCRIPTION REQUIRED_VARS BRLCAD_LEVEL2 ALIASES ENABLE_NETPBM)
-if(BRLCAD_NETPBM_BUILD)
-  SetTargetFolder(libnetpbm "Third Party Libraries")
-  SetTargetFolder(libnetpbm-static "Third Party Libraries")
-endif(BRLCAD_NETPBM_BUILD)
-SetTargetFolder(netpbm "Third Party Libraries")
-SetTargetFolder(netpbm-static "Third Party Libraries")
-DISTCLEAN("${CMAKE_CURRENT_BINARY_DIR}/libnetpbm/version.h")
-DISTCLEAN("${CMAKE_CURRENT_BINARY_DIR}/libnetpbm/compile.h")
-DISTCLEAN("${CMAKE_CURRENT_BINARY_DIR}/libnetpbm/pm_config.h")
-=======
   add_definitions(-DZ_PREFIX)
   add_definitions(-DZ_PREFIX_STR=${Z_PREFIX_STR})
   set(Z_PREFIX_STR "${Z_PREFIX_STR}" CACHE STRING "prefix for zlib functions" FORCE)
@@ -308,7 +150,6 @@
   set(ZLIB_LIBRARIES ${ZLIB_LIBRARY_RELEASE} CACHE STRING "ZLIB_LIBRARIES" FORCE)
   set(ZLIB_INCLUDE_DIRS "${ZLIB_INCLUDE_DIR}" CACHE STRING "ZLIB include directory" FORCE)
 endif(BRLCAD_ZLIB_BUILD)
->>>>>>> 60304d81
 
 # libpng Library - Checks for ZLIB, so need to handle libpng AFTER
 # zlib to set the variables if using a local copy of zlib.  If not
@@ -341,10 +182,7 @@
 mark_as_advanced(DFA_XTRA)
 mark_as_advanced(AWK)
 set(CMAKE_INSTALL_LIBDIR ${LIB_DIR})
-<<<<<<< HEAD
-=======
 set(PNG_LIB_NAME png_brl)
->>>>>>> 60304d81
 set(png_DESCRIPTION "
 Option for enabling and disabling compilation of the Portable Network
 Graphics library provided with BRL-CAD's source distribution.  Default
@@ -360,16 +198,11 @@
 if(BRLCAD_PNG_BUILD)
 
   set(PNG_LIBRARY png CACHE STRING "PNG_LIBRARY" FORCE)
-<<<<<<< HEAD
-  set(PNG_PNG_INCLUDE_DIR "${CMAKE_CURRENT_BINARY_DIR}/libpng;${CMAKE_CURRENT_SOURCE_DIR}/libpng" CACHE STRING "PNG include directory" FORCE)
-  mark_as_advanced(PNG_PNG_INCLUDE_DIR)
-=======
   set(PNG_LIBRARIES png CACHE STRING "PNG_LIBRARIES" FORCE)
   set(PNG_PNG_INCLUDE_DIR "${CMAKE_CURRENT_BINARY_DIR}/libpng;${CMAKE_CURRENT_SOURCE_DIR}/libpng" CACHE STRING "PNG include directory" FORCE)
   mark_as_advanced(PNG_PNG_INCLUDE_DIR)
   set(PNG_INCLUDE_DIR ${PNG_PNG_INCLUDE_DIR} CACHE STRING "PNG include directory" FORCE)
   set(PNG_INCLUDE_DIRS ${PNG_INCLUDE_DIR} CACHE STRING "PNG include directory" FORCE)
->>>>>>> 60304d81
 
   # On Haiku the find_library call sets this variable directly, which is not
   # how we handle things elsewhere in BRL-CAD - unset the variable in that
@@ -379,38 +212,13 @@
   endif("${M_LIBRARY}" MATCHES "NOTFOUND")
 
   SetTargetFolder(png "Third Party Libraries")
-  SetTargetFolder(png-static "Third Party Libraries")
+  SetTargetFolder(png_static "Third Party Libraries")
   SetTargetFolder(genfiles "Third Party Libraries")
-<<<<<<< HEAD
-
-  # The actual install directory has these in both libpng16 and the toplevel
-  # include directory.  Just put them in the top level include directory - we
-  # don't guarantee libpng16, so an include directory with that version may or
-  # may not be there anyway.
-  BRLCAD_MANAGE_FILES(libpng/png.h ${INCLUDE_DIR} FOLDER libpng)
-  BRLCAD_MANAGE_FILES(libpng/pngconf.h ${INCLUDE_DIR} FOLDER libpng)
-  add_custom_command(
-    OUTPUT "${CMAKE_CURRENT_BINARY_DIR}/pnglibconf.sentinel"
-    COMMAND "${CMAKE_COMMAND}" -E copy_if_different ${CMAKE_CURRENT_BINARY_DIR}/libpng/pnglibconf.h ${CMAKE_BINARY_DIR}/${INCLUDE_DIR}/pnglibconf.h
-    COMMAND ${CMAKE_COMMAND} -E touch "${CMAKE_CURRENT_BINARY_DIR}/pnglibconf.sentinel"
-    DEPENDS ${CMAKE_CURRENT_BINARY_DIR}/libpng/pnglibconf.h
-    )
-  add_custom_target(pnglibconf_cp ALL DEPENDS "${CMAKE_CURRENT_BINARY_DIR}/pnglibconf.sentinel")
-  BRLCAD_ADD_DIR_LIST_ENTRY(DATA_TARGETS "${CMAKE_CURRENT_BINARY_DIR}" pnglibconf_cp)
-  set_target_properties(pnglibconf_cp PROPERTIES FOLDER "BRL-CAD File Setup/libpng")
-  add_dependencies(pnglibconf_cp genfiles)
-  add_dependencies(png pnglibconf_cp)
-  DISTCLEAN("${CMAKE_BINARY_DIR}/${INCLUDE_DIR}/pnglibconf.h")
-
-endif(BRLCAD_PNG_BUILD)
-set(PNG_INCLUDE_DIR ${PNG_PNG_INCLUDE_DIR} CACHE STRING "PNG include directory" FORCE)
-=======
 else(BRLCAD_PNG_BUILD)
   set(PNG_LIBRARIES ${PNG_LIBRARY_RELEASE} CACHE STRING "PNG_LIBRARIES" FORCE)
   set(PNG_INCLUDE_DIRS "${PNG_PNG_INCLUDE_DIR}" CACHE STRING "PNG include directory" FORCE)
 endif(BRLCAD_PNG_BUILD)
 
->>>>>>> 60304d81
 # Since SKIP_INSTALL_FILES doesn't have a PNG prefix, we'll unset it once we're done
 unset(SKIP_INSTALL_FILES CACHE)
 unset(SKIP_INSTALL_FILES)
@@ -470,15 +278,6 @@
   set(BRLCAD_UTAHRLE_INCLUDE_DIR "${UTAHRLE_INCLUDE_DIR}" CACHE STRING "directory with rle.h header" FORCE)
   mark_as_advanced(UTAHRLE_INCLUDE_DIR)
   mark_as_advanced(BRLCAD_UTAHRLE_INCLUDE_DIR)
-
-  # manage installed headers
-  get_directory_property(libutahrle_headers_orig DIRECTORY libutahrle DEFINITION LIBUTAHRLE_PUBLIC_HDRS)
-  set(libutahrle_headers)
-  foreach(utahh ${libutahrle_headers_orig})
-    get_filename_component(utahhf ${utahh} NAME)
-    set(libutahrle_headers ${libutahrle_headers} libutahrle/include/${utahhf})
-  endforeach(utahh ${libutahrle_headers_orig})
-  BRLCAD_MANAGE_FILES(libutahrle_headers ${INCLUDE_DIR})
 endif(BRLCAD_UTAHRLE_BUILD)
 
 ####################################################################
@@ -527,18 +326,6 @@
 version if BRLCAD_BUNDLED_LIBS is also AUTO.
 ")
 
-<<<<<<< HEAD
-THIRD_PARTY(tcl TCL tcl tcl_DESCRIPTION ALIASES ENABLE_TCL FIND_NAME BRLCADTCL REQUIRED_VARS BRLCAD_LEVEL2)
-
-if(BRLCAD_TCL_BUILD)
-
-  SetTargetFolder(tclsh "Third Party Executables")
-  SetTargetFolder(tcl "Third Party Libraries")
-  SetTargetFolder(tclstub "Third Party Libraries")
-  # Set the variables ourselves since FindTCL.cmake doesn't know about our build
-  set(TCL_SRC_PREFIX "${CMAKE_CURRENT_SOURCE_DIR}/tcl")
-  set(TCL_BIN_PREFIX "${CMAKE_BINARY_DIR}/${LIB_DIR}")
-=======
 THIRD_PARTY(tcl TCL tcl tcl_DESCRIPTION ALIASES ENABLE_TCL FIND_NAME TCL REQUIRED_VARS BRLCAD_LEVEL2)
 
 if(BRLCAD_TCL_BUILD)
@@ -550,40 +337,9 @@
   CONFIG_H_APPEND(BRLCAD "#define TCL_SYSTEM_INITTCL_PATH \"\"\n")
 
   # Set the necessary variables ourselves since FindTCL.cmake doesn't know about our build
->>>>>>> 60304d81
   set(TCL_LIBRARY tcl CACHE STRING "TCL_LIBRARY" FORCE)
   set(TCL_STUB_LIBRARY tclstub CACHE STRING "TCL_LIBRARY" FORCE)
   set(TCL_TCLSH tclsh CACHE STRING "Tcl shell" FORCE)
-<<<<<<< HEAD
-  get_directory_property(TCL_VERSION_MAJOR DIRECTORY tcl DEFINITION TCL_VERSION_MAJOR)
-  set(TCL_VERSION_MAJOR "${TCL_VERSION_MAJOR}" CACHE STRING "Tcl MAJOR version" FORCE)
-  get_directory_property(TCL_VERSION_MINOR DIRECTORY tcl DEFINITION TCL_VERSION_MINOR)
-  set(TCL_VERSION_MINOR "${TCL_VERSION_MINOR}" CACHE STRING "Tcl MINOR version" FORCE)
-  CONFIG_H_APPEND(BRLCAD "#define HAVE_TCL_H 1\n")
-  CONFIG_H_APPEND(BRLCAD "#define TCL_SYSTEM_INITTCL_PATH \"\"\n")
-  DISTCLEAN("${CMAKE_CURRENT_BINARY_DIR}/tcl/doc/Makefile")
-  DISTCLEAN("${CMAKE_CURRENT_BINARY_DIR}/tcl/doc/man1")
-  DISTCLEAN("${CMAKE_CURRENT_BINARY_DIR}/tcl/doc/man3")
-  DISTCLEAN("${CMAKE_CURRENT_BINARY_DIR}/tcl/doc/mann")
-  DISTCLEAN("${CMAKE_CURRENT_BINARY_DIR}/tcl/library/Makefile")
-  DISTCLEAN("${CMAKE_BINARY_DIR}/lib/tcl8")
-  DISTCLEAN("${CMAKE_BINARY_DIR}/lib/tcl8.5")
-
-  # manage installed headers
-  get_directory_property(tcl_headers_orig DIRECTORY tcl DEFINITION TCL_HDRS)
-  set(tcl_headers)
-  foreach(tclh ${tcl_headers_orig})
-    get_filename_component(tclhf ${tclh} NAME)
-    set(tcl_headers ${tcl_headers} tcl/generic/${tclhf})
-  endforeach(tclh ${tcl_headers_orig})
-  BRLCAD_MANAGE_FILES(tcl_headers ${INCLUDE_DIR})
-
-ELSE(BRLCAD_TCL_BUILD)
-  if(${TCL_TCLSH_EXECUTABLE})
-    BRLCAD_INCLUDE_FILE(tcl.h HAVE_TCL_H)
-    # We're going to need the path to the system init.tcl for btclsh and bwish
-    set(inittcl_script "
-=======
   set(TCL_VERSION_MAJOR "8" CACHE STRING "Tcl MAJOR version" FORCE)
   set(TCL_VERSION_MINOR "6" CACHE STRING "Tcl MINOR version" FORCE)
 
@@ -614,7 +370,6 @@
   # We're going to need the path to the system init.tcl for btclsh and bwish -
   # extract it from the system Tcl
   set(inittcl_script "
->>>>>>> 60304d81
 set filename \"${CMAKE_BINARY_DIR}/CMakeTmp/tcl_inittcl\"
 set fileID [open $filename \"w\"]
 puts $fileID $auto_path
@@ -688,24 +443,6 @@
   DISTCLEAN("${CMAKE_CURRENT_BINARY_DIR}/tk/doc/mann")
   DISTCLEAN("${CMAKE_CURRENT_BINARY_DIR}/tk/library/Makefile")
   DISTCLEAN("${CMAKE_CURRENT_BINARY_DIR}/tk/pkgIndex.tcl")
-<<<<<<< HEAD
-  DISTCLEAN("${CMAKE_BINARY_DIR}/lib/tk8.5")
-  DISTCLEAN("${CMAKE_BINARY_DIR}/lib/tk8.5.19")
-
-  # manage installed headers
-  get_directory_property(tk_headers_orig DIRECTORY tk DEFINITION TK_HDRS)
-  set(tk_headers)
-  foreach(tkh ${tk_headers_orig})
-    get_filename_component(tkhf ${tkh} NAME)
-    set(tk_headers ${tk_headers} tk/generic/${tkhf})
-  endforeach(tkh ${tk_headers_orig})
-  BRLCAD_MANAGE_FILES(tk_headers ${INCLUDE_DIR})
-
-ELSE(BRLCAD_TK_BUILD)
-  if(BRLCAD_ENABLE_TK)
-    BRLCAD_INCLUDE_FILE(tk.h HAVE_TK_H)
-  endif(BRLCAD_ENABLE_TK)
-=======
   DISTCLEAN("${CMAKE_BINARY_DIR}/${LIB_DIR}/tk8.6")
   DISTCLEAN("${CMAKE_BINARY_DIR}/${LIB_DIR}/tk8.6.10")
 
@@ -736,7 +473,6 @@
   TK_RESET_VARS()
   unset(TK_SYSTEM_GRAPHICS CACHE)
 
->>>>>>> 60304d81
 endif(BRLCAD_TK_BUILD)
 mark_as_advanced(TK_INCLUDE_PATH)
 mark_as_advanced(TK_LIBRARY)
@@ -755,65 +491,6 @@
 endif(BRLCAD_ENABLE_TK)
 mark_as_advanced(HAVE_TK)
 
-<<<<<<< HEAD
-# Tcl/Tk extensions need a variety of settings provided for them -
-# take care of those here.  Because system Tcl/Tk installations are
-# not guaranteed to have what is needed in the way of headers, go
-# ahead and assign includedir settings based on the local sources even
-# if system versions are enabled.  Ugly, but an unfortunate
-# consequence of current Tcl/Tk coding styles
-
-set(TCL_SRC_PREFIX "${CMAKE_CURRENT_SOURCE_DIR}/tcl")
-set(TK_SRC_PREFIX "${CMAKE_CURRENT_SOURCE_DIR}/tk")
-set(ITCL_SRC_PREFIX "${CMAKE_CURRENT_SOURCE_DIR}/incrTcl/itcl")
-if(WIN32)
-  set(TCL_INCLUDE_DIRS ${TCL_INCLUDE_DIRS} "${CMAKE_CURRENT_SOURCE_DIR}/tcl/generic" "${CMAKE_CURRENT_SOURCE_DIR}/tcl/win" "${CMAKE_CURRENT_SOURCE_DIR}/tcl/libtommath")
-  set(TK_INCLUDE_PATH ${TK_INCLUDE_PATH} "${CMAKE_CURRENT_SOURCE_DIR}/tk/generic" "${CMAKE_CURRENT_SOURCE_DIR}/tk/xlib" "${CMAKE_CURRENT_SOURCE_DIR}/tk/win" "${CMAKE_CURRENT_SOURCE_DIR}/tk/bitmaps")
-ELSE(WIN32)
-  set(TCL_INCLUDE_DIRS ${TCL_INCLUDE_DIRS} "${CMAKE_CURRENT_SOURCE_DIR}/tcl/generic" "${CMAKE_CURRENT_SOURCE_DIR}/tcl/unix" "${CMAKE_CURRENT_SOURCE_DIR}/tcl/libtommath")
-  set(TK_INCLUDE_PATH ${TK_INCLUDE_PATH} "${CMAKE_CURRENT_SOURCE_DIR}/tk/generic" "${CMAKE_CURRENT_SOURCE_DIR}/tk/unix" "${CMAKE_CURRENT_SOURCE_DIR}/tk/bitmaps")
-endif(WIN32)
-set(ITCL_INCLUDE_DIRS "${CMAKE_CURRENT_SOURCE_DIR}/incrTcl/itcl/generic")
-if(BRLCAD_TCL_BUILD)
-  set(TCL_BIN_PREFIX "${CMAKE_BINARY_DIR}/${LIB_DIR}")
-ELSE(BRLCAD_TCL_BUILD)
-  if (NOT "${TCL_LIBRARY}" STREQUAL "")
-    get_filename_component(TCL_BIN_PREFIX ${TCL_LIBRARY} PATH)
-  endif (NOT "${TCL_LIBRARY}" STREQUAL "")
-endif(BRLCAD_TCL_BUILD)
-if(BRLCAD_ENABLE_TK)
-  if(BRLCAD_TK_BUILD)
-    set(TK_BIN_PREFIX "${CMAKE_BINARY_DIR}/${LIB_DIR}")
-    get_directory_property(TK_X11_INCLUDE_DIRS DIRECTORY tk DEFINITION TK_X11_INCLUDE_DIRS)
-  ELSE(BRLCAD_TK_BUILD)
-    if(TCL_TK_LIBRARY)
-      get_filename_component(TK_BIN_PREFIX ${TCL_TK_LIBRARY} PATH)
-    endif(TCL_TK_LIBRARY)
-    if(X11_INCLUDE_DIR)
-      set(TK_X11_INCLUDE_DIRS ${X11_INCLUDE_DIR})
-    endif(X11_INCLUDE_DIR)
-    if(X11_Xft_INCLUDE_PATH)
-      set(TK_X11_INCLUDE_DIRS ${TK_X11_INCLUDE_DIRS}
-	${X11_Xft_INCLUDE_PATH})
-    endif(X11_Xft_INCLUDE_PATH)
-    if(X11_Xrender_INCLUDE_PATH)
-      set(TK_X11_INCLUDE_DIRS ${TK_X11_INCLUDE_DIRS}
-	${X11_Xrender_INCLUDE_PATH})
-    endif(X11_Xrender_INCLUDE_PATH)
-    if(X11_Xscreensaver_INCLUDE_PATH)
-      set(TK_X11_INCLUDE_DIRS ${TK_X11_INCLUDE_DIRS}
-	${X11_Xscreensaver_INCLUDE_PATH})
-    endif(X11_Xscreensaver_INCLUDE_PATH)
-  endif(BRLCAD_TK_BUILD)
-endif(BRLCAD_ENABLE_TK)
-
-# Ignore the toplevel incrTcl files that aren't used by either itcl
-# or itk
-include(${CMAKE_CURRENT_SOURCE_DIR}/incrTcl.dist)
-CMAKEFILES_IN_DIR(incrTcl_ignore_files incrTcl)
-
-# First up, look for incrTcl's Itcl.
-=======
 # NOTE: Itcl/Itk 4 has a known behavior change that will cause an
 # issue with Archer:
 #
@@ -829,7 +506,6 @@
 include("${CMAKE_CURRENT_SOURCE_DIR}/itk3.dist")
 CMAKEFILES_IN_DIR(itk3_ignore_files itk3)
 
->>>>>>> 60304d81
 set(itcl_ALIASES ENABLE_ITCL)
 set(itcl_DESCRIPTION "
 Option for enabling and disabling compilation of the IncrTcl package
@@ -847,22 +523,8 @@
   DISTCLEAN("${CMAKE_BINARY_DIR}/lib/itcl${ITCL_VER}")
   SetTargetFolder(itcl "Third Party Libraries")
   SetTargetFolder(itclstub "Third Party Libraries")
-<<<<<<< HEAD
-
-  # manage installed headers
-  get_directory_property(itcl_headers_orig DIRECTORY incrTcl/itcl DEFINITION ITCL_HDRS)
-  set(itcl_headers)
-  foreach(itclh ${itcl_headers_orig})
-    get_filename_component(itclhf ${itclh} NAME)
-    set(itcl_headers ${itcl_headers} incrTcl/itcl/generic/${itclhf})
-  endforeach(itclh ${itcl_headers_orig})
-  BRLCAD_MANAGE_FILES(itcl_headers ${INCLUDE_DIR})
-
-ELSE(BRLCAD_ITCL_BUILD)
-=======
   SetTargetFolder(itcl_pkgIndex "Third Party Libraries")
 else(BRLCAD_ITCL_BUILD)
->>>>>>> 60304d81
   # We have Itcl package AND Itcl library - we're good.
   set(ITCL_VERSION "${ITCL_PACKAGE_VERSION}" CACHE STRING "ITCL_VERSION" FORCE)
   set(ITCL_LIBRARY ${ITCL_LIBRARY} CACHE STRING "ITCL_LIBRARY" FORCE)
@@ -890,26 +552,9 @@
   SetTargetFolder(itk_pkgIndex "Third Party Libraries")
   # does not handle C library settings.
   set(ITK_LIBRARY itk CACHE STRING "ITK_LIBRARY" FORCE)
-<<<<<<< HEAD
-  set(ITK_VERSION "3.3" CACHE STRING "ITK_VERSION" FORCE)
-  DISTCLEAN("${CMAKE_CURRENT_BINARY_DIR}/incrTcl/itk/pkgIndex.tcl")
-  DISTCLEAN("${CMAKE_BINARY_DIR}/lib/itk3.4")
-
-  # manage installed headers
-  get_directory_property(itk_headers_orig DIRECTORY incrTcl/itk DEFINITION ITK_HDRS)
-  set(itk_headers)
-  foreach(itkh ${itk_headers_orig})
-    get_filename_component(itkhf ${itkh} NAME)
-    set(itk_headers ${itk_headers} incrTcl/itk/generic/${itkhf})
-  endforeach(itkh ${itk_headers_orig})
-  BRLCAD_MANAGE_FILES(itk_headers ${INCLUDE_DIR})
-
-ELSE(BRLCAD_ITK_BUILD)
-=======
   set(ITK_VERSION "3.4" CACHE STRING "ITK_VERSION" FORCE)
   DISTCLEAN("${CMAKE_BINARY_DIR}/lib/itk${ITK_VER}")
 else(BRLCAD_ITK_BUILD)
->>>>>>> 60304d81
   # We have Itcl/Itk packages AND Itcl/Itk libraries - we're good.
   set(ITK_VERSION "${ITCL_VERSION}" CACHE STRING "ITK_VERSION" FORCE)
   set(ITK_LIBRARY ${ITK_LIBRARY} CACHE STRING "ITK_LIBRARY" FORCE)
@@ -1024,22 +669,13 @@
 Default is AUTO, responsive to the toplevel BRLCAD_BUNDLED_LIBS option
 and testing first for a system version if BRLCAD_BUNDLED_LIBS is also AUTO.
 ")
-<<<<<<< HEAD
-THIRD_PARTY(libspsr SPSR libspsr spsr_DESCRIPTION ALIASES
-=======
 THIRD_PARTY(libspsr SPSR SPSR spsr_DESCRIPTION ALIASES
->>>>>>> 60304d81
   ENABLE_SPSR FLAGS NOSYS)
 if(BRLCAD_SPSR_BUILD)
   SetTargetFolder(PoissonRecon "Third Party Executables")
   SetTargetFolder(SurfaceTrimmer "Third Party Executables")
-<<<<<<< HEAD
-  SetTargetFolder(libSPSR "Third Party Libraries")
-  SetTargetFolder(libSPSR-static "Third Party Libraries")
-=======
   SetTargetFolder(SPSR "Third Party Libraries")
   SetTargetFolder(SPSR-static "Third Party Libraries")
->>>>>>> 60304d81
 endif(BRLCAD_SPSR_BUILD)
 
 if(BRLCAD_ENABLE_BINARY_ATTRIBUTES)
@@ -1076,26 +712,6 @@
 set(INCLUDE_INSTALL_DIR ${INCLUDE_DIR})
 set(BIN_INSTALL_DIR ${BIN_DIR})
 set(LIB_INSTALL_DIR ${LIB_DIR})
-
-
-function(SC_MANAGE_HDRS src_dir src_var target_dir)
-  get_directory_property(sc_headers_orig DIRECTORY ${src_dir} DEFINITION ${src_var})
-  set(sc_headers)
-  foreach(scfile ${sc_headers_orig})
-    get_filename_component(scf ${scfile} NAME)
-    set(sc_headers ${sc_headers} ${src_dir}/${scf})
-  endforeach(scfile ${sc_headers_orig})
-  BRLCAD_MANAGE_FILES("${sc_headers}" "${target_dir}" FOLDER stepcode)
-endfunction(SC_MANAGE_HDRS)
-
-function(SC_MANAGE_HDRS2 src_dir src_var target_dir)
-  get_directory_property(sc_headers_orig DIRECTORY ${src_dir} DEFINITION ${src_var})
-  set(sc_headers)
-  foreach(scfile ${sc_headers_orig})
-    set(sc_headers ${sc_headers} ${src_dir}/${scfile})
-  endforeach(scfile ${sc_headers_orig})
-  BRLCAD_MANAGE_FILES("${sc_headers}" "${target_dir}" FOLDER stepcode)
-endfunction(SC_MANAGE_HDRS2)
 
 set(sc_ALIASES ENABLE_SCL ENABLE_STEP ENABLE_STEP_CLASS_LIBRARIES)
 set(sc_DESCRIPTION "
@@ -1120,34 +736,6 @@
   DISTCLEAN("${CMAKE_CURRENT_BINARY_DIR}/stepcode/include/sc_cf.h.in")
   DISTCLEAN("${CMAKE_CURRENT_BINARY_DIR}/stepcode/include/sc_version_string.h")
   DISTCLEAN("${CMAKE_CURRENT_BINARY_DIR}/stepcode/src/express/ExpParser_expparse/expparse.y")
-
-  # stepcode has a lot of installed headers...
-  SC_MANAGE_HDRS(stepcode/src/base SC_BASE_HDRS ${INCLUDE_DIR}/stepcode/base)
-  SC_MANAGE_HDRS(stepcode/src/cldai SC_CLDAI_HDRS ${INCLUDE_DIR}/stepcode/cldai)
-  SC_MANAGE_HDRS(stepcode/src/cleditor SC_CLEDITOR_HDRS ${INCLUDE_DIR}/stepcode/cleditor)
-  SC_MANAGE_HDRS(stepcode/src/clstepcore SC_CLSTEPCORE_HDRS ${INCLUDE_DIR}/stepcode/clstepcore)
-  SC_MANAGE_HDRS(stepcode/src/clutils SC_CLUTILS_HDRS ${INCLUDE_DIR}/stepcode/clutils)
-  SC_MANAGE_HDRS2(stepcode/include express_HDRS ${INCLUDE_DIR}/stepcode/express)
-  SC_MANAGE_HDRS2(stepcode/include exppp_HDRS ${INCLUDE_DIR}/stepcode/exppp)
-  BRLCAD_MANAGE_FILES(stepcode/include/ordered_attrs.h ${INCLUDE_DIR}/stepcode)
-  BRLCAD_MANAGE_FILES(stepcode/include/sc_export.h ${INCLUDE_DIR}/stepcode)
-  BRLCAD_MANAGE_FILES(stepcode/include/sc_stdbool.h ${INCLUDE_DIR}/stepcode)
-  get_directory_property(scbdir DIRECTORY stepcode/include DEFINITION SC_BINARY_DIR)
-  get_directory_property(sciidir DIRECTORY stepcode/include DEFINITION INCLUDE_INSTALL_DIR)
-  add_custom_command(
-    OUTPUT "${CMAKE_CURRENT_BINARY_DIR}/sc_gen_hdrs.sentinel"
-    COMMAND "${CMAKE_COMMAND}" -E copy_if_different ${scbdir}/${sciidir}/sc_cf.h ${CMAKE_BINARY_DIR}/${INCLUDE_DIR}/stepcode/sc_cf.h
-    COMMAND "${CMAKE_COMMAND}" -E copy_if_different ${scbdir}/${sciidir}/sc_version_string.h ${CMAKE_BINARY_DIR}/${INCLUDE_DIR}/stepcode/sc_version_string.h
-    COMMAND ${CMAKE_COMMAND} -E touch "${CMAKE_CURRENT_BINARY_DIR}/sc_gen_hdrs.sentinel"
-    DEPENDS ${scbdir}/${sciidir}/sc_cf.h
-    )
-  add_custom_target(sc_gen_hdrs_cp ALL DEPENDS "${CMAKE_CURRENT_BINARY_DIR}/sc_gen_hdrs.sentinel")
-  BRLCAD_ADD_DIR_LIST_ENTRY(DATA_TARGETS "${CMAKE_CURRENT_BINARY_DIR}" sc_gen_hdrs_cp)
-  set_target_properties(sc_gen_hdrs_cp PROPERTIES FOLDER "BRL-CAD File Setup/stepcode")
-  add_dependencies(express sc_gen_hdrs_cp)
-  DISTCLEAN("${CMAKE_BINARY_DIR}/${INCLUDE_DIR}/stepcode/sc_cf.h")
-  DISTCLEAN("${CMAKE_BINARY_DIR}/${INCLUDE_DIR}/stepcode/sc_version_string.h")
-
 endif(BRLCAD_SC_BUILD)
 set(IS_SUBBUILD ${IS_SUBBUILD_STASH})
 mark_as_advanced(SC_BUILD_TYPE)
@@ -1197,24 +785,6 @@
   endif(BRLCAD_GECODE_BUILD)
 endif(BRLCAD_ENABLE_GECODE)
 
-<<<<<<< HEAD
-# Clipper polygon clipping library - for now, we're going to use our copy
-include(${CMAKE_CURRENT_SOURCE_DIR}/clipper.dist)
-CMAKEFILES_IN_DIR(clipper_ignore_files clipper)
-if(BRLCAD_LEVEL2)
-  add_subdirectory(clipper)
-  DISTCLEAN("${CMAKE_CURRENT_SOURCE_DIR}/clipper/Makefile")
-  set(CLIPPER_LIBRARY "clipper" CACHE STRING "Clipper library" FORCE)
-  set(CLIPPER_INCLUDE_DIR "${BRLCAD_SOURCE_DIR}/src/other/clipper" CACHE STRING "Directory containing clipper header" FORCE)
-  mark_as_advanced(CLIPPER_LIBRARY)
-  mark_as_advanced(CLIPPER_INCLUDE_DIR)
-  SetTargetFolder(clipper "Third Party Libraries")
-  SetTargetFolder(clipper-static "Third Party Libraries")
-  BRLCAD_MANAGE_FILES(clipper/clipper.hpp ${INCLUDE_DIR})
-endif(BRLCAD_LEVEL2)
-
-=======
->>>>>>> 60304d81
 # VDSlib - A View-Dependent Simplification and Rendering Library For
 # the moment, this is marked NOSYS - it's possible that some Debian
 # systems would have 0.9 of vdslib installed, but it's unmaintained
@@ -1227,11 +797,7 @@
 testing first for a system version if BRLCAD_BUNDLED_LIBS is also
 AUTO.
 ")
-<<<<<<< HEAD
-THIRD_PARTY(libvds VDS libvds libvds_DESCRIPTION ALIASES ENABLE_VDS FLAGS NOSYS)
-=======
 THIRD_PARTY(libvds VDS vds libvds_DESCRIPTION ALIASES ENABLE_VDS FLAGS NOSYS)
->>>>>>> 60304d81
 set(LIBVDS_INCLUDE_DIR "${BRLCAD_SOURCE_DIR}/src/other/libvds" CACHE STRING "Directory containing libvds headers." FORCE)
 mark_as_advanced(LIBVDS_INCLUDE_DIR)
 SetTargetFolder(vds "Third Party Libraries")
@@ -1285,24 +851,13 @@
 endif(BRLCAD_OSG_BUILD)
 
 # gdiam
-<<<<<<< HEAD
-set(libgdiam_DESCRIPTION "
-=======
 set(gdiam_DESCRIPTION "
->>>>>>> 60304d81
 Option for enabling and disabling compilation of the libgdiam approximate
 tight bounding box library provided with BRL-CAD's source code.  Default
 is AUTO, responsive to the toplevel BRLCAD_BUNDLED_LIBS option and
 testing first for a system version if BRLCAD_BUNDLED_LIBS is also
 AUTO.
 ")
-<<<<<<< HEAD
-THIRD_PARTY(libgdiam GDIAM libgdiam libgdiam_DESCRIPTION ALIASES ENABLE_GDIAM FLAGS NOSYS)
-set(LIBGDIAM_INCLUDE_DIR "${BRLCAD_SOURCE_DIR}/src/other/libgdiam" CACHE STRING "Directory containing libgdiam headers." FORCE)
-mark_as_advanced(LIBGDIAM_INCLUDE_DIR)
-SetTargetFolder(libgdiam "Third Party Libraries")
-SetTargetFolder(libgdiam-static "Third Party Libraries")
-=======
 THIRD_PARTY(libgdiam GDIAM gdiam gdiam_DESCRIPTION ALIASES ENABLE_GDIAM FLAGS NOSYS)
 set(LIBGDIAM_INCLUDE_DIR "${BRLCAD_SOURCE_DIR}/src/other/libgdiam" CACHE STRING "Directory containing libgdiam headers." FORCE)
 mark_as_advanced(LIBGDIAM_INCLUDE_DIR)
@@ -1310,7 +865,6 @@
 SetTargetFolder(gdiam-static "Third Party Libraries")
 mark_as_advanced(GDIAM_LIBRARIES)
 mark_as_advanced(GDIAM_INCLUDE_DIRS)
->>>>>>> 60304d81
 
 # Adaptagrams is not yet integrated as a src/other subbuild, but there
 # is code that will make use of it if it is available.  If that code
@@ -1335,18 +889,8 @@
 DISTCLEAN("${CMAKE_CURRENT_SOURCE_DIR}/poly2tri/Makefile")
 set(P2T_LIBRARY "poly2tri" CACHE STRING "Poly2Tri library" FORCE)
 set(P2T_INCLUDE_DIR "${BRLCAD_SOURCE_DIR}/src/other/poly2tri" CACHE STRING "Directory containing poly2tri header" FORCE)
-<<<<<<< HEAD
-get_directory_property(poly2tri_headers DIRECTORY poly2tri DEFINITION LIBP2T_PUBLIC_HDRS)
-foreach(phfile ${poly2tri_headers})
-  get_filename_component(phfile_dir ${phfile} DIRECTORY)
-  BRLCAD_MANAGE_FILES(poly2tri/${phfile} ${INCLUDE_DIR}/${phfile_dir})
-endforeach(phfile ${poly2tri_headers})
-SetTargetFolder(p2t "Third Party Libraries")
-SetTargetFolder(p2t-static "Third Party Libraries")
-=======
 SetTargetFolder(poly2tri "Third Party Libraries")
 SetTargetFolder(poly2tri-static "Third Party Libraries")
->>>>>>> 60304d81
 mark_as_advanced(P2T_LIBRARY)
 mark_as_advanced(P2T_INCLUDE_DIR)
 mark_as_advanced(P2T_SHARED)
@@ -1417,73 +961,18 @@
 mark_as_advanced(GDAL_INCLUDE_DIRS)
 mark_as_advanced(GDAL_LIBRARIES)
 
-# PROJ.4 library - used by GDAL
-set(proj4_DESCRIPTION "
-Option for enabling and disabling compilation of the PROJ.4 geographic
-projection library provided with BRL-CAD's source code.  Default
-is AUTO, responsive to the toplevel BRLCAD_BUNDLED_LIBS option and
-testing first for a system version if BRLCAD_BUNDLED_LIBS is also
-AUTO.
-")
-THIRD_PARTY(proj-4 PROJ4 proj4 proj4_DESCRIPTION REQUIRED_VARS "BRLCAD_ENABLE_GDAL;BRLCAD_LEVEL2" ALIASES ENABLE_PROJ4)
-if(BRLCAD_PROJ4_BUILD)
-  set(PROJ4_LIBRARY proj CACHE STRING "libproj" FORCE)
-  set(PROJ4_INCLUDE_DIR "${CMAKE_CURRENT_BINARY_DIR}/proj-4;${CMAKE_CURRENT_SOURCE_DIR}/proj-4/src" CACHE STRING "proj-4 includes" FORCE)
-  DISTCLEAN("${CMAKE_CURRENT_BINARY_DIR}/proj-4/proj_config.h")
-  SetTargetFolder(proj "Third Party Libraries/GDAL")
-endif(BRLCAD_PROJ4_BUILD)
-mark_as_advanced(PROJ4_INCLUDE_DIRS)
-mark_as_advanced(PROJ4_LIBRARY)
-mark_as_advanced(USE_THREAD)
-
-# GDAL library
-set(gdal_DESCRIPTION "
-Option for enabling and disabling compilation of the GDAL geographic
-library provided with BRL-CAD's source code.  Default
-is AUTO, responsive to the toplevel BRLCAD_BUNDLED_LIBS option and
-testing first for a system version if BRLCAD_BUNDLED_LIBS is also
-AUTO.
-")
-THIRD_PARTY(gdal GDAL gdal gdal_DESCRIPTION REQUIRED_VARS "BRLCAD_ENABLE_GDAL;BRLCAD_LEVEL2" ALIASES ENABLE_GDAL)
-if(BRLCAD_GDAL_BUILD)
-  set(GDAL_LIBRARY gdal CACHE STRING "libgdal" FORCE)
-  set(GDAL_INCLUDE_DIR
-    "${CMAKE_CURRENT_BINARY_DIR}/gdal"
-    "${BRLCAD_SOURCE_DIR}/src/other/gdal/port"
-    "${BRLCAD_SOURCE_DIR}/src/other/gdal/gcore"
-    "${BRLCAD_SOURCE_DIR}/src/other/gdal/alg"
-    "${BRLCAD_SOURCE_DIR}/src/other/gdal/ogr"
-    "${BRLCAD_SOURCE_DIR}/src/other/gdal/ogr/ogrsf_frmts"
-    "${BRLCAD_SOURCE_DIR}/src/other/gdal/gnm"
-    "${BRLCAD_SOURCE_DIR}/src/other/gdal/apps"
-    "${BRLCAD_SOURCE_DIR}/src/other/gdal/frmts/vrt"
-    )
-  set(GDAL_INCLUDE_DIR "${GDAL_INCLUDE_DIR}" CACHE STRING "libgdal includes" FORCE)
-  DISTCLEAN("${CMAKE_CURRENT_BINARY_DIR}/gdal/cpl_config.h")
-endif(BRLCAD_GDAL_BUILD)
-mark_as_advanced(GDAL_CONFIG)
-mark_as_advanced(GDAL_INCLUDE_DIR)
-mark_as_advanced(GDAL_LIBRARY)
-
 # GCT is a collection of algorithms for geometry processing and conversion
 #add_subdirectory(gct)
 include("${CMAKE_CURRENT_SOURCE_DIR}/gct.dist")
 CMAKEFILES_IN_DIR(gct_ignore_files gct)
-<<<<<<< HEAD
 
 # linenoise is used by applications directly
 include(${CMAKE_CURRENT_SOURCE_DIR}/linenoise.dist)
 CMAKEFILES_IN_DIR(linenoise_ignore_files linenoise)
-=======
-
-# linenoise is used by applications directly
-include(${CMAKE_CURRENT_SOURCE_DIR}/linenoise.dist)
-CMAKEFILES_IN_DIR(linenoise_ignore_files linenoise)
 
 # Eigen is header only
 include("${CMAKE_CURRENT_SOURCE_DIR}/Eigen.dist")
 CMAKEFILES_IN_DIR(Eigen_ignore_files Eigen)
->>>>>>> 60304d81
 
 CMAKEFILES(README)
 CMAKEFILES(CMakeLists.txt)
