#-----------------------------------------------------------------------
# Local Copies of External Libraries
#
# BRL-CAD depends on a variety of external libraries and tools -
# rather than fail if those requirements are not satisfied, we build
# local copies at need.
#
# There are three overall approaches to the handling of these
# dependencies:
#
# 1.  Auto - detect system libraries and use them if suitable,
#     otherwise build and use the local copy.  This is the default
#     approach.
#
# 2.  Bundled - regardless of system conditions, build and use all
#     bundled libraries.
#
# 3.  System - fail to build if the system libraries do not satisfy
#     requirements.  This is primarily useful for distributions that
#     want to ensure packages are using external libraries.
#
# In addition to the broad toplevel control, individual libraries can
# also be overridden - for example, if the toplevel setting is for
# Bundled libs, it is still possible to request a system library in
# individual cases.
#
#-----------------------------------------------------------------------

# Clear all BRL-CAD defined CMake flags
CLEAR_BUILD_FLAGS()

# Restore CMake's original flags
RESTORE_CACHED_BUILD_FLAGS(_CMAKE_DEFAULT)

# Quiet all warnings in this directory
DISABLE_WARNINGS()

# Ideally we wouldn't need this, but in a few cases we're using
# BRL-CAD's include dirs.
include_directories(
  ${BRLCAD_BINARY_DIR}/include
  ${BRLCAD_SOURCE_DIR}/include
  )

# Most third party items have a list calling out files for distcheck -
# these are stored in files in the dlists directory.  Ignore that
# directory for distcheck
file(GLOB dlists "*.dist")
foreach(ITEM ${dlists})
  get_filename_component(dlist ${ITEM} NAME)
  CMAKEFILES(${dlist})
endforeach(ITEM ${dlists})

# libregex library -  often needed by tools, so do this one first.
set(regex_ALIASES ENABLE_REGEX)
set(regex_DESCRIPTION "
Option for enabling and disabling compilation of the Regular
Expression Library provided with BRL-CAD's source distribution.
Default is AUTO, responsive to the toplevel BRLCAD_BUNDLED_LIBS option
and testing first for a system version if BRLCAD_BUNDLED_LIBS is also
AUTO.
")
THIRD_PARTY(libregex REGEX regex regex_DESCRIPTION ALIASES ${regex_ALIASES})
BRLCAD_INCLUDE_FILE(regex.h HAVE_REGEX_H)
SetTargetFolder(regex "Third Party Libraries")
SetTargetFolder(regex-static "Third Party Libraries")

CHECK_LIBRARY_EXISTS(c regcomp "" HAVE_LIBC_REGEX)
if(BUILD_SHARED_LIBS AND HAVE_LIBC_REGEX AND "${BRLCAD_REGEX}" MATCHES "BUNDLED")
  # Our tests indicate that the system libc defines regex symbols, but
  # we're still building with our local libregex.
  #
  # Platform differences in default linker behavior make it difficult
  # to guarantee that our libregex symbols will override libc. We'll
  # avoid the issue by renaming our libregex symbols to be
  # incompatible with libc.

  # First we add definitions to our config file to rename all of the
  # regex function calls in our first-party code.
  CONFIG_H_APPEND(BRLCAD "#define regcomp  libregex_regcomp\n")
  CONFIG_H_APPEND(BRLCAD "#define regerror libregex_regerror\n")
  CONFIG_H_APPEND(BRLCAD "#define regexec  libregex_regexec\n")
  CONFIG_H_APPEND(BRLCAD "#define regfree  libregex_regfree\n")

  # Second, we add the same definitions to libregex to rename the
  # function declarations and definitions to match the calls.
  #
  # Note that this is necessary despite the fact that libregex/regex.h
  # includes common.h. Our config file is intentionally omitted from
  # common.h until after the third party dirs are processed, so the
  # above definitions don't affect libregex.
  set_property(DIRECTORY libregex APPEND PROPERTY COMPILE_DEFINITIONS regcomp=libregex_regcomp)
  set_property(DIRECTORY libregex APPEND PROPERTY COMPILE_DEFINITIONS regerror=libregex_regerror)
  set_property(DIRECTORY libregex APPEND PROPERTY COMPILE_DEFINITIONS regexec=libregex_regexec)
  set_property(DIRECTORY libregex APPEND PROPERTY COMPILE_DEFINITIONS regfree=libregex_regfree)
endif(BUILD_SHARED_LIBS AND HAVE_LIBC_REGEX AND "${BRLCAD_REGEX}" MATCHES "BUNDLED")

# Same deal for zlib Library - common requirement, deal with it up front
set(zlib_ALIASES ENABLE_ZLIB ENABLE_LIBZ)
set(zlib_DESCRIPTION "
Option for enabling and disabling compilation of the zlib library
provided with BRL-CAD's source distribution.  Default is AUTO,
responsive to the toplevel BRLCAD_BUNDLED_LIBS option and testing
first for a system version if BRLCAD_BUNDLED_LIBS is also AUTO.
")
THIRD_PARTY(libz ZLIB zlib zlib_DESCRIPTION ALIASES ${zlib_ALIASES} FIND_NAME BRLCADZLIB)
DISTCLEAN(${CMAKE_CURRENT_BINARY_DIR}/libz/CTestTestfile.cmake)
SetTargetFolder(zlib "Third Party Libraries")
SetTargetFolder(zlib-static "Third Party Libraries")
SetTargetFolder(example "Third Party Executables")
SetTargetFolder(minigzip "Third Party Executables")

# FreeType Libraries
set(freetype_ALIASES ENABLE_FREETYPE)
set(freetype_DESCRIPTION "
Option for enabling and disabling compilation of the FreeType
libraries provided with BRL-CAD's source code.  Default is AUTO, responsive to
the toplevel BRLCAD_BUNDLED_LIBS option and testing first for a system
version if BRLCAD_BUNDLED_LIBS is also AUTO.
")
THIRD_PARTY(freetype FREETYPE ft freetype_DESCRIPTION BRLCAD_ENABLE_OSG BRLCAD_LEVEL3 ALIASES ${freetype_ALIASES} FIND_NAME Freetype)
if(BRLCAD_FREETYPE_BUILD)
  set(FREETYPE_LIBRARY freetype CACHE STRING "libfreetype" FORCE)
  set(FREETYPE_INCLUDE_DIR_freetype2
    ${BRLCAD_SOURCE_DIR}/src/other/freetype/include
    CACHE STRING "FreeType freetype2 include dir" FORCE
    )
  set(FREETYPE_INCLUDE_DIR_ft2build
    ${CMAKE_CURRENT_BINARY_DIR}/freetype/include
    CACHE STRING "FreeType ft2build include dir" FORCE
    )
  set(FREETYPE_INCLUDE_DIRS
    "${FREETYPE_INCLUDE_DIR_freetype2};${FREETYPE_INCLUDE_DIR_ft2build}"
    CACHE STRING "Directories containing FreeType headers." FORCE)
  set(FREETYPE_LIBRARIES "${FREETYPE_LIBRARY}" CACHE STRING "FreeType Libraries")
  SetTargetFolder(freetype "Third Party Libraries")
endif(BRLCAD_FREETYPE_BUILD)
DISTCLEAN(${CMAKE_CURRENT_BINARY_DIR}/freetype/include/ftconfig.h)
DISTCLEAN(${CMAKE_CURRENT_BINARY_DIR}/freetype/include/freetype2/ftconfig.h)
mark_as_advanced(FREETYPE_INCLUDE_DIRS)
mark_as_advanced(FREETYPE_INCLUDE_DIR_freetype2)
mark_as_advanced(FREETYPE_INCLUDE_DIR_ft2build)
mark_as_advanced(FREETYPE_LIBRARIES)

# --------------------------------------------------------------------
# The incrtTcl subdirectory isn't directly referenced, but its
# subdirectories are used - mark incrTcl as ignored
CMAKEFILES(incrTcl)

# Ignore the osl subdir
CMAKEFILES(osl)

# libtermlib Library Only on WIN32 will the combination of the build
# search tests and libtermlib fail to find a valid term, so set
# variables accordingly
if(NOT WIN32)
  set(HAVE_TERMLIB ON CACHE BOOL "Have some termlib" FORCE)
ELSE(NOT WIN32)
  set(BRLCAD_TERMLIB_BUILD "System" CACHE STRING "Disable libtermlib build on WIN32." FORCE)
  mark_as_advanced(BRLCAD_TERMLIB_BUILD)
  set(HAVE_TERMLIB OFF CACHE BOOL "Have some termlib" FORCE)
endif(NOT WIN32)
mark_as_advanced(HAVE_TERMLIB)

set(termlib_ALIASES ENABLE_TERMLIB)
set(termlib_DESCRIPTION "
Option for enabling and disabling compilation of the termlib library
provided with BRL-CAD's source distribution.  Default is AUTO,
responsive to the toplevel BRLCAD_BUNDLED_LIBS option and testing
first for a system version if BRLCAD_BUNDLED_LIBS is also
AUTO. (Except when building with Visual Studio, where it is
disabled. Windows does not support the termlib API.)
")
THIRD_PARTY(libtermlib TERMLIB termlib termlib_DESCRIPTION REQUIRED_VARS HAVE_TERMLIB
  BRLCAD_LEVEL2 ALIASES ${termlib_ALIASES})
if(BRLCAD_TERMLIB_BUILD)
  set(HAVE_TERMCAP_H ON CACHE BOOL "src/other termlib is on" FORCE)
  CONFIG_H_APPEND(BRLCAD "#undef HAVE_TERMCAP_H\n#cmakedefine HAVE_TERMCAP_H 1\n")
  mark_as_advanced(HAVE_TERMCAP_H)
endif(BRLCAD_TERMLIB_BUILD)

# libpng Library - Checks for ZLIB, so need to handle libpng AFTER
# zlib to set the variables if using a local copy of zlib.  If not
# using a local copy of zlib, FindZLIB results will be identical in
# both cases so there is no danger of harming the libpng setup.  The
# PNG CMake system needs some options set and some variables
# translated to fit BRL-CAD's standard assumptions, so handle that
# here as well.  BRL-CAD needs PNG's IO - turn it on (i.e. turn off
# the disabling flags)

set(PNG_NO_CONSOLE_IO OFF CACHE BOOL "Option to disable Console IO in PNG" FORCE)
mark_as_advanced(PNG_NO_CONSOLE_IO)
set(PNG_NO_STDIO OFF CACHE BOOL "Option to disable STDIO in PNG" FORCE)
mark_as_advanced(PNG_NO_STDIO)
set(SKIP_INSTALL_EXPORT ON CACHE BOOL "We dont't want export for this application" FORCE)
mark_as_advanced(SKIP_INSTALL_EXPORT)
set(PNG_MAN_DIR ${MAN_DIR} CACHE STRING "Set PNG_MAN_DIR to the global MAN_DIR" FORCE)
mark_as_advanced(PNG_MAN_DIR)
set(CMAKE_INSTALL_LIBDIR ${LIB_DIR})
set(png_ALIASES ENABLE_PNG)
set(png_DESCRIPTION "
Option for enabling and disabling compilation of the Portable Network
Graphics library provided with BRL-CAD's source distribution.  Default
is AUTO, responsive to the toplevel BRLCAD_BUNDLED_LIBS option and
testing first for a system version if BRLCAD_BUNDLED_LIBS is also
AUTO.
")
# Note - we don't actually know the libpng build target name for the
# shared library at this point - use png as a stub and override
# once we know what PNG_LIB_NAME is.
THIRD_PARTY(libpng PNG png png_DESCRIPTION REQUIRED_VARS BRLCAD_LEVEL2 ALIASES ${png_ALIASES})
if(BRLCAD_PNG_BUILD)
  # PNG_LIB_NAME doesn't automatically propagate to toplevel due to
  # scoping of CMake variables - use get_directory_property to recover
  # the value (which is later put in the CACHE)

  get_directory_property(PNG_LIBRARY DIRECTORY libpng DEFINITION PNG_LIB_NAME)

  # On Haiku the find_library call sets this variable directly, which is not
  # how we handle things elsewhere in BRL-CAD - unset the variable in that
  # situation so the remainder of the build logic works normally
  if("${M_LIBRARY}" MATCHES "NOTFOUND")
    unset(M_LIBRARY CACHE)
  endif("${M_LIBRARY}" MATCHES "NOTFOUND")
  SetTargetFolder(png16 "Third Party Libraries")
  SetTargetFolder(png16_static "Third Party Libraries")
  SetTargetFolder(pngtest "Third Party Libraries")
  SetTargetFolder(pngstest "Third Party Libraries")
  SetTargetFolder(pngvalid "Third Party Libraries")
ELSE(BRLCAD_PNG_BUILD)
  # The PNG CMake file seems to set PNG_PNG_INCLUDE_DIR rather than
  # PNG_INCLUDE_DIR, so a generic macro won't pick up the setting -
  # handle it here.
  set(PNG_INCLUDE_DIR ${PNG_PNG_INCLUDE_DIR} CACHE STRING "PNG include directory" FORCE)
endif(BRLCAD_PNG_BUILD)

# Make sure this value is in the cache, regardless of
# BRLCAD_PNG_BUILD, so it can be referenced unconditionally elsewhere.
set(PNG_LIBRARY "${PNG_LIBRARY}" CACHE STRING "libpng name for targets" FORCE)

DISTCLEAN(${CMAKE_CURRENT_BINARY_DIR}/libpng/CTestTestfile.cmake)
DISTCLEAN(${CMAKE_CURRENT_BINARY_DIR}/libpng/libpng.pc)
DISTCLEAN(${CMAKE_CURRENT_BINARY_DIR}/libpng/libpng-config)
DISTCLEAN(${CMAKE_CURRENT_BINARY_DIR}/libpng/libpng${CMAKE_SHARED_LIBRARY_SUFFIX})
DISTCLEAN(${CMAKE_CURRENT_BINARY_DIR}/libpng/libpng${CMAKE_STATIC_LIBRARY_SUFFIX})
DISTCLEAN(${CMAKE_LIBRARY_OUTPUT_DIRECTORY}/libpng.pc)
DISTCLEAN(${CMAKE_LIBRARY_OUTPUT_DIRECTORY}/libpng-config)
DISTCLEAN(${CMAKE_LIBRARY_OUTPUT_DIRECTORY}/libpng${CMAKE_SHARED_LIBRARY_SUFFIX})
DISTCLEAN(${CMAKE_LIBRARY_OUTPUT_DIRECTORY}/libpng${CMAKE_STATIC_LIBRARY_SUFFIX})
# Other PNG options to mark as advanced
mark_as_advanced(PNGARG)
mark_as_advanced(PNG_DEBUG)
mark_as_advanced(PNG_SHARED)
mark_as_advanced(PNG_STATIC)
mark_as_advanced(PNG_TESTS)
mark_as_advanced(uname_executable)


# libutahrle Library - The directory to perform ADD_SUBDIRECTORY on
# and the include directory for utahrle are different, so override the
# macro's setting of UTAHRLE_INCLUDE_DIR here.

set(utahrle_ALIASES ENABLE_UTAHRLE)
set(utahrle_DESCRIPTION "
Option for enabling and disabling compilation of the Utah Raster
Toolkit library provided with BRL-CAD's source code.  Default is AUTO,
responsive to the toplevel BRLCAD_BUNDLED_LIBS option and testing
first for a system version if BRLCAD_BUNDLED_LIBS is also AUTO.
")
THIRD_PARTY(libutahrle UTAHRLE utahrle utahrle_DESCRIPTION REQUIRED_VARS BRLCAD_LEVEL3
  ALIASES ${utahrle_ALIASES} FLAGS NOSYS)
if(BRLCAD_UTAHRLE_BUILD)
  SetTargetFolder(utahrle "Third Party Libraries")
  SetTargetFolder(utahrle-static "Third Party Libraries")
  set(UTAHRLE_INCLUDE_DIR "${BRLCAD_SOURCE_DIR}/src/other/libutahrle/include" CACHE STRING "directory with rle.h header" FORCE)
  set(BRLCAD_UTAHRLE_INCLUDE_DIR "${UTAHRLE_INCLUDE_DIR}" CACHE STRING "directory with rle.h header" FORCE)
  mark_as_advanced(UTAHRLE_INCLUDE_DIR)
  mark_as_advanced(BRLCAD_UTAHRLE_INCLUDE_DIR)
endif(BRLCAD_UTAHRLE_BUILD)


# URTToolkit - Programs, not a library - needs libutahrle, but the
# "check for system install" logic will be different here.  Ignore for
# now, revisit later.

if(BRLCAD_LEVEL3)
  add_subdirectory(URToolkit)
endif(BRLCAD_LEVEL3)
include(${CMAKE_CURRENT_SOURCE_DIR}/URToolkit.dist)
CMAKEFILES_IN_DIR(URToolkit_ignore_files URToolkit)

# Tcl/Tk presents a number of complexities for BRL-CAD and CMake.
# BRL-CAD requires far more knowledge of the details of a Tcl/Tk
# installation than most programs, which unfortunately means the
# standard FindTCL.cmake is not sufficient. We have our own FindTCL
# routine which handles Tcl/Tk and its stubs, so trigger this using
# the THIRD_PARTY macro for TCL.

include(${BRLCAD_SOURCE_DIR}/misc/CMake/TCL_PKGINDEX.cmake)

# Set Tcl/Tk requirements for BRL-CAD so FindTCL.cmake knows what to reject
set(TCL_PATH_NOMATCH_PATTERNS "/usr/brlcad;brlcad-install;${CMAKE_INSTALL_PREFIX}" CACHE STRING "Paths to avoid when looking for tcl/tk" FORCE)
set(TCL_MIN_VERSION "8.5" CACHE STRING "Minimum acceptable Tcl/Tk version" FORCE)

if(BRLCAD_ENABLE_TK)
  set(TCL_REQUIRE_TK 1)
ELSE(BRLCAD_ENABLE_TK)
  set(TCL_REQUIRE_TK 0)
endif(BRLCAD_ENABLE_TK)

set(tcl_ALIASES ENABLE_TCL)
set(tcl_DESCRIPTION "
Option for enabling and disabling compilation of the Tcl library
provided with BRL-CAD's source code.  Default is AUTO, responsive to
the toplevel BRLCAD_BUNDLED_LIBS option and testing first for a system
version if BRLCAD_BUNDLED_LIBS is also AUTO.
")

THIRD_PARTY(tcl TCL tcl tcl_DESCRIPTION ALIASES ${tcl_ALIASES} FIND_NAME BRLCADTCL REQUIRED_VARS BRLCAD_LEVEL2)
if(BRLCAD_TCL_BUILD)
  SetTargetFolder(tclsh "Third Party Executables")
  SetTargetFolder(tcl "Third Party Libraries")
  SetTargetFolder(tclstub "Third Party Libraries")
  # Set the variables ourselves since FindTCL.cmake doesn't know about our build
  set(TCL_SRC_PREFIX ${CMAKE_CURRENT_SOURCE_DIR}/tcl)
  set(TCL_BIN_PREFIX ${CMAKE_BINARY_DIR}/${LIB_DIR})
  set(TCL_LIBRARY tcl CACHE STRING "TCL_LIBRARY" FORCE)
  set(TCL_LIBRARIES tcl CACHE STRING "TCL_LIBRARY" FORCE)
  set(TCL_CONF_PREFIX "NONE-CMake" CACHE STRING "TCL_CONF_PREFIX" FORCE)
  set(TCL_STUB_LIBRARY tclstub CACHE STRING "TCL_LIBRARY" FORCE)
  set(TCL_STUB_LIBRARIES tclstub CACHE STRING "TCL_LIBRARY" FORCE)
  get_directory_property(TCL_INCLUDE_DIRS DIRECTORY tcl DEFINITION TCL_INCLUDE_DIRS)
  set(TCL_INCLUDE_DIRS "${TCL_INCLUDE_DIRS}" CACHE STRING "Tcl include paths" FORCE)
  set(TCL_INCLUDE_PATH "${CMAKE_CURRENT_SOURCE_DIR}/tcl/generic" CACHE STRING "Tcl include path" FORCE)
  set(TCL_TCLSH_EXECUTABLE tclsh CACHE STRING "Tcl shell" FORCE)
  set(TCL_TCLSH tclsh CACHE STRING "Tcl shell" FORCE)
  get_directory_property(TCL_VERSION_MAJOR DIRECTORY tcl DEFINITION TCL_VERSION_MAJOR)
  set(TCL_VERSION_MAJOR "${TCL_VERSION_MAJOR}" CACHE STRING "Tcl MAJOR version" FORCE)
  get_directory_property(TCL_VERSION_MINOR DIRECTORY tcl DEFINITION TCL_VERSION_MINOR)
  set(TCL_VERSION_MINOR "${TCL_VERSION_MINOR}" CACHE STRING "Tcl MINOR version" FORCE)
  CONFIG_H_APPEND(BRLCAD "#define HAVE_TCL_H 1\n")
  CONFIG_H_APPEND(BRLCAD "#define TCL_SYSTEM_INITTCL_PATH \"\"\n")
  include(${CMAKE_CURRENT_SOURCE_DIR}/tcl.dist)
  CMAKEFILES_IN_DIR(tcl_ignore_files tcl)
  DISTCLEAN(${CMAKE_CURRENT_BINARY_DIR}/tcl/doc/Makefile)
  DISTCLEAN(${CMAKE_CURRENT_BINARY_DIR}/tcl/doc/man1)
  DISTCLEAN(${CMAKE_CURRENT_BINARY_DIR}/tcl/doc/man3)
  DISTCLEAN(${CMAKE_CURRENT_BINARY_DIR}/tcl/doc/mann)
  DISTCLEAN(${CMAKE_CURRENT_BINARY_DIR}/tcl/library/Makefile)
  DISTCLEAN(${CMAKE_BINARY_DIR}/lib/tcl8)
  DISTCLEAN(${CMAKE_BINARY_DIR}/lib/tcl8.5)
ELSE(BRLCAD_TCL_BUILD)
  if(${TCL_TCLSH_EXECUTABLE})
    BRLCAD_INCLUDE_FILE(tcl.h HAVE_TCL_H)
    # We're going to need the path to the system init.tcl for btclsh and bwish
    set(inittcl_script "
set filename \"${CMAKE_BINARY_DIR}/CMakeTmp/tcl_inittcl\"
set fileID [open $filename \"w\"]
puts $fileID $auto_path
close $fileID
exit
")
    set(inittcl_scriptfile "${CMAKE_BINARY_DIR}/CMakeTmp/tcl_inittcl.tcl")
    file(WRITE ${inittcl_scriptfile} ${inittcl_script})
    EXEC_PROGRAM(${TCL_TCLSH_EXECUTABLE} ARGS ${inittcl_scriptfile} OUTPUT_VARIABLE EXECOUTPUT)
    file(READ ${CMAKE_BINARY_DIR}/CMakeTmp/tcl_inittcl tcl_inittcl_raw)
    STRING(REGEX REPLACE "\n" "" tcl_inittcl_paths_1 ${tcl_inittcl_raw})
    STRING(REGEX REPLACE " " ";" tcl_inittcl_paths ${tcl_inittcl_paths_1})
    FIND_PATH(tcl_inittcl NAMES init.tcl PATHS ${tcl_inittcl_paths})
    mark_as_advanced(tcl_inittcl)
    CONFIG_H_APPEND(BRLCAD "#define TCL_SYSTEM_INITTCL_PATH \"${tcl_inittcl}\"\n")
  endif(${TCL_TCLSH_EXECUTABLE})
endif(BRLCAD_TCL_BUILD)
mark_as_advanced(TCL_COMPILE_DEBUG)
mark_as_advanced(TCL_COMPILE_STATS)
mark_as_advanced(TCL_DEBUG)
mark_as_advanced(TCL_ENABLE_64BIT)
mark_as_advanced(TCL_ENABLE_DLL_UNLOADING)
mark_as_advanced(TCL_ENABLE_LANGINFO)
mark_as_advanced(TCL_ENABLE_LOAD)
mark_as_advanced(TCL_OPTIMIZED)
mark_as_advanced(TCL_THREADS)
mark_as_advanced(TCL_TIMEZONE_DATA)
mark_as_advanced(M_LIBRARY)

# Depending on the Tcl/Tk results, look for packages required by BRL-CAD.  If
# building local Tcl/Tk, go ahead and enable all the packages as well - otherwise,
# check the found Tcl/Tk and enable what it doesn't supply.  If doing a non-graphical
# build, only compile extensions that don't use Tk.
include(${BRLCAD_CMAKE_DIR}/ThirdParty_TCL.cmake)

# The first package to settle is Tk itself
set(tk_ALIASES ENABLE_TK)
set(tk_DESCRIPTION "
Option for enabling and disabling compilation of the Tk library
provided with BRL-CAD's source code.  Default is AUTO, responsive to
the BRLCAD_TCL option and testing first for a system version if
BRLCAD_BUNDLED_LIBS is also AUTO. Option for enabling and disabling
compilation of the Tk graphics package for Tcl provided with BRL-CAD's
source distribution.  Default is AUTO, auto-enabling if the BRLCAD_TCL
option is set to BUNDLED and testing first for a system version if
BRLCAD_TCL is set to AUTO or SYSTEM.  If BRLCAD_TK is set to BUNDLED,
local copy is built even if a system version is present.  This option
also depends on BRLCAD_ENABLE_TK being ON.
")
THIRD_PARTY_TCL_PACKAGE(Tk tk "${TCL_TCLSH_EXECUTABLE}" "tcl" "BRLCAD_ENABLE_TK;BRLCAD_LEVEL2" "tk" tk_ALIASES tk_DESCRIPTION)
if(BRLCAD_TK_BUILD)
  SetTargetFolder(wish "Third Party Executables")
  SetTargetFolder(tk "Third Party Libraries") 
  SetTargetFolder(tkstub "Third Party Libraries") 
  # Set the variables ourselves since FindTCL.cmake doesn't know about our build
  set(TCL_TK_LIBRARY tk CACHE STRING "TCL_TK_LIBRARY" FORCE)
  set(TCL_TK_CONF_PREFIX "NONE-CMake" CACHE STRING "TCL_TK_CONF_PREFIX" FORCE)
  set(TCL_LIBRARIES ${TCL_LIBRARIES} tk CACHE STRING "TCL_LIBRARIES" FORCE)
  set(TK_LIBRARY tk CACHE STRING "TK_LIBRARY" FORCE)
  set(TCL_STUB_LIBRARIES tkstub ${TCL_STUB_LIBRARIES} CACHE STRING "TCL_TK_STUBLIBRARIES" FORCE)
  set(TCL_TK_STUB_LIBRARY tkstub CACHE STRING "TCL_TK_STUB_LIBRARY" FORCE)
  set(TK_STUB_LIBRARY tkstub CACHE STRING "TK_STUB_LIBRARY" FORCE)
  set(TK_INCLUDE_PATH "${CMAKE_CURRENT_SOURCE_DIR}/tk/generic" CACHE STRING "Tk include path" FORCE)
  set(TCL_INCLUDE_DIRS ${TCL_INCLUDE_DIRS} ${TK_INCLUDE_PATH} CACHE STRING "Tcl include paths" FORCE)
  if(WIN32)
    set(TCL_INCLUDE_DIRS ${TCL_INCLUDE_DIRS} ${CMAKE_CURRENT_SOURCE_DIR}/tk/win ${CMAKE_CURRENT_SOURCE_DIR}/tk/xlib CACHE STRING "Tcl include paths" FORCE)
  endif(WIN32)
  set(TCL_WISH_EXECUTABLE wish CACHE STRING "Tk shell" FORCE)
  set(TK_WISH wish CACHE STRING "Tk shell" FORCE)
  if(WIN32)
    set(TK_SYSTEM_GRAPHICS "win32" CACHE STRING "Tk system graphics" FORCE)
  ELSEif(APPLE)
    if(OPENGL_USE_AQUA)
      set(TK_SYSTEM_GRAPHICS "aqua" CACHE STRING "Tk system graphics" FORCE)
    ELSE(OPENGL_USE_AQUA)
      set(TK_SYSTEM_GRAPHICS "x11" CACHE STRING "Tk system graphics" FORCE)
    endif(OPENGL_USE_AQUA)
  ELSEif(UNIX)
    set(TK_SYSTEM_GRAPHICS "x11" CACHE STRING "Tk system graphics" FORCE)
  endif(WIN32)
  CONFIG_H_APPEND(BRLCAD "#define HAVE_TK_H 1\n")
  mark_as_advanced(TK-ENABLE_FREETYPE)
  DISTCLEAN(${CMAKE_CURRENT_BINARY_DIR}/tk/doc/Makefile)
  DISTCLEAN(${CMAKE_CURRENT_BINARY_DIR}/tk/doc/man1)
  DISTCLEAN(${CMAKE_CURRENT_BINARY_DIR}/tk/doc/man3)
  DISTCLEAN(${CMAKE_CURRENT_BINARY_DIR}/tk/doc/mann)
  DISTCLEAN(${CMAKE_CURRENT_BINARY_DIR}/tk/library/Makefile)
  DISTCLEAN(${CMAKE_CURRENT_BINARY_DIR}/tk/pkgIndex.tcl)
  DISTCLEAN(${CMAKE_BINARY_DIR}/lib/tk8.5)
  DISTCLEAN(${CMAKE_BINARY_DIR}/lib/tk8.5.9)
ELSE(BRLCAD_TK_BUILD)
  if(BRLCAD_ENABLE_TK)
    BRLCAD_INCLUDE_FILE(tk.h HAVE_TK_H)
  endif(BRLCAD_ENABLE_TK)
endif(BRLCAD_TK_BUILD)
mark_as_advanced(TK_INCLUDE_PATH)
mark_as_advanced(TK_LIBRARY)
mark_as_advanced(TK_STUB_LIBRARY)
mark_as_advanced(TK_SYSTEM_GRAPHICS)
mark_as_advanced(TK_WISH)
mark_as_advanced(TK_ENABLE_XFT)

# Now that Tcl/Tk is settled, define the HAVE_TK flag for the config.h
# file

if(BRLCAD_ENABLE_TK)
  set(HAVE_TK 1 CACHE STRING "C level Tk flag" FORCE)
  CONFIG_H_APPEND(BRLCAD "#cmakedefine HAVE_TK\n")
ELSE(BRLCAD_ENABLE_TK)
  set(HAVE_TK 0 CACHE STRING "C level Tk flag" FORCE)
endif(BRLCAD_ENABLE_TK)
mark_as_advanced(HAVE_TK)

# Tcl/Tk extensions need a variety of settings provided for them -
# take care of those here.  Because system Tcl/Tk installations are
# not guaranteed to have what is needed in the way of headers, go
# ahead and assign includedir settings based on the local sources even
# if system versions are enabled.  Ugly, but an unfortunate
# consequence of current Tcl/Tk coding styles

set(TCL_SRC_PREFIX ${CMAKE_CURRENT_SOURCE_DIR}/tcl)
set(TK_SRC_PREFIX ${CMAKE_CURRENT_SOURCE_DIR}/tk)
set(ITCL_SRC_PREFIX ${CMAKE_CURRENT_SOURCE_DIR}/incrTcl/itcl)
if(WIN32)
  set(TCL_INCLUDE_DIRS ${TCL_INCLUDE_DIRS} ${CMAKE_CURRENT_SOURCE_DIR}/tcl/generic ${CMAKE_CURRENT_SOURCE_DIR}/tcl/win ${CMAKE_CURRENT_SOURCE_DIR}/tcl/libtommath)
  set(TK_INCLUDE_PATH ${TK_INCLUDE_PATH} ${CMAKE_CURRENT_SOURCE_DIR}/tk/generic ${CMAKE_CURRENT_SOURCE_DIR}/tk/xlib ${CMAKE_CURRENT_SOURCE_DIR}/tk/win ${CMAKE_CURRENT_SOURCE_DIR}/tk/bitmaps)
ELSE(WIN32)
  set(TCL_INCLUDE_DIRS ${TCL_INCLUDE_DIRS} ${CMAKE_CURRENT_SOURCE_DIR}/tcl/generic ${CMAKE_CURRENT_SOURCE_DIR}/tcl/unix ${CMAKE_CURRENT_SOURCE_DIR}/tcl/libtommath)
  set(TK_INCLUDE_PATH ${TK_INCLUDE_PATH} ${CMAKE_CURRENT_SOURCE_DIR}/tk/generic ${CMAKE_CURRENT_SOURCE_DIR}/tk/unix ${CMAKE_CURRENT_SOURCE_DIR}/tk/bitmaps)
endif(WIN32)
set(ITCL_INCLUDE_DIRS ${CMAKE_CURRENT_SOURCE_DIR}/incrTcl/itcl/generic)
if(BRLCAD_TCL_BUILD)
  set(TCL_BIN_PREFIX ${CMAKE_BINARY_DIR}/${LIB_DIR})
ELSE(BRLCAD_TCL_BUILD)
  if (NOT "${TCL_LIBRARY}" STREQUAL "")
    get_filename_component(TCL_BIN_PREFIX ${TCL_LIBRARY} PATH)
  endif (NOT "${TCL_LIBRARY}" STREQUAL "")
endif(BRLCAD_TCL_BUILD)
if(BRLCAD_ENABLE_TK)
  if(BRLCAD_TK_BUILD)
    set(TK_BIN_PREFIX ${CMAKE_BINARY_DIR}/${LIB_DIR})
    get_directory_property(TK_X11_INCLUDE_DIRS DIRECTORY tk DEFINITION TK_X11_INCLUDE_DIRS)
  ELSE(BRLCAD_TK_BUILD)
    if(TCL_TK_LIBRARY)
      get_filename_component(TK_BIN_PREFIX ${TCL_TK_LIBRARY} PATH)
    endif(TCL_TK_LIBRARY)
    if(X11_INCLUDE_DIR)
      set(TK_X11_INCLUDE_DIRS ${X11_INCLUDE_DIR})
    endif(X11_INCLUDE_DIR)
    if(X11_Xft_INCLUDE_PATH)
      set(TK_X11_INCLUDE_DIRS ${TK_X11_INCLUDE_DIRS}
	${X11_Xft_INCLUDE_PATH})
    endif(X11_Xft_INCLUDE_PATH)
    if(X11_Xrender_INCLUDE_PATH)
      set(TK_X11_INCLUDE_DIRS ${TK_X11_INCLUDE_DIRS}
	${X11_Xrender_INCLUDE_PATH})
    endif(X11_Xrender_INCLUDE_PATH)
    if(X11_Xscreensaver_INCLUDE_PATH)
      set(TK_X11_INCLUDE_DIRS ${TK_X11_INCLUDE_DIRS}
	${X11_Xscreensaver_INCLUDE_PATH})
    endif(X11_Xscreensaver_INCLUDE_PATH)
  endif(BRLCAD_TK_BUILD)
endif(BRLCAD_ENABLE_TK)


# First up, look for IncrTcl's Itcl.
set(itcl_ALIASES ENABLE_ITCL)
set(itcl_DESCRIPTION "
Option for enabling and disabling compilation of the IncrTcl package
for Tcl objects provided with BRL-CAD's source distribution.  Default
is AUTO, auto-enabling if the BRLCAD_TCL option is set to BUNDLED and
testing first for a system version if BRLCAD_TCL is set to AUTO or
SYSTEM.  If BRLCAD_ITCL is set to BUNDLED, local copy is built even if
a system version is present.
")
THIRD_PARTY_TCL_PACKAGE(Itcl incrTcl/itcl "${TCL_TCLSH_EXECUTABLE}" "tcl" "BRLCAD_LEVEL2" "itcl" itcl_ALIASES itcl_DESCRIPTION)
if(BRLCAD_ITCL_BUILD)
  set(ITCL_LIBRARY itcl CACHE STRING "ITCL_LIBRARY" FORCE)
  set(ITCL_STUB_LIBRARY itclstub CACHE STRING "ITCL_STUB_LIBRARY" FORCE)
  get_directory_property(ITCL_INCLUDE_DIRS DIRECTORY incrTcl/itcl DEFINITION ITCL_INCLUDE_DIRS)
  set(ITCL_INCLUDE_DIRS "${ITCL_INCLUDE_DIRS}" CACHE STRING "Itcl include paths" FORCE)
  set(ITCL_VERSION "3.4" CACHE STRING "ITCL_VERSION" FORCE)
  set(ITCL_BIN_PREFIX ${CMAKE_BINARY_DIR}/${LIB_DIR})
  DISTCLEAN(${CMAKE_CURRENT_BINARY_DIR}/incrTcl/itcl/pkgIndex.tcl)
  DISTCLEAN(${CMAKE_BINARY_DIR}/lib/itcl3.4)
  SetTargetFolder(itcl "Third Party Libraries")
  SetTargetFolder(itclstub "Third Party Libraries")
ELSE(BRLCAD_ITCL_BUILD)
  # We have Itcl package AND Itcl library - we're good.
  set(ITCL_VERSION "${ITCL_PACKAGE_VERSION}" CACHE STRING "ITCL_VERSION" FORCE)
  set(ITCL_LIBRARY ${ITCL_LIBRARY} CACHE STRING "ITCL_LIBRARY" FORCE)
  if(ITCL_LIBRARY)
    get_filename_component(ITCL_BIN_PREFIX ${ITCL_LIBRARY} PATH)
  endif(ITCL_LIBRARY)
endif(BRLCAD_ITCL_BUILD)
CONFIG_H_APPEND(BRLCAD "#cmakedefine ITCL_VERSION	\"${ITCL_VERSION}\"\n")
mark_as_advanced(ITCL_LIBRARY)
mark_as_advanced(ITCL_STUB_LIBRARY)
mark_as_advanced(ITCL_INCLUDE_DIRS)
mark_as_advanced(ITCL_VERSION)

# Look for IncrTcl's Itk.
set(itk_ALIASES ENABLE_ITK)
set(itk_DESCRIPTION "
Option for enabling and disabling compilation of the IncrTcl itk
package for Tk objects provided with BRL-CAD's source distribution.
Default is AUTO, auto-enabling if the BRLCAD_TCL option is set to
BUNDLED and testing first for a system version if BRLCAD_TCL is set to
AUTO or SYSTEM.  If BRLCAD_ITK is set to BUNDLED, local copy is built
even if a system version is present.  This package will be disabled if
BRLCAD_ENABLE_TK is OFF.
")
THIRD_PARTY_TCL_PACKAGE(Itk incrTcl/itk "${TCL_WISH_EXECUTABLE}" "tcl;itcl;tk" "BRLCAD_ENABLE_TK;BRLCAD_LEVEL3" "itk" itk_ALIASES itk_DESCRIPTION)
if(BRLCAD_ITK_BUILD)
  SetTargetFolder(itk "Third Party Libraries")
  SetTargetFolder(itkstub "Third Party Libraries")
  # does not handle C library settings.
  set(ITK_LIBRARY itk CACHE STRING "ITK_LIBRARY" FORCE)
  set(ITK_VERSION "3.3" CACHE STRING "ITK_VERSION" FORCE)
  DISTCLEAN(${CMAKE_CURRENT_BINARY_DIR}/incrTcl/itk/pkgIndex.tcl)
  DISTCLEAN(${CMAKE_BINARY_DIR}/lib/itk3.4)
ELSE(BRLCAD_ITK_BUILD)
  # We have Itcl/Itk packages AND Itcl/Itk libraries - we're good.
  set(ITK_VERSION "${ITCL_VERSION}" CACHE STRING "ITK_VERSION" FORCE)
  set(ITK_LIBRARY ${ITK_LIBRARY} CACHE STRING "ITK_LIBRARY" FORCE)
  if(ITK_LIBRARY)
    get_filename_component(ITK_BIN_PREFIX ${ITK_LIBRARY} PATH)
  endif(ITK_LIBRARY)
endif(BRLCAD_ITK_BUILD)
mark_as_advanced(ITK_VERSION)
mark_as_advanced(ITK_LIBRARY)

set(iwidgets_ALIASES ENABLE_IWIDGETS)
set(iwidgets_DESCRIPTION "
Option for enabling and disabling compilation of the IWidgets Tk
widget package provided with BRL-CAD's source distribution.  Default
is AUTO, auto-enabling if the BRLCAD_TCL option is set to BUNDLED and
testing first for a system version if BRLCAD_TCL is set to AUTO or
SYSTEM.  If BRLCAD_IWIDGETS is set to BUNDLED, local copy is built even if
a system version is present.  This package will be disabled if
BRLCAD_ENABLE_TK is OFF.
")
THIRD_PARTY_TCL_PACKAGE(Iwidgets iwidgets "${TCL_WISH_EXECUTABLE}" "tcl;tk;itcl;itk" "BRLCAD_ENABLE_TK;BRLCAD_LEVEL3" "" iwidgets_ALIASES iwidgets_DESCRIPTION)
if(BRLCAD_IWIDGETS_BUILD)
  set(IWIDGETS_VERSION "4.0.1" CACHE STRING "IWIDGETS_VERSION" FORCE)
  DISTCLEAN(${CMAKE_CURRENT_BINARY_DIR}/iwidgets/pkgIndex.tcl)
  DISTCLEAN(${CMAKE_BINARY_DIR}/lib/Iwidgets4.0.1)
ELSE(BRLCAD_IWIDGETS_BUILD)
  set(IWIDGETS_VERSION "${IWIDGETS_PACKAGE_VERSION}" CACHE STRING "IWIDGETS_VERSION" FORCE)
endif(BRLCAD_IWIDGETS_BUILD)
CONFIG_H_APPEND(BRLCAD "#define IWIDGETS_VERSION \"${IWIDGETS_VERSION}\"\n")
mark_as_advanced(IWIDGETS_VERSION)

mark_as_advanced(COMPAT_SRCS)


set(tkhtml_ALIASES ENABLE_TKHTML)
set(tkhtml_DESCRIPTION "
Option for enabling and disabling compilation of the Tkhtml HTML
viewing package provided with BRL-CAD's source distribution.  Default
is AUTO, auto-enabling if the BRLCAD_TCL option is set to BUNDLED and
testing first for a system version if BRLCAD_TCL is set to AUTO or
SYSTEM.  If BRLCAD_TKHTML is set to BUNDLED, local copy is built even if
a system version is present.  This package will be disabled if
BRLCAD_ENABLE_TK is OFF.
")
THIRD_PARTY_TCL_PACKAGE(Tkhtml tkhtml "${TCL_WISH_EXECUTABLE}" "tcl;tk" "BRLCAD_ENABLE_TK;BRLCAD_LEVEL3" "" tkhtml_ALIASES tkhtml_DESCRIPTION)
DISTCLEAN(${CMAKE_CURRENT_BINARY_DIR}/tkhtml/pkgIndex.tcl)
DISTCLEAN(${CMAKE_BINARY_DIR}/lib/Tkhtml3.0)
SetTargetFolder(Tkhtml "Third Party Libraries")
SetTargetFolder(tkhtml_n_gen "Compilation Utilities")

set(tkpng_ALIASES ENABLE_TKPNG)
set(tkpng_DESCRIPTION "
Option for enabling and disabling compilation of the tkpng PNG image
viewing package provided with BRL-CAD's source distribution.  Default
is AUTO, auto-enabling if the BRLCAD_TCL option is set to BUNDLED and
testing first for a system version if BRLCAD_TCL is set to AUTO or
SYSTEM.  If BRLCAD_TKPNG is set to BUNDLED, local copy is built even if
a system version is present.  This package will be disabled if
BRLCAD_ENABLE_TK is OFF.
")
THIRD_PARTY_TCL_PACKAGE(tkpng tkpng "${TCL_WISH_EXECUTABLE}" "tcl;tk" "BRLCAD_ENABLE_TK;BRLCAD_LEVEL3" "" tkpng_ALIASES tkpng_DESCRIPTION)
DISTCLEAN(${CMAKE_CURRENT_BINARY_DIR}/tkpng/pkgIndex.tcl)
DISTCLEAN(${CMAKE_BINARY_DIR}/lib/tkpng0.8)
SetTargetFolder(tkpng "Third Party Libraries")

set(tktable_ALIASES ENABLE_TKTABLE)
set(tktable_DESCRIPTION "
Option for enabling and disabling compilation of the Tktable graphical
table widget package provided with BRL-CAD's source distribution.
Default is AUTO, auto-enabling if the BRLCAD_TCL option is set to
BUNDLED and testing first for a system version if BRLCAD_TCL is set to
AUTO or SYSTEM.  If BRLCAD_TKTABLE is set to BUNDLED, local copy is built
even if a system version is present.  This package will be disabled if
BRLCAD_ENABLE_TK is OFF.
")
THIRD_PARTY_TCL_PACKAGE(Tktable tktable "${TCL_WISH_EXECUTABLE}" "tcl;tk" "BRLCAD_ENABLE_TK;BRLCAD_LEVEL3" "" tktable_ALIASES tktable_DESCRIPTION)
DISTCLEAN(${CMAKE_CURRENT_BINARY_DIR}/tktable/pkgIndex.tcl)
DISTCLEAN(${CMAKE_CURRENT_BINARY_DIR}/tktable/tktable_cfg.h)
DISTCLEAN(${CMAKE_BINARY_DIR}/lib/Tktable2.10)
SetTargetFolder(Tktable "Third Party Libraries")
SetTargetFolder(tktable_header_gen "Compilation Utilities")

#set(tktreectrl_ALIASES ENABLE_TKTREECTRL)
#set(tktreectrl_DESCRIPTION "
#Option for enabling and disabling compilation of the TkTreeCtrl graphical
#table widget package provided with BRL-CAD's source distribution.
#Default is AUTO, auto-enabling if the BRLCAD_TCL option is set to
#BUNDLED and testing first for a system version if BRLCAD_TCL is set to
#AUTO or SYSTEM.  If BRLCAD_TKTREECTRL is set to BUNDLED, local copy is built
#even if a system version is present.  This package will be disabled if
#BRLCAD_ENABLE_TK is OFF.
#")
#THIRD_PARTY_TCL_PACKAGE(tktreectrl tktreectrl "${TCL_WISH_EXECUTABLE}" "tcl;tk"
#  "BRLCAD_ENABLE_TK;BRLCAD_LEVEL3" "" tktreectrl_ALIASES tktreectrl_DESCRIPTION)
#DISTCLEAN(${CMAKE_CURRENT_BINARY_DIR}/tktreectrl/pkgIndex.tcl)
#DISTCLEAN(${CMAKE_CURRENT_BINARY_DIR}/tktreectrl/tktreectrl_cfg.h)
#DISTCLEAN(${CMAKE_BINARY_DIR}/lib/TkTreeCtrl2.4)

# OpenNURBS Library
set(opennurbs_ALIASES ENABLE_OPENNURBS)
set(opennurbs_DESCRIPTION "
Option for enabling and disabling compilation of the openNURBS library
provided with BRL-CAD's source code.  Default is AUTO, responsive to
the toplevel BRLCAD_BUNDLED_LIBS option and testing first for a system
version if BRLCAD_BUNDLED_LIBS is also AUTO.
")
THIRD_PARTY(openNURBS OPENNURBS openNURBS opennurbs_DESCRIPTION ALIASES
  ${opennurbs_ALIASES} FLAGS NOSYS)
SetTargetFolder(openNURBS "Third Party Libraries")
SetTargetFolder(openNURBS-static "Third Party Libraries")

# Screened Poisson Reconstruction Library
set(poissonrecon_ALIASES ENABLE_SPR)
set(poissonrecon_DESCRIPTION "
Option for enabling and disabling compilation of the PoissonRecon library
provided with BRL-CAD's source code.  Default is AUTO, responsive to
the toplevel BRLCAD_BUNDLED_LIBS option and testing first for a system
version if BRLCAD_BUNDLED_LIBS is also AUTO.
")
THIRD_PARTY(PoissonRecon SPR PoissonRecon poissonrecon_DESCRIPTION ALIASES
  ${poissonrecon_ALIASES} REQUIRED_VARS "BRLCAD_ENABLE_SPR"  FLAGS NOSYS)
if(BRLCAD_SPR_BUILD)
  SetTargetFolder(PoissonRecon "Third Party Executables")
  SetTargetFolder(SurfaceTrimmer "Third Party Executables")
  SetTargetFolder(libSPR "Third Party Libraries")
  SetTargetFolder(libSPR-static "Third Party Libraries")
endif(BRLCAD_SPR_BUILD)

# STEPcode
# Need Lemon/Perplex to build STEP - conditionalize

# Set some options for the SCL build
set(SC_PYTHON_GENERATOR OFF)
set(SC_ENABLE_TESTING OFF)
set(SC_ENABLE_COVERAGE OFF)
set(SC_IS_SUBBUILD ON)
set(SC_BUILD_TYPE "${CMAKE_BUILD_TYPE}")
set(INCLUDE_INSTALL_DIR ${INCLUDE_DIR})
set(BIN_INSTALL_DIR ${BIN_DIR})
set(LIB_INSTALL_DIR ${LIB_DIR})

set(sc_ALIASES ENABLE_SCL ENABLE_STEP ENABLE_STEP_CLASS_LIBRARIES)
set(sc_DESCRIPTION "
Option for enabling and disabling compilation of the NIST Step Class
Libraries provided with BRL-CAD's source code.  Default is AUTO,
responsive to the toplevel BRLCAD_BUNDLED_LIBS option and testing
first for a system version if BRLCAD_BUNDLED_LIBS is also AUTO.
")
set(IS_SUBBUILD_STASH ${IS_SUBBUILD})
set(IS_SUBBUILD ON)
set(SC_BUILD_SCHEMAS "" CACHE STRING "Disable schema builds for BRL-CAD" FORCE)
<<<<<<< HEAD
THIRD_PARTY(scl stepcode "LEMON_EXECUTABLE;PERPLEX_EXECUTABLE;BRLCAD_LEVEL3"  scl_ALIASES scl_DESCRIPTION NOSYS)
if(BRLCAD_SCL_BUILD)
=======
# Lots of "libraries" associated with stepcode - use "stepcode" as the
# stand-in for the build target var.
THIRD_PARTY(stepcode SC stepcode sc_DESCRIPTION REQUIRED_VARS LEMON_EXECUTABLE
  PERPLEX_EXECUTABLE BRLCAD_LEVEL3 ALIASES ${sc_ALIASES} RESET_VARS
  EXP2CXX_EXEC EXP2CXX_EXECUTABLE_TARGET FLAGS NOSYS)
if(BRLCAD_SC_BUILD)
>>>>>>> 140bf4c3
  set(EXP2CXX_EXEC exp2cxx CACHE STRING "Express to C++ executable" FORCE)
  set(EXP2CXX_EXECUTABLE_TARGET exp2cxx CACHE STRING "Express to C++ executable target" FORCE)
  mark_as_advanced(EXP2CXX_EXEC)
  mark_as_advanced(EXP2CXX_EXECUTABLE_TARGET)
  DISTCLEAN(${CMAKE_CURRENT_BINARY_DIR}/stepcode/include/sc_cf.h.in)
  DISTCLEAN(${CMAKE_CURRENT_BINARY_DIR}/stepcode/include/sc_version_string.h)
endif(BRLCAD_SC_BUILD)
set(IS_SUBBUILD ${IS_SUBBUILD_STASH})
mark_as_advanced(SC_BUILD_TYPE)
mark_as_advanced(SC_BUILD_SCHEMAS)
mark_as_advanced(SC_GENERATE_LEXER_PARSER)
mark_as_advanced(SC_BUILD_SHARED_LIBS)
mark_as_advanced(SC_BUILD_STATIC_LIBS)
mark_as_advanced(SC_CPP_GENERATOR)
mark_as_advanced(SC_ENABLE_COVERAGE)
mark_as_advanced(SC_ENABLE_TESTING)
mark_as_advanced(SC_PYTHON_GENERATOR)
mark_as_advanced(SC_MEMMGR_ENABLE_CHECKS)
mark_as_advanced(SC_SDAI_ADDITIONAL_EXES_SRCS)
mark_as_advanced(SC_TRACE_FPRINTF)
SetTargetFolder(exp2cxx "Third Party Executables")
SetTargetFolder(print_attrs "Compilation Utilities")
SetTargetFolder(print_schemas "Compilation Utilities")
SetTargetFolder(exppp "Third Party Executables")
SetTargetFolder(libexppp "Third Party Libraries")
SetTargetFolder(check-express "Third Party Executables")
SetTargetFolder(express "Third Party Libraries")
SetTargetFolder(express_sync_generated_files "Third Party Executables")
SetTargetFolder(express_verify "Third Party Libraries")
SetTargetFolder(base "Third Party Libraries")
SetTargetFolder(stepcore "Third Party Libraries")
SetTargetFolder(stepdai "Third Party Libraries")
SetTargetFolder(stepeditor "Third Party Libraries")
SetTargetFolder(steputils "Third Party Libraries")
SetTargetFolder(version_string "Compilation Utilities")

# Clipper polygon clipping library - for now, we're going to use our copy
if(BRLCAD_LEVEL2)
  add_subdirectory(clipper)
  include(${CMAKE_CURRENT_SOURCE_DIR}/clipper.dist)
  CMAKEFILES_IN_DIR(clipper_ignore_files clipper)
  DISTCLEAN(${CMAKE_CURRENT_SOURCE_DIR}/clipper/Makefile)
  set(CLIPPER_LIBRARY "clipper" CACHE STRING "Clipper library" FORCE)
  set(CLIPPER_INCLUDE_DIR "${BRLCAD_SOURCE_DIR}/src/other/clipper" CACHE STRING "Directory containing clipper header" FORCE)
  mark_as_advanced(CLIPPER_LIBRARY)
  mark_as_advanced(CLIPPER_INCLUDE_DIR)
  SetTargetFolder(clipper "Third Party Libraries")
else(BRLCAD_LEVEL2)
  CMAKEFILES(clipper)
endif(BRLCAD_LEVEL2)

# VDSlib - A View-Dependent Simplification and Rendering Library For
# the moment, this is marked NOSYS - it's possible that some Debian
# systems would have 0.9 of vdslib installed, but it's unmaintained
# and we're likely to be making changes.  If our own copy of VDSlib
# ever spins back off into its own project, revisit the NOSYS

set(libvds_ALIASES ENABLE_VDS)
set(libvds_DESCRIPTION "
Option for enabling and disabling compilation of the libvds triangle
simplification library provided with BRL-CAD's source code.  Default
is AUTO, responsive to the toplevel BRLCAD_BUNDLED_LIBS option and
testing first for a system version if BRLCAD_BUNDLED_LIBS is also
AUTO.
")
THIRD_PARTY(libvds VDS libvds libvds_DESCRIPTION ALIASES ${libvds_ALIASES} FLAGS NOSYS)
set(LIBVDS_INCLUDE_DIR "${BRLCAD_SOURCE_DIR}/src/other/libvds" CACHE STRING "Directory containing libvds headers." FORCE)
mark_as_advanced(LIBVDS_INCLUDE_DIR)
SetTargetFolder(libvds "Third Party Libraries")
SetTargetFolder(libvds-static "Third Party Libraries")
SetTargetFolder(stdvds "Third Party Libraries")
SetTargetFolder(stdvds-static "Third Party Libraries")


# OpenSceneGraph Libraries
set(openscenegraph_ALIASES ENABLE_OPENSCENEGRAPH)
set(openscenegraph_DESCRIPTION "
Option for enabling and disabling compilation of the OpenSceneGraph
libraries provided with BRL-CAD's source code.  Default is AUTO, responsive to
the toplevel BRLCAD_BUNDLED_LIBS option and testing first for a system
version if BRLCAD_BUNDLED_LIBS is also AUTO.
")
THIRD_PARTY(openscenegraph OSG osg openscenegraph_DESCRIPTION
  ALIASES ${openscenegraph_ALIASES} REQUIRED_VARS "BRLCAD_ENABLE_OSG;BRLCAD_LEVEL3" FIND_NAME OpenSceneGraph FIND_COMPONENTS
  osgText osgViewer FLAGS NOSYS)
if(BRLCAD_OSG_BUILD)
  set(OSG_LIBRARY osg CACHE STRING "libosg" FORCE)
  set(OSGUTIL_LIBRARY osgUtil CACHE STRING "osgutil" FORCE)
  set(OSGDB_LIBRARY osgDB CACHE STRING "osgdb" FORCE)
  set(OSGGA_LIBRARY osgGA CACHE STRING "osgGA" FORCE)
  set(OSGTEXT_LIBRARY osgText CACHE STRING "osg Text library" FORCE)
  set(OSGVIEWER_LIBRARY osgViewer CACHE STRING "osg Viewer library" FORCE)
  set(OPENTHREADS_LIBRARY OpenThreads CACHE STRING "OpenThreads library" FORCE)
  set(OPENTHREADS_INCLUDE_DIR
    ${CMAKE_CURRENT_BINARY_DIR}/openscenegraph/src/OpenThreads/include
    ${BRLCAD_SOURCE_DIR}/src/other/openscenegraph/src/OpenThreads/include
    CACHE STRING "OpenThreads include dirs" FORCE
    )
  set(OSG_INCLUDE_DIR
    ${CMAKE_CURRENT_BINARY_DIR}/openscenegraph/include
    ${BRLCAD_SOURCE_DIR}/src/other/openscenegraph/include
    CACHE STRING "OpenSceneGraph include dirs" FORCE
    )
  set(OSG_INCLUDE_DIR "${OSG_INCLUDE_DIR}" CACHE STRING "Directory containing OpenSceneGraph headers." FORCE)
  set(OSG_LIBRARIES "${OSG_LIBRARY};${OSGUTIL_LIBRARY};${OSGDB_LIBRARY};${OSGGA_LIBRARY};${OSGTEXT_LIBRARY};${OSGVIEWER_LIBRARY};${OPENTHREADS_LIBRARY}" CACHE STRING "OpenSceneGraph Libraries")
  SetTargetFolder(osg "Third Party Libraries")
  SetTargetFolder(osgDB "Third Party Libraries")
  SetTargetFolder(osgGA "Third Party Libraries")
  SetTargetFolder(osgText "Third Party Libraries")
  SetTargetFolder(osgViewer "Third Party Libraries")
  SetTargetFolder(osgdb_freetype "Third Party Libraries")
  SetTargetFolder(osgdb_osg "Third Party Libraries")
  SetTargetFolder(osgdb_png "Third Party Libraries")
else(BRLCAD_OSG_BUILD)
  if (BRLCAD_ENABLE_OSG)
    find_package(OpenThreads)
  endif (BRLCAD_ENABLE_OSG)
endif(BRLCAD_OSG_BUILD)

# gdiam

set(libgdiam_ALIASES ENABLE_GDIAM)
set(libgdiam_DESCRIPTION "
Option for enabling and disabling compilation of the libgdiam approximate
tight bounding box library provided with BRL-CAD's source code.  Default
is AUTO, responsive to the toplevel BRLCAD_BUNDLED_LIBS option and
testing first for a system version if BRLCAD_BUNDLED_LIBS is also
AUTO.
")
THIRD_PARTY(libgdiam GDIAM libgdiam libgdiam_DESCRIPTION ALIASES ${libgdiam_ALIASES}
  FLAGS NOSYS)
set(LIBGDIAM_INCLUDE_DIR "${BRLCAD_SOURCE_DIR}/src/other/libgdiam" CACHE STRING "Directory containing libgdiam headers." FORCE)
mark_as_advanced(LIBGDIAM_INCLUDE_DIR)
SetTargetFolder(libgdiam "Third Party Libraries")
SetTargetFolder(libgdiam-static "Third Party Libraries")

# Bullet - Real-Time Physics Simulation libraries

set(Bullet_ALIASES ENABLE_BULLET)
set(Bullet_DESCRIPTION "
Option for enabling and disabling compilation of the Bullet Realtime
Physics Simulation Libraries provided with BRL-CAD's source
distribution.  Default is AUTO, responsive to the toplevel
BRLCAD_BUNDLED_LIBS option and testing first for a system version
if BRLCAD_BUNDLED_LIBS is also AUTO.
")
THIRD_PARTY(bullet BULLET bullet Bullet_DESCRIPTION FIND_NAME Bullet REQUIRED_VARS BRLCAD_ENABLE_BULLET BRLCAD_LEVEL2 ALIASES ${Bullet_ALIASES})
if(BRLCAD_BULLET_BUILD)
  set(BULLET_INCLUDE_DIR "${BRLCAD_SOURCE_DIR}/src/other/bullet/src" CACHE STRING "Directory containing bullet headers." FORCE)
  set(BULLET_LIBRARIES "BulletSoftBody;BulletCollision;BulletDynamics;LinearMath" CACHE STRING "Directory containing bullet headers." FORCE)
endif(BRLCAD_BULLET_BUILD)

# Adaptagrams is not yet integrated as a src/other subbuild, but there
# is code that will make use of it if it is available.  If that code
# becomes sufficiently useful, Adaptagrams will be integrated.  In the
# meantime, locate the find logic for that package here.

# Adaptagrams library
if(BRLCAD_LEVEL2)
  find_package(ADAPTAGRAMS)
  if(ADAPTAGRAMS_FOUND)
    CONFIG_H_APPEND(BRLCAD "#define HAVE_ADAPTAGRAMS 1\n")
  endif(ADAPTAGRAMS_FOUND)
  set(ADAPTAGRAMS_LIBRARIES "${ADAPTAGRAMS_LIBRARIES}" CACHE STRING "Adaptagrams libs" FORCE) 
  set(ADAPTAGRAMS_FOUND "${ADAPTAGRAMS_FOUND}" CACHE BOOL "Adaptagrams status" FORCE) 
  mark_as_advanced(ADAPTAGRAMS_FOUND)
  mark_as_advanced(ADAPTAGRAMS_LIBRARIES)
endif(BRLCAD_LEVEL2)

# Poly2Tri CDT library
add_subdirectory(poly2tri)
include(${CMAKE_CURRENT_SOURCE_DIR}/poly2tri.dist)
CMAKEFILES_IN_DIR(poly2tri_ignore_files poly2tri)
DISTCLEAN(${CMAKE_CURRENT_SOURCE_DIR}/poly2tri/Makefile)
set(P2T_LIBRARY "p2t" CACHE STRING "Poly2Tri library" FORCE)
set(P2T_INCLUDE_DIR "${BRLCAD_SOURCE_DIR}/src/other/poly2tri" CACHE STRING "Directory containing poly2tri header" FORCE)
SetTargetFolder(p2t "Third Party Libraries")
SetTargetFolder(p2t_static "Third Party Libraries")
mark_as_advanced(P2T_LIBRARY)
mark_as_advanced(P2T_INCLUDE_DIR)
mark_as_advanced(P2T_SHARED)
mark_as_advanced(P2T_STATIC)
mark_as_advanced(P2T_TESTS)

# RPLY I/O library
add_subdirectory(rply)
include(${CMAKE_CURRENT_SOURCE_DIR}/rply.dist)
CMAKEFILES_IN_DIR(rply_ignore_files rply)
DISTCLEAN(${CMAKE_CURRENT_SOURCE_DIR}/rply/Makefile)
set(RPLY_LIBRARIES "rply" CACHE STRING "RPLY library" FORCE)
set(RPLY_INCLUDE_DIRS "${BRLCAD_SOURCE_DIR}/src/other/rply" CACHE STRING "Directory containing rply header" FORCE)
SetTargetFolder(rply "Third Party Libraries")
SetTargetFolder(rply_static "Third Party Libraries")
mark_as_advanced(RPLY_LIBRARIES)
mark_as_advanced(RPLY_INCLUDE_DIRS)

# GCT is a collection of algorithms for geometry processing and conversion
#add_subdirectory(gct)
CMAKEFILES(gct)

# TCLAP is used for option parsing - consists entirely of headers
# and does not need to be installed, but does need to generate a
# config file
add_subdirectory(tclap)
CMAKEFILES(tclap)

if(BRLCAD_ENABLE_OSL)
  add_subdirectory(osl)
endif(BRLCAD_ENABLE_OSL)

CMAKEFILES(README)

# Local Variables:
# tab-width: 8
# mode: cmake
# indent-tabs-mode: t
# End:
# ex: shiftwidth=2 tabstop=8
<|MERGE_RESOLUTION|>--- conflicted
+++ resolved
@@ -727,17 +727,12 @@
 set(IS_SUBBUILD_STASH ${IS_SUBBUILD})
 set(IS_SUBBUILD ON)
 set(SC_BUILD_SCHEMAS "" CACHE STRING "Disable schema builds for BRL-CAD" FORCE)
-<<<<<<< HEAD
-THIRD_PARTY(scl stepcode "LEMON_EXECUTABLE;PERPLEX_EXECUTABLE;BRLCAD_LEVEL3"  scl_ALIASES scl_DESCRIPTION NOSYS)
-if(BRLCAD_SCL_BUILD)
-=======
 # Lots of "libraries" associated with stepcode - use "stepcode" as the
 # stand-in for the build target var.
 THIRD_PARTY(stepcode SC stepcode sc_DESCRIPTION REQUIRED_VARS LEMON_EXECUTABLE
   PERPLEX_EXECUTABLE BRLCAD_LEVEL3 ALIASES ${sc_ALIASES} RESET_VARS
   EXP2CXX_EXEC EXP2CXX_EXECUTABLE_TARGET FLAGS NOSYS)
 if(BRLCAD_SC_BUILD)
->>>>>>> 140bf4c3
   set(EXP2CXX_EXEC exp2cxx CACHE STRING "Express to C++ executable" FORCE)
   set(EXP2CXX_EXECUTABLE_TARGET exp2cxx CACHE STRING "Express to C++ executable target" FORCE)
   mark_as_advanced(EXP2CXX_EXEC)
