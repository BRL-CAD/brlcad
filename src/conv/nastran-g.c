/*                     N A S T R A N - G . C
 * BRL-CAD
 *
<<<<<<< HEAD
 * Copyright (c) 1997-2018 United States Government as represented by
=======
 * Copyright (c) 1997-2020 United States Government as represented by
>>>>>>> 60304d81
 * the U.S. Army Research Laboratory.
 *
 * This program is free software; you can redistribute it and/or
 * modify it under the terms of the GNU Lesser General Public License
 * version 2.1 as published by the Free Software Foundation.
 *
 * This program is distributed in the hope that it will be useful, but
 * WITHOUT ANY WARRANTY; without even the implied warranty of
 * MERCHANTABILITY or FITNESS FOR A PARTICULAR PURPOSE.  See the GNU
 * Lesser General Public License for more details.
 *
 * You should have received a copy of the GNU Lesser General Public
 * License along with this file; see the file named COPYING for more
 * information.
 *
 */
/** @file conv/nastran-g.c
 *
 * Code to convert a NASTRAN finite element model to BRL-CAD.
 *
 */

#include "common.h"

#include <stdlib.h>
#include <math.h>
#include <string.h>
#include <ctype.h>
#include <errno.h>
#include "bio.h"

#include "bu/app.h"
#include "bu/getopt.h"
#include "vmath.h"
#include "nmg.h"
#include "rt/geom.h"
#include "raytrace.h"
#include "wdb.h"

#define COMMA ','


struct coord_sys
{
    struct bu_list l;	/* for the linked list */
    int cid;		/* coordinate system identification number */
    char type;		/* coordinate system type */
    int rid;		/* reference coordinate system */
    point_t origin;		/* origin of this coord system */
    vect_t v1, v2, v3;	/* three unit vectors */
};


struct grid_point
{
    int gid;		/* grid point ID number */
    int cid;		/* coordinate system this point uses */
    point_t pt;		/* actual grid point */
    struct vertex **v;	/* corresponding NMG vertex structure (indexed by pid) */
};


struct pbar
{
    struct bu_list l;	/* for the linked list */
    int pid;		/* PBAR ID number */
    int mid;		/* material ID number */
    fastf_t area;		/* cross-sectional area */
    struct wmember head;	/* head of linked list of members for this pid */
};


struct pshell
{
    struct bu_list l;	/* for the linked list */
    int pid;		/* PSHELL ID number */
    int mid;		/* material ID number */
    fastf_t thick;		/* thickness of shell */
    struct shell *s;	/* actual NMG shell */
};


#define CORD_CYL 'C'
#define CORD_RECT 'R'
#define CORD_SPH 'S'

#define NAMESIZE 16 /* from db.h */

#define MAX_LINE_SIZE 256	/* maximum allowed input line length */

#define INCHES 1
#define MM 2

static fastf_t conv[3]={
    1.0,
    25.4,
    1.0
};


static int units;			/* units flag */
static char *output_file = "nastran.g";
static struct rt_wdb *fpout;		/* brlcad output file */
static FILE *fpin;			/* NASTRAN input file */
static FILE *fptmp;			/* temporary version of NASTRAN input */
static char *usage = "[-xX lvl] [-t tol.dist] [-n] [-m] [-i NASTRAN_file] -o BRL-CAD_file\n";
static b_off_t start_off;
static char *delims=", \t";
static struct coord_sys coord_head;	/* head of linked list of coordinate systems */
static struct pbar pbar_head;		/* head of linked list of PBAR's */
static struct pshell pshell_head;	/* head of linked list of PSHELL's */
static int pshell_count=0;		/* number of different PSHELL's */
static int grid_count=0;		/* number of grid points */
static int grid_used=0;			/* actual count of grid points currently in memory */
static struct grid_point *g_pts;	/* array of grid points */
static int bar_def_pid=0;		/* default property ID number for CBAR's */
static char **curr_rec;			/* current input record */
static char **prev_rec;			/* previous input record */
static char *line;			/* current input line */
static char *next_line;			/* next input line */
static char *prev_line;			/* previous input line */
static int input_status;		/* status of input FILE */
static long line_count;			/* count of input lines */
static long bulk_data_start_line;	/* line number where BULK DATA begins */
static struct model *nmg_model;		/* NMG solid for surfaces */
static struct shell *nmg_shell;		/* NMG shell */
static struct bn_tol tol;		/* tolerance for NMG's */
static int polysolids=1;		/* flag for outputting NMG's rather than BOT's */

HIDDEN int get_next_record(FILE *fp, int call_input, int write_flag);
HIDDEN int convert_pnt(const point_t pt, struct coord_sys *cs, point_t out_pt);

#define INPUT_OK 0
#define INPUT_NULL 1

#define UNKNOWN 0
#define FREE_FIELD 1
#define SMALL_FIELD 2
#define LARGE_FIELD 3

#define NO_OF_FIELDS 20
#define FIELD_LENGTH 17

static void
print_usage(const char *progname)
{
    bu_exit(1, "Usage: %s %s", progname, usage);
}


HIDDEN void
reset_input(void)
{
    int i;
    char *tmp;

    for (i=0; i < 20; i++)
	prev_rec[i][0] = '\0';

    fseek(fpin, start_off, SEEK_SET);
    line_count = bulk_data_start_line;

    tmp = bu_fgets(next_line, MAX_LINE_SIZE, fpin);
    while (tmp && *tmp == '$')
	tmp = bu_fgets(next_line, MAX_LINE_SIZE, fpin);

    if (tmp != (char *)NULL)
	input_status = INPUT_OK;
    else
	input_status = INPUT_NULL;
}


HIDDEN void
write_fields(void)
{
    int i;
    size_t j;

    for (i=0; i<NO_OF_FIELDS; i++) {
	/* eliminate trailing blanks */
	j = strlen(curr_rec[i]) - 1;
	while (j && (isspace((int)curr_rec[i][j]) || curr_rec[i][j] == '\012' || curr_rec[i][j] == '\015'))
	    j--;
	curr_rec[i][++j] = '\0';

	/* skip leading blanks */
	j = 0;
	while (curr_rec[i][j] != '\0' && isspace((int)curr_rec[i][j]))
	    j++;
	fprintf(fptmp, "%s, ", &curr_rec[i][j]);
    }
    fprintf(fptmp, "\n");
}


HIDDEN void
do_silly_nastran_shortcuts(void)
{
    int field_no;

    for (field_no=0; field_no < NO_OF_FIELDS; field_no++) {
	if (BU_STR_EQUAL(curr_rec[field_no], "=")) {
	    bu_strlcpy(curr_rec[field_no], prev_rec[field_no], FIELD_LENGTH);
	} else if (BU_STR_EQUAL(curr_rec[field_no], "==")) {
	    while (field_no < NO_OF_FIELDS) {
		bu_strlcpy(curr_rec[field_no], prev_rec[field_no], FIELD_LENGTH);
		field_no++;
	    }
	} else if (curr_rec[field_no][0] == '*') {
	    int i=0;

	    while (curr_rec[field_no][++i] == '(');

	    if (strchr(prev_rec[field_no], '.')) {
		fastf_t a, b;

		a = atof(prev_rec[field_no]);
		b = atof(&curr_rec[field_no][i]);
		sprintf(curr_rec[field_no], "%-#*E", FIELD_LENGTH-6, a+b);
	    } else {
		int a, b;

		a = atoi(prev_rec[field_no]);
		b = atoi(&curr_rec[field_no][i]);
		sprintf(curr_rec[field_no], "%d", a+b);
	    }
	}
    }
}


HIDDEN void
get_large_field_input(FILE *fp, int write_flag)
{
    char **tmp_rec;
    size_t field_no;
    size_t card_len;
    size_t last_field;
    size_t i;

    tmp_rec = prev_rec;
    prev_rec = curr_rec;
    curr_rec = tmp_rec;

    for (field_no=0; field_no < NO_OF_FIELDS; field_no ++)
	curr_rec[field_no][0] = '\0';

    card_len = strlen(line);
    last_field = (card_len - 8)/16 + 1;
    if (((last_field - 1) * 16 + 8) < card_len)
	last_field++;
    CLAMP(last_field, 1, 5);

    bu_strlcpy(curr_rec[0], line, 8);
    curr_rec[0][8] = '\0';
    for (field_no=1; field_no < last_field; field_no++) {
	bu_strlcpy(curr_rec[field_no], &line[field_no*16 - 8], 16);
	curr_rec[field_no][16] = '\0';
    }

    /* remove the newline from the end of the last field */
    i = strlen(curr_rec[last_field-1]) - 1;
    while (isspace((int)curr_rec[last_field-1][i]) || curr_rec[last_field-1][i] == '\012' || curr_rec[last_field-1][i] == '\015')
	i--;
    curr_rec[last_field-1][++i] = '\0';

    if (next_line[0] == '*') {
	if (!get_next_record(fp, 0, 0)) {
	    bu_exit(1, "unexpected end of INPUT at line #%ld\n", line_count);
	}

	card_len = strlen(line);
	last_field = (card_len - 8)/16 + 1;
	if (((last_field - 1) * 16 + 8) < card_len)
	    last_field++;
	CLAMP(last_field, 1, 5);

	last_field += 4;
	for (field_no=5; field_no < last_field; field_no++) {
	    bu_strlcpy(curr_rec[field_no], &line[(field_no-4)*16 - 8], 16);
	    curr_rec[field_no][16] = '\0';
	}
    }

    if (write_flag)
	write_fields();
}


HIDDEN void
get_small_field_input(FILE *fp, int write_flag)
{
    char **tmp_rec;
    size_t field_no;
    size_t card_len;
    size_t last_field;

    tmp_rec = prev_rec;
    prev_rec = curr_rec;
    curr_rec = tmp_rec;

    for (field_no=0; field_no < NO_OF_FIELDS; field_no ++)
	curr_rec[field_no][0] = '\0';

    card_len = strlen(line);
    last_field = card_len/8 + 1;
    if ((last_field * 8) < card_len)
	last_field++;
    CLAMP(last_field, 1, 9);

    bu_strlcpy(curr_rec[0], line, 8);
    curr_rec[0][8] = '\0';
    for (field_no=2; field_no < last_field+1; field_no++) {
	bu_strlcpy(curr_rec[field_no-1], &line[(field_no-1)*8], 8);
	curr_rec[field_no-1][8] = '\0';
    }

    if (next_line[0] == '+') {
	if (!get_next_record(fp, 0, 0)) {
	    bu_exit(1, "unexpected end of INPUT at line #%ld\n", line_count);
	}

	card_len = strlen(line);
	last_field = card_len/8 + 1;
	if ((last_field * 8) < card_len)
	    last_field++;
	CLAMP(last_field, 1, 9);

	last_field += 9;
	for (field_no=10; field_no < last_field+1; field_no++) {
	    bu_strlcpy(curr_rec[field_no-1], &line[(field_no-9)*8], 8);
	    curr_rec[field_no-1][8] = '\0';
	}
    }

    if (write_flag)
	write_fields();
}


HIDDEN void
get_free_form_input(FILE *fp, int write_flag)
{
    char **tmp_rec;
    size_t field_no;
    int i, j;

    i = (-1);
    while (isspace((int)line[++i]));
    if (line[i] == '=' && isdigit((int)line[i+1])) {
	int count;

	count = atoi(&line[i+1]);

	i = (-1);
	while (isspace((int)prev_line[++i]));
	if (prev_line[i] == '=' && isdigit((int)prev_line[i+1])) {
	    bu_log("Cannot use consecutive replication cards:\n");
	    bu_log("%s", prev_line);
	    bu_log("%s", line);
	    bu_exit(1, "ERROR: Cannot use consecutive replication cards\n");
	}

	for (i=0; i<count; i++) {
	    bu_strlcpy(line, prev_line, MAX_LINE_SIZE);
	    get_free_form_input(fp, write_flag);
	}
	return;
    } else {
	tmp_rec = prev_rec;
	prev_rec = curr_rec;
	curr_rec = tmp_rec;

	for (field_no=0; field_no < NO_OF_FIELDS; field_no ++)
	    curr_rec[field_no][0] = '\0';

	field_no = (-1);
	i = 0;
	while (++field_no < NO_OF_FIELDS && line[i] != '\0') {
	    while (line[i] != '\0' && isspace((int)line[i]))
		i++;
	    j = (-1);
	    while (line[i] != '\0' && line[i] != COMMA && !isspace((int)line[i]))
		curr_rec[field_no][++j] = line[i++];
	    curr_rec[field_no][++j] = '\0';
	    if (line[i] == COMMA)
		i++;
	}

	if (strchr(curr_rec[9], '+')) {
	    /* continuation card */
	    if (!get_next_record(fp, 0, 0)) {
		bu_exit(1, "unexpected end of INPUT at line #%ld\n", line_count);
	    }

	    i = 0;
	    while (++field_no < NO_OF_FIELDS && line[i] != '\0') {
		while (line[i] != '\0' && isspace((int)line[i]))
		    i++;
		j = (-1);
		while (line[i] != '\0' && line[i] != COMMA && !isspace((int)line[i]))
		    curr_rec[field_no][++j] = line[i++];
		curr_rec[field_no][++j] = '\0';
		if (line[i] == COMMA)
		    i++;
	    }
	}
    }

    do_silly_nastran_shortcuts();

    if (write_flag)
	write_fields();

}


HIDDEN int
get_next_record(FILE *fp, int call_input, int write_flag)
{
    char *tmp;
    int form;
    int i;

    form = UNKNOWN;

    /* read next line of input, skipping comments */
    while (1) {
	line_count++;
	tmp = bu_fgets(prev_line, MAX_LINE_SIZE, fp);
	if (!tmp || prev_line[0] != '$')
	    break;
    }

    /* Convert to all UPPER case */
    i = (-1);
    while (prev_line[++i] != '\0') {
	if (isalpha((int)prev_line[i]))
	    prev_line[i] = toupper((int)prev_line[i]);
    }

    if (tmp == (char *)NULL) {
	/* encountered end of input file */
	if (input_status != INPUT_NULL) {
	    /* still have "next_line" to process */
	    tmp = prev_line;
	    prev_line = line;
	    line = next_line;
	    next_line = tmp;

	    /* set flag to indicate end of input */
	    input_status = INPUT_NULL;
	} else	/* no more input */
	    return 0;
    } else {
	/* put next line of input into "line"
	 * and save just read line in "next_line"
	 */
	tmp = prev_line;
	prev_line = line;
	line = next_line;
	next_line = tmp;
    }

    if (!call_input)
	return 1;

    /* check which format is being used */
    tmp = strchr(line, COMMA);
    if (tmp && tmp - line < 10)
	form = FREE_FIELD;
    else {
	tmp = strchr(line, '=');
	if (tmp && tmp - line < 10)
	    form = FREE_FIELD;
    }

    /* if this is FREE_FIELD, call appropriate processor */
    if (form == FREE_FIELD) {
	get_free_form_input(fp, write_flag);
	return 1;
    }

    /* not FREE_FIELD, check for LARGE_FIELD */
    i = (-1);
    while (++i < 8 && (isalpha((int)line[i]) || isspace((int)line[i])));
    if (i < 8 && line[i] == '*')
	form = LARGE_FIELD;

    if (form == LARGE_FIELD) {
	get_large_field_input(fp, write_flag);
	return 1;
    }

    /* default is SMALL_FIELD */
    form = SMALL_FIELD;
    get_small_field_input(fp, write_flag);
    return 1;

}


HIDDEN void
log_line(char *str)
{
    int i;

    i = (-1);
    while (++i < MAX_LINE_SIZE && line[i] != '\n')
	if (line[i] == '\0')
	    line[i] = ' ';
    bu_log("%s:\n", str);
    bu_log("%s", line);

}


HIDDEN void
convert_input(void)
{

    reset_input();

    while (get_next_record(fpin, 1, 1));
}


HIDDEN int
convert_cs(struct coord_sys *cs)
{
    struct coord_sys *cs2;
    point_t tmp_orig = VINIT_ZERO;
    point_t tmp_pt1 = VINIT_ZERO;
    point_t tmp_pt2 = VINIT_ZERO;

    if (!cs->rid)
	return 0;

    for (BU_LIST_FOR(cs2, coord_sys, &coord_head.l)) {
	if (cs2->cid != cs->rid)
	    continue;
	break;
    }

    if (BU_LIST_IS_HEAD(&cs2->l, &coord_head.l)) {
	bu_exit(1, "A coordinate system is defined in terms of a non-existent coordinate system!!!\n");
    }

    if (convert_pnt(cs->origin, cs2, tmp_orig))
	return 1;

    if (convert_pnt(cs->v1, cs2, tmp_pt1))
	return 1;

    if (convert_pnt(cs->v2, cs2, tmp_pt2))
	return 1;

    VMOVE(cs->origin, tmp_orig);
    VSUB2(cs->v3, tmp_pt1, cs->origin);
    VUNITIZE(cs->v3);
    VSUB2(cs->v1, tmp_pt2, cs->origin);
    VCROSS(cs->v2, cs->v3, cs->v1);
    VUNITIZE(cs->v2);
    VCROSS(cs->v1, cs->v3, cs->v2);
    cs->rid = 0;
    return 0;
}


HIDDEN int
convert_pnt(const point_t pt, struct coord_sys *cs, point_t out_pt)
{
    point_t tmp_pt;
    fastf_t c1, c2, c3, c4;

    if (cs->rid) {
	if (convert_cs(cs))
	    return 1;
    }

    switch (cs->type) {
	case CORD_CYL:
	    c1 = pt[X] * cos(pt[Y] * DEG2RAD);
	    c2 = pt[X] * sin(pt[Y] * DEG2RAD);
	    VJOIN3(tmp_pt, cs->origin, c1, cs->v1, c2, cs->v2, pt[Z], cs->v3);
	    VMOVE(out_pt, tmp_pt);
	    break;

	case CORD_RECT:
	    VJOIN3(tmp_pt, cs->origin, pt[X], cs->v1, pt[Y], cs->v2, pt[Z], cs->v3);
	    VMOVE(out_pt, tmp_pt);
	    break;

	case CORD_SPH:
	    c4 = pt[X] * sin(pt[Y] * DEG2RAD);
	    c1 = c4 * cos(pt[Z] * DEG2RAD);
	    c2 = c4 * sin(pt[Z] * DEG2RAD);
	    c3 = pt[X] * cos(pt[Y] * DEG2RAD);
	    VJOIN3(tmp_pt, cs->origin, c1, cs->v1, c2, cs->v2, c3, cs->v3);
	    VMOVE(out_pt, tmp_pt);
	    break;

	default:
	    bu_exit(1, "Unrecognized coordinate system type (%c) for cid=%d!\n",
		    cs->type, cs->cid);
    }
    return 0;
}


/* routine to convert a grid point ot BRL-CAD (default cartesian)
 *
 * returns:
 * 0 on success
 * 1 if cannot convert
 */

HIDDEN int
convert_grid(int idx)
{
    struct coord_sys *cs;
    point_t tmp_pt = VINIT_ZERO;

    if (!g_pts[idx].cid)
	return 0;

    for (BU_LIST_FOR(cs, coord_sys, &coord_head.l)) {
	if (cs->cid != g_pts[idx].cid)
	    continue;
	break;
    }

    if (BU_LIST_IS_HEAD(&cs->l, &coord_head.l)) {
	bu_exit(1, "No coordinate system defined for grid point #%d!\n", g_pts[idx].gid);
    }

    if (convert_pnt(g_pts[idx].pt, cs, tmp_pt))
	return 1;

    VMOVE(g_pts[idx].pt, tmp_pt);
    g_pts[idx].cid = 0;

    return 0;
}


HIDDEN int
get_gridi(int gid)
{
    int i;
    int found=(-1);

    for (i=0; i<grid_used; i++) {
	if (g_pts[i].gid != gid)
	    continue;

	found = i;
	break;
    }

    if (found < 0) {
	bu_exit(1, "Grid point %d is not defined!\n", gid);
    }

    if (g_pts[found].cid) {
	if (!convert_grid(found)) {
	    bu_exit(1, "Could not convert grid point #%d to BRL-CAD!\n", gid);
	}
    }

    return found;
}


HIDDEN void
get_grid(int gid, fastf_t *pt)
{
    int i;
    int found=(-1);

    for (i=0; i<grid_used; i++) {
	if (g_pts[i].gid != gid)
	    continue;

	found = i;
	break;
    }

    if (found < 0) {
	bu_exit(1, "Grid point %d is not defined!\n", gid);
    }

    if (g_pts[found].cid) {
	if (!convert_grid(found)) {
	    bu_exit(1, "Could not convert grid point #%d to BRL-CAD!\n", gid);
	}
    }

    VMOVE(pt, g_pts[found].pt);
}


HIDDEN void
get_coord_sys(void)
{
    int form;
    char type;
    char *ptr;
    struct coord_sys *cs;
    int i, gid;
    double tmp[3];
    point_t tmp_pt;

    form = atoi(&curr_rec[0][4]);
    if (form != 1 && form != 2) {
	bu_log("unrecognized form for coordinate system definition (%d):\n", form);
	bu_log("%s\n", line);
	return;
    }
    type = curr_rec[0][5];

    if (type != CORD_CYL && type != CORD_RECT && type != CORD_SPH) {
	bu_log("unrecognized coordinate system type (%c):\n", type);
	bu_log("%s\n", line);
	return;
    }

    (void)strtok(line, delims);
    ptr = strtok((char *)NULL, delims);
    if (!ptr) {
	log_line("Incomplete coordinate system definition");
	return;
    }

    BU_ALLOC(cs, struct coord_sys);

    switch (form) {
	case 1:
	    cs->type = type;
	    cs->cid = atoi(curr_rec[1]);
	    gid = atoi(curr_rec[2]);
	    get_grid(gid, cs->origin);
	    gid = atoi(curr_rec[3]);
	    get_grid(gid, tmp_pt);
	    VSUB2(cs->v3, tmp_pt, cs->origin);
	    VUNITIZE(cs->v3);
	    gid = atoi(curr_rec[4]);
	    get_grid(gid, tmp_pt);
	    VSUB2(cs->v1, tmp_pt, cs->origin);
	    VCROSS(cs->v2, cs->v3, cs->v1);
	    VUNITIZE(cs->v2);
	    VCROSS(cs->v1, cs->v2, cs->v3);
	    BU_LIST_INSERT(&coord_head.l, &cs->l);

	    if (!strlen(curr_rec[5]))
		break;

	    BU_ALLOC(cs, struct coord_sys);
	    cs->type = type;
	    cs->cid = atoi(curr_rec[5]);
	    gid = atoi(curr_rec[6]);
	    get_grid(gid, cs->origin);
	    gid = atoi(curr_rec[7]);
	    get_grid(gid, tmp_pt);
	    VSUB2(cs->v3, tmp_pt, cs->origin);
	    VUNITIZE(cs->v3);
	    gid = atoi(curr_rec[8]);
	    get_grid(gid, tmp_pt);
	    VSUB2(cs->v1, tmp_pt, cs->origin);
	    VCROSS(cs->v2, cs->v3, cs->v1);
	    VUNITIZE(cs->v2);
	    VCROSS(cs->v1, cs->v2, cs->v3);
	    BU_LIST_INSERT(&coord_head.l, &cs->l);

	    break;
	case 2:
	    cs->type = type;
	    cs->cid = atoi(curr_rec[1]);
	    cs->rid = atoi(curr_rec[2]);
	    for (i=0; i<3; i++)
		tmp[i] = atof(curr_rec[3+i]);
	    VMOVE(cs->origin, tmp);
	    for (i=0; i<3; i++)
		tmp[i] = atof(curr_rec[6+i]);
	    VMOVE(cs->v1, tmp);
	    for (i=0; i<3; i++)
		tmp[i] = atof(curr_rec[9+i]);
	    VMOVE(cs->v2, tmp);

	    if (!cs->rid) {
		point_t tmp_pt1, tmp_pt2;

		/* this coordinate system is defined in terms of the default */
		VMOVE(tmp_pt1, cs->v1);
		VMOVE(tmp_pt2, cs->v2);

		VSUB2(cs->v3, tmp_pt1, cs->origin);
		VUNITIZE(cs->v3);
		VSUB2(cs->v1, tmp_pt2, cs->origin);
		VCROSS(cs->v2, cs->v3, cs->v1);
		VUNITIZE(cs->v2);
		VCROSS(cs->v1, cs->v3, cs->v2);
	    }

	    BU_LIST_INSERT(&coord_head.l, &cs->l);
	    break;
    }
}


HIDDEN int
convert_all_cs(void)
{
    int ret=0;
    struct coord_sys *cs;

    for (BU_LIST_FOR(cs, coord_sys, &coord_head.l)) {
	if (convert_cs(cs))
	    ret = 1;
    }

    return ret;
}


HIDDEN int
convert_all_pts(void)
{
    int i;
    int ret=0;

    for (i=0; i<grid_used; i++) {
	if (convert_grid(i))
	    ret = 1;
    }

    return ret;
}


HIDDEN int
get_pid_index(int pid)
{
    struct pshell *psh;
    int idx=0;

    if (pid == 0)
	return 0;

    for (BU_LIST_FOR(psh, pshell, &pshell_head.l)) {
	idx++;
	if (psh->pid == pid)
	    return idx;
    }

    return 0;
}


HIDDEN void
get_cquad4(void)
{
    int pid;
    int g1, g2, g3, g4;
    int gin1, gin2, gin3, gin4;
    point_t pt1, pt2, pt3, pt4;
    struct vertex **v[3];
    struct faceuse *fu;
    struct shell *s;
    int pid_index=0;

    pid = atoi(curr_rec[2]);

    pid_index = get_pid_index(pid);

    g1 = atoi(curr_rec[3]);

    g2 = atoi(curr_rec[4]);

    g3 = atoi(curr_rec[5]);

    g4 = atoi(curr_rec[6]);

    gin1 = get_gridi(g1);
    gin2 = get_gridi(g2);
    gin3 = get_gridi(g3);
    gin4 = get_gridi(g4);

    VSCALE(pt1, g_pts[gin1].pt, conv[units]);
    VSCALE(pt2, g_pts[gin2].pt, conv[units]);
    VSCALE(pt3, g_pts[gin3].pt, conv[units]);
    VSCALE(pt4, g_pts[gin4].pt, conv[units]);

    if (!nmg_model && !pid) {
	struct nmgregion *r;

	nmg_model = nmg_mm();
	r = nmg_mrsv(nmg_model);
	nmg_shell = BU_LIST_FIRST(shell, &r->s_hd);
    }

    if (!pid)
	s = nmg_shell;
    else {
	struct pshell *psh;
	int found=0;

	/* find pshell entry for this pid */
	for (BU_LIST_FOR(psh, pshell, &pshell_head.l)) {
	    if (psh->pid == pid) {
		found = 1;
		break;
	    }
	}

	if (!found) {
	    bu_log("Cannot find PSHELL entry for a CQUAD4 element (ignoring)!\n");
	    write_fields();
	    return;
	}

	if (psh->s)
	    s = psh->s;
	else {
	    struct model *m;
	    struct nmgregion *r;

	    m = nmg_mm();
	    r = nmg_mrsv(m);
	    s = BU_LIST_FIRST(shell, &r->s_hd);
	    psh->s = s;
	}
    }

    v[0] = &g_pts[gin1].v[pid_index];
    v[1] = &g_pts[gin2].v[pid_index];
    v[2] = &g_pts[gin3].v[pid_index];

    fu = nmg_cmface(s, v, 3);

    if (!g_pts[gin1].v[pid_index]->vg_p)
	nmg_vertex_gv(g_pts[gin1].v[pid_index], pt1);
    if (!g_pts[gin2].v[pid_index]->vg_p)
	nmg_vertex_gv(g_pts[gin2].v[pid_index], pt2);
    if (!g_pts[gin3].v[pid_index]->vg_p)
	nmg_vertex_gv(g_pts[gin3].v[pid_index], pt3);
    nmg_calc_face_g(fu, &RTG.rtg_vlfree);

    v[0] = &g_pts[gin1].v[pid_index];
    v[1] = &g_pts[gin3].v[pid_index];
    v[2] = &g_pts[gin4].v[pid_index];

    fu = nmg_cmface(s, v, 3);

    if (!g_pts[gin4].v[pid_index]->vg_p)
	nmg_vertex_gv(g_pts[gin4].v[pid_index], pt4);
    nmg_calc_face_g(fu, &RTG.rtg_vlfree);
}


HIDDEN void
get_ctria3(void)
{
    int pid;
    int g1, g2, g3;
    int gin1, gin2, gin3;
    point_t pt1, pt2, pt3;
    struct vertex **v[3];
    struct faceuse *fu;
    struct shell *s;
    struct pshell *psh;
    int pid_index=0;

    pid = atoi(curr_rec[2]);

    pid_index = get_pid_index(pid);

    g1 = atoi(curr_rec[3]);

    g2 = atoi(curr_rec[4]);

    g3 = atoi(curr_rec[5]);

    gin1 = get_gridi(g1);
    gin2 = get_gridi(g2);
    gin3 = get_gridi(g3);

    v[0] = &g_pts[gin1].v[pid_index];
    v[1] = &g_pts[gin2].v[pid_index];
    v[2] = &g_pts[gin3].v[pid_index];

    VSCALE(pt1, g_pts[gin1].pt, conv[units]);
    VSCALE(pt2, g_pts[gin2].pt, conv[units]);
    VSCALE(pt3, g_pts[gin3].pt, conv[units]);

    if (!nmg_model && !pid) {
	struct nmgregion *r;

	nmg_model = nmg_mm();
	r = nmg_mrsv(nmg_model);
	nmg_shell = BU_LIST_FIRST(shell, &r->s_hd);
    }

    if (!pid)
	s = nmg_shell;
    else {
	int found=0;

	/* find pshell entry for this pid */
	for (BU_LIST_FOR(psh, pshell, &pshell_head.l)) {
	    if (psh->pid == pid) {
		found = 1;
		break;
	    }
	}

	if (!found) {
	    bu_log("Cannot find PSHELL entry for a CTRIA3 element (ignoring)!\n");
	    write_fields();
	    return;
	}

	if (psh->s)
	    s = psh->s;
	else {
	    struct model *m;
	    struct nmgregion *r;

	    m = nmg_mm();
	    r = nmg_mrsv(m);
	    s = BU_LIST_FIRST(shell, &r->s_hd);
	    psh->s = s;
	}
    }

    fu = nmg_cmface(s, v, 3);

    if (!g_pts[gin1].v[pid_index]->vg_p)
	nmg_vertex_gv(g_pts[gin1].v[pid_index], pt1);
    if (!g_pts[gin2].v[pid_index]->vg_p)
	nmg_vertex_gv(g_pts[gin2].v[pid_index], pt2);
    if (!g_pts[gin3].v[pid_index]->vg_p)
	nmg_vertex_gv(g_pts[gin3].v[pid_index], pt3);

    nmg_calc_face_g(fu, &RTG.rtg_vlfree);
}


HIDDEN void
get_cbar(void)
{
    int eid, pid;
    int g1, g2;
    point_t pt1, pt2;
    fastf_t radius;
    vect_t height;
    struct pbar *pb;
    char cbar_name[NAMESIZE+1];

    eid = atoi(curr_rec[1]);

    pid = atoi(curr_rec[2]);
    if (!pid) {
	if (bar_def_pid)
	    pid = bar_def_pid;
	else
	    pid = eid;
    }

    g1 = atoi(curr_rec[3]);

    g2 = atoi(curr_rec[4]);

    get_grid(g1, pt1);
    get_grid(g2, pt2);

    for (BU_LIST_FOR(pb, pbar, &pbar_head.l)) {
	if (pb->pid == pid)
	    break;
    }

    if (BU_LIST_IS_HEAD(&pb->l, &pbar_head.l)) {
	log_line("Non-existent PID referenced in CBAR");
	return;
    }

    VSCALE(pt1, pt1, conv[units]);
    VSCALE(pt2, pt2, conv[units]);

    radius = sqrt(pb->area/M_PI);
    radius = radius * conv[units];

    VSUB2(height, pt2, pt1);

    sprintf(cbar_name, "cbar.%d", eid);
    mk_rcc(fpout, cbar_name, pt1, height, radius);

    mk_addmember(cbar_name, &pb->head.l, NULL, WMOP_UNION);
}


int
main(int argc, char **argv)
{
    int c;
    int i;
    struct pshell *psh;
    struct pbar *pbp;
    struct wmember head;
    struct wmember all_head;
    char *nastran_file = "Converted from NASTRAN file (stdin)";

    bu_setprogname(argv[0]);
    fpin = stdin;

    units = INCHES;

    /* FIXME: These need to be improved */
    tol.magic = BN_TOL_MAGIC;
    tol.dist = BN_TOL_DIST;
    tol.dist_sq = tol.dist * tol.dist;
    tol.perp = 1e-6;
    tol.para = 1 - tol.perp;

    while ((c=bu_getopt(argc, argv, "x:X:t:ni:o:mh?")) != -1) {
	switch (c) {
	    case 'x':
		sscanf(bu_optarg, "%x", (unsigned int *)&rt_debug);
		bu_printb("librt RT_G_DEBUG", RT_G_DEBUG, RT_DEBUG_FORMAT);
		bu_log("\n");
		break;
	    case 'X':
		sscanf(bu_optarg, "%x", (unsigned int *)&nmg_debug);
		bu_printb("librt nmg_debug", nmg_debug, NMG_DEBUG_FORMAT);
		bu_log("\n");
		break;
	    case 't':		/* calculational tolerance */
		tol.dist = atof(bu_optarg);
		tol.dist_sq = tol.dist * tol.dist;
		break;
	    case 'n':
		polysolids = 0;
		break;
	    case 'm':
		units = MM;
		break;
	    case 'i':
		fpin = fopen(bu_optarg, "rb");
		if (fpin == (FILE *)NULL) {
		    bu_log("Cannot open NASTRAN file (%s) for reading!\n", bu_optarg);
		    print_usage(argv[0]);
		}
		nastran_file = bu_optarg;
		break;
	    case 'o':
		output_file = bu_optarg;
		break;
	    default:
		print_usage(argv[0]);
	}
    }

    fpout = wdb_fopen(output_file);
    if (fpout == NULL) {
	bu_log("Cannot open BRL-CAD file (%s) for writing!\n", output_file);
	print_usage(argv[0]);
    }

    if (!fpin || !fpout) {
	print_usage(argv[0]);
    }

    line = (char *)bu_malloc(MAX_LINE_SIZE, "line");
    next_line = (char *)bu_malloc(MAX_LINE_SIZE, "next_line");
    prev_line = (char *)bu_malloc(MAX_LINE_SIZE, "prev_line");
    curr_rec = (char **)bu_calloc(NO_OF_FIELDS, sizeof(char *), "curr_rec");
    for (i=0; i<NO_OF_FIELDS; i++)
	curr_rec[i] = (char *)bu_malloc(sizeof(char)*FIELD_LENGTH, "curr_rec[i]");
    prev_rec = (char **)bu_calloc(NO_OF_FIELDS, sizeof(char *), "prev_rec");
    for (i=0; i<NO_OF_FIELDS; i++)
	prev_rec[i] = (char *)bu_malloc(sizeof(char)*FIELD_LENGTH, "prev_rec[i]");

    /* first pass, find start of NASTRAN "bulk data" */
    start_off = (-1);
    bulk_data_start_line = 0;
    while (bu_fgets(line, MAX_LINE_SIZE, fpin)) {
	bulk_data_start_line++;
	if (bu_strncmp(line, "BEGIN BULK", 10))
	    continue;

	start_off = ftell(fpin);
	break;
    }

    if (start_off < 0) {
	bu_log("Cannot find start of bulk data in NASTRAN file!\n");
	print_usage(argv[0]);
    }

    /* convert BULK data deck into something reasonable */
    fptmp = bu_temp_file(NULL, 0);
    if (fptmp == NULL) {
	perror(argv[0]);
	bu_exit(1, "Cannot open temporary file\n");
    }
    convert_input();

    /* initialize some lists */
    BU_LIST_INIT(&coord_head.l);
    BU_LIST_INIT(&pbar_head.l);
    BU_LIST_INIT(&pshell_head.l);
    BU_LIST_INIT(&all_head.l);

    nmg_model = (struct model *)NULL;

    /* count grid points */
    fseek(fptmp, 0, SEEK_SET);
    while (bu_fgets(line, MAX_LINE_SIZE, fptmp)) {
	if (!bu_strncmp(line, "GRID", 4))
	    grid_count++;
    }
    if (!grid_count) {
	bu_exit(1, "No geometry in this NASTRAN file!\n");
    }

    /* get default values and properties */
    fseek(fptmp, 0, SEEK_SET);
    while (get_next_record(fptmp, 1, 0)) {
	if (!bu_strncmp(curr_rec[0], "BAROR", 5)) {
	    /* get BAR defaults */
	    bar_def_pid = atoi(curr_rec[2]);
	} else if (!bu_strncmp(curr_rec[0], "PBAR", 4)) {
	    struct pbar *pb;

	    BU_ALLOC(pb, struct pbar);

	    pb->pid = atoi(curr_rec[1]);
	    pb->mid = atoi(curr_rec[2]);
	    pb->area = atof(curr_rec[3]);

	    BU_LIST_INIT(&pb->head.l);

	    BU_LIST_INSERT(&pbar_head.l, &pb->l);
	} else if (!bu_strncmp(curr_rec[0], "PSHELL", 6)) {
	    BU_ALLOC(psh, struct pshell);

	    psh->s = (struct shell *)NULL;
	    psh->pid = atoi(curr_rec[1]);
	    psh->mid = atoi(curr_rec[2]);
	    psh->thick = atof(curr_rec[3]);
	    BU_LIST_INSERT(&pshell_head.l, &psh->l);
	    pshell_count++;
	}
    }

    /* allocate storage for grid points */
    g_pts = (struct grid_point *)bu_calloc(grid_count, sizeof(struct grid_point), "grid points");

    /* get all grid points */
    fseek(fptmp, 0, SEEK_SET);
    while (get_next_record(fptmp, 1, 0)) {
	int gid;
	int cid;
	double tmp[3];

	if (bu_strncmp(curr_rec[0], "GRID", 4))
	    continue;

	gid = atoi(curr_rec[1]);
	cid = atoi(curr_rec[2]);

	for (i=0; i<3; i++) {
	    tmp[i] = atof(curr_rec[i+3]);
	}

	g_pts[grid_used].gid = gid;
	g_pts[grid_used].cid = cid;
	g_pts[grid_used].v = (struct vertex **)bu_calloc(pshell_count + 1, sizeof(struct vertex *), "g_pts vertex array");
	VMOVE(g_pts[grid_used].pt, tmp);
	grid_used++;
    }


    /* find coordinate systems */
    fseek(fptmp, 0, SEEK_SET);
    while (get_next_record(fptmp, 1, 0)) {
	if (bu_strncmp(curr_rec[0], "CORD", 4))
	    continue;

	get_coord_sys();
    }
    /* convert everything to BRL-CAD coordinate system */
    i = 0;
    while (convert_all_cs() || convert_all_pts()) {
	i++;
	if (i > 10) {
	    bu_exit(1, "Cannot convert to default coordinate system, check for circular definition\n");
	}
    }

    mk_id(fpout, nastran_file);

    /* get elements */
    fseek(fptmp, 0, SEEK_SET);
    while (get_next_record(fptmp, 1, 0)) {
	if (!bu_strncmp(curr_rec[0], "CBAR", 4))
	    get_cbar();
	else if (!bu_strncmp(curr_rec[0], "CROD", 4))
	    get_cbar();
	else if (!bu_strncmp(curr_rec[0], "CTRIA3", 6))
	    get_ctria3();
	else if (!bu_strncmp(curr_rec[0], "CQUAD4", 6))
	    get_cquad4();
    }

    if (nmg_model) {
	nmg_rebound(nmg_model, &tol);
	if (polysolids)
	    mk_bot_from_nmg(fpout, "pshell.0", nmg_shell);
	else
	    mk_nmg(fpout, "pshell.0", nmg_model);
    }

    BU_LIST_INIT(&head.l);
    for (BU_LIST_FOR(psh, pshell, &pshell_head.l)) {
	struct model *m;
	char name[NAMESIZE+1];

	if (!psh->s)
	    continue;

	m = nmg_find_model(&psh->s->l.magic);
	nmg_rebound(m, &tol);
	nmg_fix_normals(psh->s, &RTG.rtg_vlfree, &tol);
	if (psh->thick > tol.dist) {
	    nmg_model_face_fuse(m, &RTG.rtg_vlfree, &tol);
	    nmg_hollow_shell(psh->s, psh->thick*conv[units], 1, &RTG.rtg_vlfree, &tol);
	}
	sprintf(name, "pshell.%d", psh->pid);
	if (polysolids)
	    mk_bot_from_nmg(fpout, name, psh->s);
	else
	    mk_nmg(fpout, name, m);

	mk_addmember(name, &head.l, NULL, WMOP_UNION);
    }
    if (BU_LIST_NON_EMPTY(&head.l)) {
	mk_lfcomb(fpout, "shells", &head, 0);
	mk_addmember("shells", &all_head.l, NULL, WMOP_UNION);
    }

    BU_LIST_INIT(&head.l);
    for (BU_LIST_FOR(pbp, pbar, &pbar_head.l)) {
	char name[NAMESIZE+1];

	if (BU_LIST_IS_EMPTY(&pbp->head.l))
	    continue;

	sprintf(name, "pbar_group.%d", pbp->pid);
	mk_lfcomb(fpout, name, &pbp->head, 0);

	mk_addmember(name, &head.l, NULL, WMOP_UNION);
    }
    if (BU_LIST_NON_EMPTY(&head.l)) {
	mk_lfcomb(fpout, "pbars", &head, 0);
	mk_addmember("pbars", &all_head.l, NULL, WMOP_UNION);
    }

    if (BU_LIST_NON_EMPTY(&all_head.l)) {
	mk_lfcomb(fpout, "all", &all_head, 0);
    }
    wdb_close(fpout);
    return 0;
}


/*
 * Local Variables:
 * mode: C
 * tab-width: 8
 * indent-tabs-mode: t
 * c-file-style: "stroustrup"
 * End:
 * ex: shiftwidth=4 tabstop=8
 */<|MERGE_RESOLUTION|>--- conflicted
+++ resolved
@@ -1,11 +1,7 @@
 /*                     N A S T R A N - G . C
  * BRL-CAD
  *
-<<<<<<< HEAD
- * Copyright (c) 1997-2018 United States Government as represented by
-=======
  * Copyright (c) 1997-2020 United States Government as represented by
->>>>>>> 60304d81
  * the U.S. Army Research Laboratory.
  *
  * This program is free software; you can redistribute it and/or
@@ -165,7 +161,7 @@
     for (i=0; i < 20; i++)
 	prev_rec[i][0] = '\0';
 
-    fseek(fpin, start_off, SEEK_SET);
+    bu_fseek(fpin, start_off, SEEK_SET);
     line_count = bulk_data_start_line;
 
     tmp = bu_fgets(next_line, MAX_LINE_SIZE, fpin);
@@ -1197,7 +1193,7 @@
 	if (bu_strncmp(line, "BEGIN BULK", 10))
 	    continue;
 
-	start_off = ftell(fpin);
+	start_off = bu_ftell(fpin);
 	break;
     }
 
@@ -1223,7 +1219,7 @@
     nmg_model = (struct model *)NULL;
 
     /* count grid points */
-    fseek(fptmp, 0, SEEK_SET);
+    bu_fseek(fptmp, 0, SEEK_SET);
     while (bu_fgets(line, MAX_LINE_SIZE, fptmp)) {
 	if (!bu_strncmp(line, "GRID", 4))
 	    grid_count++;
@@ -1233,7 +1229,7 @@
     }
 
     /* get default values and properties */
-    fseek(fptmp, 0, SEEK_SET);
+    bu_fseek(fptmp, 0, SEEK_SET);
     while (get_next_record(fptmp, 1, 0)) {
 	if (!bu_strncmp(curr_rec[0], "BAROR", 5)) {
 	    /* get BAR defaults */
@@ -1266,7 +1262,7 @@
     g_pts = (struct grid_point *)bu_calloc(grid_count, sizeof(struct grid_point), "grid points");
 
     /* get all grid points */
-    fseek(fptmp, 0, SEEK_SET);
+    bu_fseek(fptmp, 0, SEEK_SET);
     while (get_next_record(fptmp, 1, 0)) {
 	int gid;
 	int cid;
@@ -1291,7 +1287,7 @@
 
 
     /* find coordinate systems */
-    fseek(fptmp, 0, SEEK_SET);
+    bu_fseek(fptmp, 0, SEEK_SET);
     while (get_next_record(fptmp, 1, 0)) {
 	if (bu_strncmp(curr_rec[0], "CORD", 4))
 	    continue;
@@ -1310,7 +1306,7 @@
     mk_id(fpout, nastran_file);
 
     /* get elements */
-    fseek(fptmp, 0, SEEK_SET);
+    bu_fseek(fptmp, 0, SEEK_SET);
     while (get_next_record(fptmp, 1, 0)) {
 	if (!bu_strncmp(curr_rec[0], "CBAR", 4))
 	    get_cbar();
