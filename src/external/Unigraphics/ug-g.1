--- conflicted
+++ resolved
@@ -2,11 +2,7 @@
 .\"                         U G - G . 1
 .\" BRL-CAD
 .\"
-<<<<<<< HEAD
-.\" Copyright (c) 2005-2018 United States Government as represented by
-=======
 .\" Copyright (c) 2005-2020 United States Government as represented by
->>>>>>> 2965d039
 .\" the U.S. Army Research Laboratory.
 .\"
 .\" Redistribution and use in source (Docbook format) and 'compiled'
