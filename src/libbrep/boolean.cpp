/*                  B O O L E A N . C P P
 * BRL-CAD
 *
 * Copyright (c) 2013-2014 United States Government as represented by
 * the U.S. Army Research Laboratory.
 *
 * This library is free software; you can redistribute it and/or
 * modify it under the terms of the GNU Lesser General Public License
 * version 2.1 as published by the Free Software Foundation.
 *
 * This library is distributed in the hope that it will be useful, but
 * WITHOUT ANY WARRANTY; without even the implied warranty of
 * MERCHANTABILITY or FITNESS FOR A PARTICULAR PURPOSE.  See the GNU
 * Lesser General Public License for more details.
 *
 * You should have received a copy of the GNU Lesser General Public
 * License along with this file; see the file named COPYING for more
 * information.
 */
/** @file boolean.cpp
 *
 * Evaluate NURBS booleans (union, intersection and difference).
 *
 */

#include "common.h"

#include <assert.h>
#include <vector>
#include <stack>
#include <queue>
#include <set>
#include <map>
#include <algorithm>

#include "vmath.h"
#include "bio.h"
#include "bu/log.h"
#include "brep.h"
#include "raytrace.h"
#include "brep_except.h"

// Whether to output the debug messages about b-rep booleans.
#define DEBUG_BREP_BOOLEAN 0

// tol value used in ON_Intersect()s. We use a smaller tolerance than the
// default one 0.001.
#define INTERSECTION_TOL 1e-4

// tol value used in ON_3dVector::IsParallelTo(). We use a smaller tolerance
// than the default one ON_PI/180.
#define ANGLE_TOL ON_PI/1800.0

struct IntersectPoint {
    ON_3dPoint m_pt;	// 3D intersection point
    double m_seg_t;	// param on the loop curve
    int m_loop_seg;	// which curve of the loop
    int m_ssx_curve;	// which intersection curve
    int m_curve_pos;	// rank on the chain
    double m_curve_t;	// param on the SSI curve
    enum {
	UNSET,
	IN,
	OUT,
	TANGENT
    } m_dir;		// dir is going inside/outside
    int m_split_li;	// between clx_points[m_split_li] and
			// clx_points[m_split_li+1]
			// after the outerloop is split
};


// A structure to represent the curve segments generated from surface-surface
// intersections, including some information needed by the connectivity graph
struct SSICurve {
    ON_Curve *m_curve;

    SSICurve()
    {
	m_curve = NULL;
    }

    SSICurve(ON_Curve *curve)
    {
	m_curve = curve;
    }

    SSICurve *Duplicate() const
    {
	SSICurve *out = new SSICurve();
	if (out != NULL) {
	    *out = *this;
	    out->m_curve = m_curve->Duplicate();
	}
	return out;
    }
};

HIDDEN void
append_to_polycurve(ON_Curve *curve, ON_PolyCurve &polycurve);
// We link the SSICurves that share an endpoint, and form this new structure,
// which has many similar behaviors as ON_Curve, e.g. PointAt(), Reverse().
struct LinkedCurve {
private:
    ON_Curve *m_curve;	// an explicit storage of the whole curve
public:
    // The curves contained in this LinkedCurve, including
    // the information needed by the connectivity graph
    ON_SimpleArray<SSICurve> m_ssi_curves;

    // Default constructor
    LinkedCurve()
    {
	m_curve = NULL;
    }

    void Empty()
    {
	m_ssi_curves.Empty();
	delete m_curve;
	m_curve = NULL;
    }

    ~LinkedCurve()
    {
	Empty();
    }

    LinkedCurve &operator= (const LinkedCurve &_lc)
    {
	Empty();
	m_curve = _lc.m_curve ? _lc.m_curve->Duplicate() : NULL;
	m_ssi_curves = _lc.m_ssi_curves;
	return *this;
    }

    ON_3dPoint PointAtStart() const
    {
	if (m_ssi_curves.Count()) {
	    return m_ssi_curves[0].m_curve->PointAtStart();
	} else {
	    return ON_3dPoint::UnsetPoint;
	}
    }

    ON_3dPoint PointAtEnd() const
    {
	if (m_ssi_curves.Count()) {
	    return m_ssi_curves.Last()->m_curve->PointAtEnd();
	} else {
	    return ON_3dPoint::UnsetPoint;
	}
    }

    bool IsClosed() const
    {
	if (m_ssi_curves.Count() == 0) {
	    return false;
	}
	return PointAtStart().DistanceTo(PointAtEnd()) < ON_ZERO_TOLERANCE;
    }

    bool IsValid() const
    {
	// Check whether the curve has "gaps".
	for (int i = 1; i < m_ssi_curves.Count(); i++) {
	    if (m_ssi_curves[i].m_curve->PointAtStart().DistanceTo(m_ssi_curves[i - 1].m_curve->PointAtEnd()) >= ON_ZERO_TOLERANCE) {
		bu_log("The LinkedCurve is not valid.\n");
		return false;
	    }
	}
	return true;
    }

    bool Reverse()
    {
	ON_SimpleArray<SSICurve> new_array;
	for (int i = m_ssi_curves.Count() - 1; i >= 0; i--) {
	    if (!m_ssi_curves[i].m_curve->Reverse()) {
		return false;
	    }
	    new_array.Append(m_ssi_curves[i]);
	}
	m_ssi_curves = new_array;
	return true;
    }

    void Append(const LinkedCurve &lc)
    {
	m_ssi_curves.Append(lc.m_ssi_curves.Count(), lc.m_ssi_curves.Array());
    }

    void Append(const SSICurve &sc)
    {
	m_ssi_curves.Append(sc);
    }

    void AppendCurvesToArray(ON_SimpleArray<ON_Curve *> &arr) const
    {
	for (int i = 0; i < m_ssi_curves.Count(); i++) {
	    arr.Append(m_ssi_curves[i].m_curve->Duplicate());
	}
    }

    const ON_Curve *Curve()
    {
	if (m_curve != NULL) {
	    return m_curve;
	}
	if (m_ssi_curves.Count() == 0 || !IsValid()) {
	    return NULL;
	}
	ON_PolyCurve *polycurve = new ON_PolyCurve;
	for (int i = 0; i < m_ssi_curves.Count(); i++) {
	    append_to_polycurve(m_ssi_curves[i].m_curve->Duplicate(), *polycurve);
	}
	m_curve = polycurve;
	return m_curve;
    }

    const ON_3dPoint PointAt(double t)
    {
	const ON_Curve *c = Curve();
	if (c == NULL) {
	    return ON_3dPoint::UnsetPoint;
	}
	return c->PointAt(t);
    }

    const ON_Interval Domain()
    {
	const ON_Curve *c = Curve();
	if (c == NULL) {
	    return ON_Interval::EmptyInterval;
	}
	return c->Domain();
    }

    ON_Curve *SubCurve(double t1, double t2)
    {
	const ON_Curve *c = Curve();
	if (c == NULL) {
	    return NULL;
	}
	try {
	    return sub_curve(c, t1, t2);
	} catch (InvalidInterval &e) {
	    bu_log("%s", e.what());
	    return NULL;
	}
    }
};


struct TrimmedFace {
    // curve segments in the face's outer loop
    ON_SimpleArray<ON_Curve *> m_outerloop;
    // several inner loops, each has some curves
    std::vector<ON_SimpleArray<ON_Curve *> > m_innerloop;
    const ON_BrepFace *m_face;
    enum {
	UNKNOWN = -1,
	NOT_BELONG = 0,
	BELONG = 1
    } m_belong_to_final;
    bool m_rev;

    // Default constructor
    TrimmedFace()
    {
	m_face = NULL;
	m_belong_to_final = UNKNOWN;
	m_rev = false;
    }

    // Destructor
    ~TrimmedFace()
    {
	// Delete the curve segments if it's not belong to the result.
	if (m_belong_to_final != BELONG) {
	    for (int i = 0; i < m_outerloop.Count(); i++) {
		if (m_outerloop[i]) {
		    delete m_outerloop[i];
		    m_outerloop[i] = NULL;
		}
	    }
	    for (unsigned int i = 0; i < m_innerloop.size(); i++) {
		for (int j = 0; j < m_innerloop[i].Count(); j++) {
		    if (m_innerloop[i][j]) {
			delete m_innerloop[i][j];
			m_innerloop[i][j] = NULL;
		    }
		}
	    }
	}
    }

    TrimmedFace *Duplicate() const
    {
	TrimmedFace *out = new TrimmedFace();
	out->m_face = m_face;
	for (int i = 0; i < m_outerloop.Count(); i++) {
	    if (m_outerloop[i]) {
		out->m_outerloop.Append(m_outerloop[i]->Duplicate());
	    }
	}
	out->m_innerloop = m_innerloop;
	for (unsigned int i = 0; i < m_innerloop.size(); i++) {
	    for (int j = 0; j < m_innerloop[i].Count(); j++) {
		if (m_innerloop[i][j]) {
		    out->m_innerloop[i][j] = m_innerloop[i][j]->Duplicate();
		}
	    }
	}
	return out;
    }
};

HIDDEN int
loop_t_compare(const IntersectPoint *p1, const IntersectPoint *p2)
{
    // Use for sorting an array. Use strict FP comparison.
    if (p1->m_loop_seg != p2->m_loop_seg) {
	return p1->m_loop_seg - p2->m_loop_seg;
    }
    return p1->m_seg_t > p2->m_seg_t ? 1 : (p1->m_seg_t < p2->m_seg_t ? -1 : 0);
}


HIDDEN int
curve_t_compare(const IntersectPoint *p1, const IntersectPoint *p2)
{
    // Use for sorting an array. Use strict FP comparison.
    return p1->m_curve_t > p2->m_curve_t ? 1 : (p1->m_curve_t < p2->m_curve_t ? -1 : 0);
}


HIDDEN void
append_to_polycurve(ON_Curve *curve, ON_PolyCurve &polycurve)
{
    // use this function rather than ON_PolyCurve::Append() to avoid
    // getting nested polycurves, which makes ON_Brep::IsValid() to fail.

    ON_PolyCurve *nested = ON_PolyCurve::Cast(curve);
    if (nested != NULL) {
	// The input curve is a polycurve
	const ON_CurveArray &segments = nested->SegmentCurves();
	for (int i = 0; i < segments.Count(); i++) {
	    append_to_polycurve(segments[i]->Duplicate(), polycurve);
	}
	delete nested;
    } else {
	polycurve.Append(curve);
    }
}


HIDDEN bool
is_loop_valid(const ON_SimpleArray<ON_Curve *> &loop, double tolerance, ON_PolyCurve *polycurve = NULL)
{
    bool delete_curve = false;
    bool ret = true;

    if (loop.Count() == 0) {
	bu_log("The input loop is empty.\n");
	ret = false;
    }

    // First, use a ON_PolyCurve to represent the loop.
    if (ret) {
	if (polycurve == NULL) {
	    polycurve = new ON_PolyCurve;
	    if (polycurve) {
		delete_curve = true;
	    } else {
		ret = false;
	    }
	}
    }

    // Check the loop is continuous and closed or not.
    if (ret) {
	if (loop[0] != NULL) {
	    append_to_polycurve(loop[0]->Duplicate(), *polycurve);
	}
	for (int i = 1 ; i < loop.Count(); i++) {
	    if (loop[i] && loop[i - 1] && loop[i]->PointAtStart().DistanceTo(loop[i - 1]->PointAtEnd()) < ON_ZERO_TOLERANCE) {
		append_to_polycurve(loop[i]->Duplicate(), *polycurve);
	    } else {
		bu_log("The input loop is not continuous.\n");
		ret = false;
	    }
	}
    }
    if (ret && (polycurve->PointAtStart().DistanceTo(polycurve->PointAtEnd()) >= ON_ZERO_TOLERANCE ||
	!polycurve->IsClosed()))
    {
	bu_log("The input loop is not closed.\n");
	ret = false;
    }

    if (ret) {
	// Check whether the loop is degenerated.
	ON_BoundingBox bbox = polycurve->BoundingBox();
	ret = !ON_NearZero(bbox.Diagonal().Length(), tolerance)
	      && !polycurve->IsLinear(tolerance);
    }

    if (delete_curve) {
	delete polycurve;
    }

    return ret;
}

enum {
    OUTSIDE_OR_ON_LOOP,
    INSIDE_OR_ON_LOOP
};

//   Returns whether the point is inside/on or outside/on the loop
//   boundary.
//
//   Throws InvalidGeometry if loop is invalid.
//
//   If you want to know whether this point is on the loop boundary,
//   call is_point_on_loop().
HIDDEN int
point_loop_location(const ON_2dPoint &pt, const ON_SimpleArray<ON_Curve *> &loop)
{
    ON_PolyCurve polycurve;
    if (!is_loop_valid(loop, ON_ZERO_TOLERANCE, &polycurve)) {
	throw InvalidGeometry("point_loop_location() given invalid loop\n");
    }

    ON_BoundingBox bbox = polycurve.BoundingBox();
    if (!bbox.IsPointIn(pt)) {
	return OUTSIDE_OR_ON_LOOP;
    }

    // The input point is inside the loop's bounding box.
    // out must be outside the closed region (and the bbox).
    ON_2dPoint out = pt + ON_2dVector(bbox.Diagonal());
    ON_LineCurve linecurve(pt, out);
    ON_3dVector line_dir = linecurve.m_line.Direction();

    ON_SimpleArray<ON_X_EVENT> tmp_x;
    for (int i = 0; i < loop.Count(); ++i) {
	ON_SimpleArray<ON_X_EVENT> li_x;
	ON_Intersect(&linecurve, loop[i], li_x, INTERSECTION_TOL);

	for (int j = 0; j < li_x.Count(); ++j) {
	    // ignore tangent and overlap intersections
	    if (li_x[j].m_type != ON_X_EVENT::ccx_overlap &&
		!loop[i]->TangentAt(li_x[j].m_b[0]).IsParallelTo(line_dir, ANGLE_TOL))
	    {
		tmp_x.Append(li_x[j]);
	    }
	}
    }
    ON_SimpleArray<ON_X_EVENT> x_event;
    for (int i = 0; i < tmp_x.Count(); i++) {
	int j;
	for (j = 0; j < x_event.Count(); j++) {
	    if (tmp_x[i].m_A[0].DistanceTo(x_event[j].m_A[0]) < INTERSECTION_TOL &&
		tmp_x[i].m_A[1].DistanceTo(x_event[j].m_A[1]) < INTERSECTION_TOL &&
		tmp_x[i].m_B[0].DistanceTo(x_event[j].m_B[0]) < INTERSECTION_TOL &&
		tmp_x[i].m_B[1].DistanceTo(x_event[j].m_B[1]) < INTERSECTION_TOL)
	    {
		break;
	    }
	}
	if (j == x_event.Count()) {
	    x_event.Append(tmp_x[i]);
	}
    }

    return (x_event.Count() % 2) ? INSIDE_OR_ON_LOOP : OUTSIDE_OR_ON_LOOP;
}


// Returns whether or not point is on the loop boundary.
// Throws InvalidGeometry if loop is invalid.
HIDDEN bool
is_point_on_loop(const ON_2dPoint &pt, const ON_SimpleArray<ON_Curve *> &loop)
{
    ON_PolyCurve polycurve;
    if (!is_loop_valid(loop, ON_ZERO_TOLERANCE, &polycurve)) {
	throw InvalidGeometry("is_point_on_loop() given invalid loop\n");
    }

    ON_3dPoint pt3d(pt);
    for (int i = 0; i < loop.Count(); ++i) {
	ON_ClassArray<ON_PX_EVENT> px_event;
	if (ON_Intersect(pt3d, *loop[i], px_event, INTERSECTION_TOL)) {
	    return true;
	}
    }
    return false;
}

HIDDEN bool
is_point_inside_loop(const ON_2dPoint &pt, const ON_SimpleArray<ON_Curve *> &loop)
{
    return (point_loop_location(pt, loop) == INSIDE_OR_ON_LOOP) && !is_point_on_loop(pt, loop);
}

HIDDEN bool
is_point_outside_loop(const ON_2dPoint &pt, const ON_SimpleArray<ON_Curve *> &loop)
{
    return (point_loop_location(pt, loop) == OUTSIDE_OR_ON_LOOP) && !is_point_on_loop(pt, loop);
}

HIDDEN ON_Interval
union_intervals(const ON_SimpleArray<ON_Interval> &intervals)
{
    ON_Interval union_interval;
    for (int i = 0; i < intervals.Count(); ++i) {
	union_interval.Union(intervals[i]);
    }
    if (!union_interval.IsValid()) {
	throw IntervalGenerationError("union_intervals() created invalid interval\n");
    }
    return union_interval;
}

HIDDEN ON_Interval
intersect_intervals(const ON_Interval &interval1, const ON_Interval &interval2)
{
    ON_Interval intersection_interval;
    if (!intersection_interval.Intersection(interval1, interval2)) {
	throw IntervalGenerationError("intersect_intervals() failed to intersect intervals\n");
    }
    return intersection_interval;
}

HIDDEN void
replace_curve_with_subcurve(ON_Curve *&curve, const ON_Interval &interval)
{
    try {
	ON_Curve *subcurve = sub_curve(curve, interval.Min(), interval.Max());
	delete curve;
	curve = subcurve;
    } catch (InvalidInterval &) {
	throw GeometryGenerationError("replace_curve_with_subcurve(): NULL "
		"subcurve\n");
    }
}

HIDDEN ON_SimpleArray<ON_Interval>
get_curve_intervals_inside_or_on_face(
    ON_Curve *curve2D,
    const ON_ClassArray<ON_SimpleArray<ON_Curve *> > &face_loops,
    double isect_tol)
{
    // get curve-loop intersections
    ON_SimpleArray<double> isect_curve_t;
    ON_SimpleArray<ON_X_EVENT> ccx_events;

    for (int i = 0; i < face_loops.Count(); ++i) {
	for (int j = 0; j < face_loops[i].Count(); ++j) {
	    ON_Intersect(curve2D, face_loops[i][j], ccx_events, isect_tol);
	}
    }

    // get a sorted list of just the parameters on the first curve
    // where it intersects the outerloop
    for (int i = 0; i < ccx_events.Count(); i++) {
	isect_curve_t.Append(ccx_events[i].m_a[0]);

	if (ccx_events[i].m_type == ON_X_EVENT::ccx_overlap) {
	    isect_curve_t.Append(ccx_events[i].m_a[1]);
	}
    }
    isect_curve_t.QuickSort(ON_CompareIncreasing);


    // insert start and end parameters so every part of the curve is tested
    isect_curve_t.Insert(0, curve2D->Domain().Min());
    isect_curve_t.Append(curve2D->Domain().Max());

    // if the midpoint of an interval is inside/on the face, keep the
    // entire interval
    ON_SimpleArray<ON_Interval> included_intervals;
    for (int i = 0; i < isect_curve_t.Count() - 1; i++) {
	ON_Interval interval(isect_curve_t[i], isect_curve_t[i + 1]);
	if (ON_NearZero(interval.Length(), ON_ZERO_TOLERANCE)) {
	    continue;
	}
	ON_2dPoint pt = curve2D->PointAt(interval.Mid());

	bool point_included = false;
	try {
	    // inside/on outerloop
	    if (!is_point_outside_loop(pt, face_loops[0])) {

		// outside/on innerloops
		point_included = true;
		for (int j = 1; j < face_loops.Count(); ++j) {
		    if (is_point_inside_loop(pt, face_loops[j])) {
			point_included = false;
			break;
		    }
		}
	    }
	} catch (InvalidGeometry &e) {
	    bu_log("%s", e.what());
	}
	if (point_included) {
	    included_intervals.Append(interval);
	}
    }

    // merge continuous intervals
    ON_SimpleArray<ON_Interval> final_intervals;
    for (int j, i = 0; i < included_intervals.Count(); i = j) {
	ON_Interval merged_interval = included_intervals[i];

	for (j = i + 1; j < included_intervals.Count(); ++j) {
	    ON_Interval &next = included_intervals[j];

	    if (ON_NearZero(next.Min() - merged_interval.Max(), ON_ZERO_TOLERANCE)) {
		ON_Interval new_interval = merged_interval;

		if (new_interval.Union(next)) {
		    merged_interval = new_interval;
		} else {
		    break;
		}
	    } else {
		break;
	    }
	}
	final_intervals.Append(merged_interval);
    }

    return final_intervals;
}

HIDDEN int
compare_interval(const ON_Interval *a, const ON_Interval *b)
{
    return a->Compare(*b);
}

struct IntervalPoints {
    ON_3dPoint min;
    ON_3dPoint mid;
    ON_3dPoint max;
};

class IntervalParams {
public:
    double min;
    double mid;
    double max;

    void
    MakeIncreasing(void)
    {
	if (min > mid) {
	    std::swap(min, mid);
	}
	if (mid > max) {
	    std::swap(mid, max);

	    if (min > mid) {
		std::swap(min, mid);
	    }
	}
    }
};

// given parameters in a curve interval, create new interval
// parameters that reflect the the non-degenerate (different
// dimensioned) curve interval used to generate the curve parameters
HIDDEN IntervalParams
curve_interval_from_params(
    IntervalParams interval_t,
    const ON_Curve *curve)
{
    if (!curve->IsClosed()) {
	return interval_t;
    }

    if (interval_t.min > interval_t.max) {
	std::swap(interval_t.min, interval_t.max);
    }
    double min_t = interval_t.min;
    double max_t = interval_t.max;

    ON_Interval cdom = curve->Domain();
    if (!(min_t < max_t || min_t > max_t)) {
	// if endpoints are both at closed curve joint, put them at
	// either end of the curve domain
	if (ON_NearZero(cdom.Min() - min_t, ON_ZERO_TOLERANCE)) {
	    interval_t.max = cdom.Max();
	} else if (ON_NearZero(cdom.Max() - min_t, ON_ZERO_TOLERANCE)) {
	    interval_t.min = cdom.Min();
	}
    } else {
	// if interval doesn't include midpt, assume the point nearest
	// the seam needs to be on the opposite side of the domain
	ON_Interval curr(min_t, max_t);
	if (!curr.Includes(interval_t.mid)) {
	    if (fabs(cdom.Min() - min_t) > fabs(cdom.Max() - max_t)) {
		interval_t.max = cdom.Min();
	    } else {
		interval_t.min = cdom.Max();
	    }
	}
    }
    interval_t.MakeIncreasing();

    return interval_t;
}

// given interval points in surface uv space, create new interval
// points that reflect the non-degenerate curve parameter interval
// used to generate the input points
HIDDEN IntervalPoints
uv_interval_from_points(
    IntervalPoints interval_pts,
    const ON_Surface *surf)
{
    ON_3dPoint &min_uv = interval_pts.min;
    ON_3dPoint &max_uv = interval_pts.max;

    ON_Interval udom = surf->Domain(0);
    ON_Interval vdom = surf->Domain(1);

    enum seam_location {SEAM_NONE, SEAM_ALONG_V, SEAM_ALONG_U,
	SEAM_ALONG_UV};

    int seam_min = IsAtSeam(surf, min_uv, ON_ZERO_TOLERANCE);
    int seam_max = IsAtSeam(surf, max_uv, ON_ZERO_TOLERANCE);

    if ((seam_min && seam_max) && (min_uv == max_uv)) {
	// if uv endpoints are identical and on a seam
	// they need to be on opposite sides of the domain
	if (ON_NearZero(udom.Min() - min_uv[0], ON_ZERO_TOLERANCE) ||
	    ON_NearZero(udom.Max() - min_uv[0], ON_ZERO_TOLERANCE))
	{
	    // point on west/east edge becomes one point on west
	    // edge, one point on east edge
	    min_uv[0] = udom.Min();
	    max_uv[0] = udom.Max();
	} else if (ON_NearZero(vdom.Min() - min_uv[1], ON_ZERO_TOLERANCE) ||
		   ON_NearZero(vdom.Max() - min_uv[1], ON_ZERO_TOLERANCE))
	{
	    // point on south/north edge becomes one point on
	    // south edge, one point on north edge
	    min_uv[1] = vdom.Min();
	    max_uv[1] = vdom.Max();
	}
    } else if (!seam_min != !seam_max) { // XOR
	// if just one point is on a seam, make sure it's on the
	// correct side of the domain

	// get interval midpoint in uv space
	ON_ClassArray<ON_PX_EVENT> events;
	ON_3dPoint midpt = surf->PointAt(interval_pts.mid.x,
		interval_pts.mid.y);
	ON_Intersect(midpt, *surf, events, INTERSECTION_TOL);

	if (events.Count() == 1) {
	    // Check that the non-seam parameter of the
	    // midpoint is between the non-seam parameters of
	    // the interval uv on the seam and the other
	    // interval uv. If the midpoint non-seam parameter
	    // is outside the interval we'll move the seam_uv
	    // to the other side of the domain.
	    //
	    // For example, if the surface has a seam at the
	    // west/east edge and we have seam_uv (0.0, .1)
	    // and other_uv (.5, .6) we'll check that the
	    // interval midpoint uv has a u in [0.0, .5]. 
	    //
	    // A midpoint of (.25, .25) would be okay. A
	    // midpoint of (.75, .25) would necessitate us
	    // moving the seam_uv from the west edge to the
	    // east edge, e.g (1.0, .1).
	    int seam = seam_min ? seam_min : seam_max;
	    ON_3dPoint &seam_uv = seam_min ? min_uv : max_uv;
	    ON_3dPoint other_uv = seam_min ? max_uv : min_uv;

	    double *seam_t = &seam_uv[1];
	    double seam_opp_t = vdom.Max() - seam_uv[1];
	    double other_t = other_uv[1];
	    double midpt_t = events[0].m_b[1];
	    if (seam != SEAM_ALONG_U) {
		seam_t = &seam_uv[0];
		seam_opp_t = udom.Max() - seam_uv[0];
		other_t = other_uv[0];
		midpt_t = events[0].m_b[0];
	    }

	    ON_Interval curr(*seam_t, other_t);
	    if (!curr.Includes(midpt_t)) {
		// need to flip the seam point to the other
		// side of the domain
		*seam_t = seam_opp_t;
	    }
	}
    }
    return interval_pts;
}

HIDDEN IntervalPoints
interval_2d_to_uv(
    const ON_Interval &interval_2d,
    const ON_Curve *curve2d,
    const ON_Surface *surf)
{
    // initialize endpoints from evaluated surface uv points
    IntervalPoints pts;
    pts.min = curve2d->PointAt(interval_2d.Min());
    pts.mid = curve2d->PointAt(interval_2d.Mid());
    pts.max = curve2d->PointAt(interval_2d.Max());

    return uv_interval_from_points(pts, surf);
}

HIDDEN ON_Interval
interval_2d_to_3d(
    const ON_Interval &interval,
    const ON_Curve *curve2d,
    const ON_Curve *curve3d,
    const ON_Surface *surf)
{
    ON_Interval interval_3d;

    ON_Interval whole_domain = curve2d->Domain();
    whole_domain.MakeIncreasing();
    if (ON_NearZero(interval.Min() - whole_domain.Min(), ON_ZERO_TOLERANCE) &&
	ON_NearZero(interval.Max() - whole_domain.Max(), ON_ZERO_TOLERANCE))
    {
	interval_3d = curve3d->Domain();
	interval_3d.MakeIncreasing();
    } else {
	// get 2d curve interval endpoints as uv points
	IntervalPoints interval_uv =
	    interval_2d_to_uv(interval, curve2d, surf);

	// evaluate surface at uv points to get 3d interval points
	IntervalPoints pts_3d;
	pts_3d.min = surf->PointAt(interval_uv.min.x, interval_uv.min.y);
	pts_3d.mid = surf->PointAt(interval_uv.mid.x, interval_uv.mid.y);
	pts_3d.max = surf->PointAt(interval_uv.max.x, interval_uv.max.y);

	// convert 3d points into 3d curve parameters
	ON_ClassArray<ON_PX_EVENT> events;
	ON_Intersect(pts_3d.min, *curve3d, events, INTERSECTION_TOL);
	ON_Intersect(pts_3d.mid, *curve3d, events, INTERSECTION_TOL);
	ON_Intersect(pts_3d.max, *curve3d, events, INTERSECTION_TOL);

	if (events.Count() == 3) {
	    IntervalParams curve_t;
	    curve_t.min = events[0].m_b[0];
	    curve_t.mid = events[1].m_b[0];
	    curve_t.max = events[2].m_b[0];

	    curve_t = curve_interval_from_params(curve_t, curve3d);
	    interval_3d.Set(curve_t.min, curve_t.max);
	}
    }
    return interval_3d;
}


// Convert parameter intervals of a 2d face curve into equivalent
// parameter intervals on a matching 3d curve.
HIDDEN ON_SimpleArray<ON_Interval>
intervals_2d_to_3d(
    const ON_SimpleArray<ON_Interval> &intervals_2d,
    const ON_Curve *curve2d,
    const ON_Curve *curve3d,
    const ON_BrepFace *face)
{
    ON_SimpleArray<ON_Interval> out;
    const ON_Surface *surf = face->SurfaceOf();

    for (int i = 0; i < intervals_2d.Count(); ++i) {
	ON_Interval interval_3d = interval_2d_to_3d(intervals_2d[i], curve2d,
		curve3d, surf);

	if (interval_3d.IsValid()) {
	    out.Append(interval_3d);
	}
    }
    out.QuickSort(compare_interval);
    return out;
}

// Convert parameter interval of a 3d curve into the equivalent parameter
// interval on a matching 2d face curve.
HIDDEN ON_Interval
interval_3d_to_2d(
    const ON_Interval &interval,
    const ON_Curve *curve2d,
    const ON_Curve *curve3d,
    const ON_BrepFace *face)
{
    ON_Interval interval_2d;

    ON_Interval whole_domain = curve3d->Domain();
    whole_domain.MakeIncreasing();

    if (ON_NearZero(interval.Min() - whole_domain.Min(), ON_ZERO_TOLERANCE) &&
	ON_NearZero(interval.Max() - whole_domain.Max(), ON_ZERO_TOLERANCE))
    {
	interval_2d = curve2d->Domain();
	interval_2d.MakeIncreasing();
    } else {
	const ON_Surface *surf = face->SurfaceOf();

	IntervalPoints pts;
	pts.min = curve3d->PointAt(interval.Min());
	pts.mid = curve3d->PointAt(interval.Mid());
	pts.max = curve3d->PointAt(interval.Max());
	
	ON_ClassArray<ON_PX_EVENT> events;
	ON_Intersect(pts.min, *surf, events, INTERSECTION_TOL);
	ON_Intersect(pts.mid, *surf, events, INTERSECTION_TOL);
	ON_Intersect(pts.max, *surf, events, INTERSECTION_TOL);

	if (events.Count() == 3) {
	    IntervalPoints interval_uv;
	    interval_uv.min = events[0].m_b;
	    interval_uv.mid = events[1].m_b;
	    interval_uv.max = events[2].m_b;

	    interval_uv = uv_interval_from_points(interval_uv, surf);

	    // intersect surface uv parameters with 2d curve to convert
	    // surface uv parameters to 2d curve parameters
	    events.Empty();
	    ON_Intersect(interval_uv.min, *curve2d, events, INTERSECTION_TOL);
	    ON_Intersect(interval_uv.mid, *curve2d, events, INTERSECTION_TOL);
	    ON_Intersect(interval_uv.max, *curve2d, events, INTERSECTION_TOL);

	    if (events.Count() == 3) {
		IntervalParams curve_t;
		curve_t.min = events[0].m_b[0];
		curve_t.mid = events[1].m_b[0];
		curve_t.max = events[2].m_b[0];

		curve_t = curve_interval_from_params(curve_t, curve2d);
		interval_2d.Set(curve_t.min, curve_t.max);
	    }
	}
    }
    return interval_2d;
}

HIDDEN ON_SimpleArray<ON_SSX_EVENT *>
get_subcurves_inside_faces(
    const ON_Brep *brep1,
    const ON_Brep *brep2,
    int face_i1,
    int face_i2,
    ON_SSX_EVENT *event)
{
    // The ON_SSX_EVENT from SSI is the intersection of two whole surfaces.
    // We need to get the part that lies inside both trimmed patches.
    // (brep1's face[face_i1] and brep2's face[face_i2])
    ON_SimpleArray<ON_SSX_EVENT *> out;

    if (event == NULL) {
	return out;
    }

    if (event->m_curve3d == NULL || event->m_curveA == NULL || event->m_curveB == NULL) {
	return out;
    }

    // get the face loops
    if (face_i1 < 0 || face_i1 >= brep1->m_F.Count()) {
	bu_log("get_subcurves_inside_faces(): invalid face_i1 (%d).\n", face_i1);
	return out;
    }
    if (face_i2 < 0 || face_i2 >= brep2->m_F.Count()) {
	bu_log("get_subcurves_inside_faces(): invalid face_i2 (%d).\n", face_i2);
	return out;
    }

    const ON_SimpleArray<int> &face1_li = brep1->m_F[face_i1].m_li;
    ON_ClassArray<ON_SimpleArray<ON_Curve *> > face1_loops;
    for (int i = 0; i < face1_li.Count(); ++i) {
	const ON_BrepLoop &brep_loop = brep1->m_L[face1_li[i]];

	ON_SimpleArray<ON_Curve *> loop_curves;
	for (int j = 0; j < brep_loop.m_ti.Count(); ++j) {
	    ON_Curve *trim2d =
		brep1->m_C2[brep1->m_T[brep_loop.m_ti[j]].m_c2i];
	    loop_curves.Append(trim2d);
	}
	face1_loops.Append(loop_curves);
    }

    const ON_SimpleArray<int> &face2_li = brep2->m_F[face_i2].m_li;
    ON_ClassArray<ON_SimpleArray<ON_Curve *> > face2_loops;
    for (int i = 0; i < face2_li.Count(); ++i) {
	const ON_BrepLoop &brep_loop = brep2->m_L[face2_li[i]];
	ON_SimpleArray<ON_Curve *> loop_curves;

	for (int j = 0; j < brep_loop.m_ti.Count(); ++j) {
	    ON_Curve *trim2d =
		brep2->m_C2[brep2->m_T[brep_loop.m_ti[j]].m_c2i];
	    loop_curves.Append(trim2d);
	}
	face2_loops.Append(loop_curves);
    }

    // find the intervals of the curves that are inside/on each face
    ON_SimpleArray<ON_Interval> intervals1, intervals2;
    intervals1 = get_curve_intervals_inside_or_on_face(event->m_curveA,
	    face1_loops, INTERSECTION_TOL);
    intervals2 = get_curve_intervals_inside_or_on_face(event->m_curveB,
	    face2_loops, INTERSECTION_TOL);

    if (intervals1.Count() == 0 && intervals2.Count() == 0) {
	return out;
    }

    // merge the trimmed subcurves in 3d to get the final intervals
    ON_SimpleArray<ON_Interval> final_intervals;
    if (intervals1.Count() == 0) {
	final_intervals = intervals_2d_to_3d(intervals2, event->m_curveB,
		event->m_curve3d, &brep2->m_F[face_i2]);
    } else if (intervals2.Count() == 0) {
	final_intervals = intervals_2d_to_3d(intervals1, event->m_curveA,
		event->m_curve3d, &brep1->m_F[face_i1]);
    } else {
	ON_SimpleArray<ON_Interval> intervals1_3d, intervals2_3d;

	intervals1_3d = intervals_2d_to_3d(intervals1, event->m_curveA,
		event->m_curve3d, &brep1->m_F[face_i1]);
	intervals2_3d = intervals_2d_to_3d(intervals2, event->m_curveB,
		event->m_curve3d, &brep1->m_F[face_i1]);

	for (int i = 0; i < intervals1_3d.Count(); ++i) {
	    for (int j = 0; j < intervals2_3d.Count(); ++j) {
		try {
		    ON_Interval shared = intersect_intervals(intervals1_3d[i],
			    intervals2_3d[j]);
		    if (!ON_NearZero(shared.Length())) {
			final_intervals.Append(shared);
		    }
		} catch (IntervalGenerationError &e) {
		    // empty intersection
		    continue;
		}
	    }
	}
    }

    // create new curves
    for (int i = 0; i < final_intervals.Count(); ++i) {
	ON_Interval intervalA = interval_3d_to_2d(final_intervals[i],
		event->m_curveA, event->m_curve3d, &brep1->m_F[face_i1]);

	ON_Interval intervalB = interval_3d_to_2d(final_intervals[i],
		event->m_curveB, event->m_curve3d, &brep2->m_F[face_i2]);

	if (!intervalA.IsValid() || !intervalB.IsValid()) {
	    continue;
	}

	ON_SSX_EVENT *new_event = new ON_SSX_EVENT(*event);
	try {
	    new_event->m_curve3d = NULL;
	    new_event->m_curveA = new_event->m_curveB = NULL;
	    new_event->m_curveA = sub_curve(event->m_curveA, intervalA.Min(),
		    intervalA.Max());
	    new_event->m_curveB = sub_curve(event->m_curveB, intervalB.Min(),
		    intervalB.Max());
	    out.Append(new_event);
	} catch (InvalidInterval &e) {
	    bu_log("%s", e.what());
	    delete new_event;
	    for (int j = 0; j < out.Count(); ++j) {
		delete out[j];
	    }
	    out.Empty();
	    break;
	}
    }
    return out;
}

HIDDEN double
bbox_diagonal_length(ON_Curve *curve)
{
    double len = 0.0;
    if (curve) {
	ON_BoundingBox bbox;
	if (curve->GetTightBoundingBox(bbox)) {
	    len = bbox.Diagonal().Length();
	} else {
	    len = curve->PointAtStart().DistanceTo(curve->PointAtEnd());
	}
    }
    return len;
}

HIDDEN void
split_curve(ON_Curve *&left, ON_Curve *&right, const ON_Curve *in, double t)
{
    try {
	left = sub_curve(in, in->Domain().m_t[0], t);
    } catch (InvalidInterval &) {
	left = NULL;
    }
    try {
	right = sub_curve(in, t, in->Domain().m_t[1]);
    } catch (InvalidInterval &) {
	right = NULL;
    }
}

HIDDEN double
configure_for_linking(
	LinkedCurve *&first,
	LinkedCurve *&second,
	LinkedCurve &in1,
	LinkedCurve &in2)
{
    double dist_s1s2 = in1.PointAtStart().DistanceTo(in2.PointAtStart());
    double dist_s1e2 = in1.PointAtStart().DistanceTo(in2.PointAtEnd());
    double dist_e1s2 = in1.PointAtEnd().DistanceTo(in2.PointAtStart());
    double dist_e1e2 = in1.PointAtEnd().DistanceTo(in2.PointAtEnd());

    double min_dist = std::min(dist_s1s2, dist_s1e2);
    min_dist = std::min(min_dist, dist_e1s2);
    min_dist = std::min(min_dist, dist_e1e2);

    first = second = NULL;
    if (dist_s1e2 <= min_dist) {
	first = &in2;
	second = &in1;
    } else if (dist_e1s2 <= min_dist) {
	first = &in1;
	second = &in2;
    } else if (dist_s1s2 <= min_dist) {
	if (in1.Reverse()) {
	    first = &in1;
	    second = &in2;
	}
    } else if (dist_e1e2 <= min_dist) {
	if (in2.Reverse()) {
	    first = &in1;
	    second = &in2;
	}
    }
    return min_dist;
}

HIDDEN ON_ClassArray<LinkedCurve>
link_curves(const ON_SimpleArray<SSICurve> &in)
{
    // There might be two reasons why we need to link these curves.
    // 1) They are from intersections with two different surfaces.
    // 2) They are not continuous in the other surface's UV domain.

    ON_ClassArray<LinkedCurve> tmp;
    for (int i = 0; i < in.Count(); i++) {
	LinkedCurve linked;
	linked.m_ssi_curves.Append(in[i]);
	tmp.Append(linked);
    }

    // As usual, we use a greedy approach.
    for (int i = 0; i < tmp.Count(); i++) {
	for (int j = 0; j < tmp.Count(); j++) {
	    if (tmp[i].m_ssi_curves.Count() == 0 || tmp[i].IsClosed()) {
		break;
	    }

	    if (tmp[j].m_ssi_curves.Count() == 0 || tmp[j].IsClosed() || j == i) {
		continue;
	    }

	    LinkedCurve *c1 = NULL, *c2 = NULL;
	    double dist = configure_for_linking(c1, c2, tmp[i], tmp[j]);

	    if (dist > INTERSECTION_TOL) {
		const ON_Curve *icurve = tmp[i].Curve();
		const ON_Curve *jcurve = tmp[j].Curve();

		ON_SimpleArray<ON_X_EVENT> events;
		ON_Intersect(icurve, jcurve, events, INTERSECTION_TOL);

		if (events.Count() == 0 || !icurve || !jcurve) {
		    continue;
		}

		// intersecting ssx curves indicates an error in the curves
		if (events.Count() > 1) {
		    bu_log("couldn't link converging intersection curves\n");
		    continue;
		} else if (events.Count() == 1) {
		    // For a single intersection, try to link the
		    // curves anyway. Assume that one or both curve
		    // endpoints is just a little past where it should
		    // be. Split the curves at the intersection, and
		    // discard the portion with the smaller bbox
		    // diagonal.
		    ON_Curve *ileft, *iright, *jleft, *jright;
		    ileft = iright = jleft = jright = NULL;
		    split_curve(ileft, iright, icurve, events[0].m_a[0]);
		    split_curve(jleft, jright, jcurve, events[0].m_b[0]);

		    if (bbox_diagonal_length(ileft) <
			bbox_diagonal_length(iright))
		    {
			std::swap(ileft, iright);
		    }
		    ON_Curve *isub = ileft;
		    delete iright;

		    if (bbox_diagonal_length(jleft) <
			bbox_diagonal_length(jright))
		    {
			std::swap(jleft, jright);
		    }
		    ON_Curve *jsub = jleft;
		    delete jright;

		    if (isub && jsub) {
			// replace the original linked curves with the
			// trimmed versions
			SSICurve issi(isub), jssi(jsub);
			isub = jsub = NULL;

			tmp[i].Empty();
			tmp[i].Append(issi);

			tmp[j].Empty();
			tmp[j].Append(jssi);

			// proceed as if they're linkable
			configure_for_linking(c1, c2, tmp[i], tmp[j]);
		    }
		    delete isub;
		    delete jsub;
		}
	    }

	    if (c1 != NULL && c2 != NULL) {
		LinkedCurve new_curve;
		new_curve.Append(*c1);
		if (dist > ON_ZERO_TOLERANCE) {
		    new_curve.Append(SSICurve(new ON_LineCurve(c1->PointAtEnd(), c2->PointAtStart())));
		}
		new_curve.Append(*c2);
		tmp[i] = new_curve;
		tmp[j].m_ssi_curves.Empty();
	    }

	    // Check whether tmp[i] is closed within a tolerance
	    if (tmp[i].PointAtStart().DistanceTo(tmp[i].PointAtEnd()) < INTERSECTION_TOL && !tmp[i].IsClosed()) {
		// make IsClosed() true
		tmp[i].Append(SSICurve(new ON_LineCurve(tmp[i].PointAtEnd(), tmp[i].PointAtStart())));
	    }
	}
    }

    // Append the remaining curves to out.
    ON_ClassArray<LinkedCurve> out;
    for (int i = 0; i < tmp.Count(); i++) {
	if (tmp[i].m_ssi_curves.Count() != 0) {
	    out.Append(tmp[i]);
	}
    }

    if (DEBUG_BREP_BOOLEAN) {
	bu_log("link_curves(): %d curves remaining.\n", out.Count());
    }

    return out;
}


class CurvePoint {
public:
    int source_loop;
    int loop_index;
    double curve_t;
    ON_2dPoint pt;

    enum Location {
	BOUNDARY,
	INSIDE,
	OUTSIDE
    } location;

    static CurvePoint::Location
    PointCurveLocation(ON_2dPoint pt, ON_Curve *curve);

    CurvePoint(
	int loop,
	int li,
	double curve1_t,
	ON_Curve *curve1,
	ON_Curve *curve2)
	: source_loop(loop), loop_index(li), curve_t(curve1_t)
    {
	pt = curve1->PointAt(curve1_t);
	location = PointCurveLocation(pt, curve2);
    }

    CurvePoint(
	int loop,
	int li,
	double t,
	ON_2dPoint p,
	CurvePoint::Location l)
	: source_loop(loop), loop_index(li), curve_t(t), pt(p), location(l)
    {
    }

    bool
    operator<(const CurvePoint &other) const
    {
	// for points not on the same loop, compare the actual points
	if (source_loop != other.source_loop) {
	    if (ON_NearZero(pt.DistanceTo(other.pt), INTERSECTION_TOL)) {
		return false;
	    }
	    return pt < other.pt;
	}

	// for points on the same loop, compare loop position
	if (loop_index == other.loop_index) {
	    if (ON_NearZero(curve_t - other.curve_t, INTERSECTION_TOL)) {
		return false;
	    }
	    return curve_t < other.curve_t;
	}
	return loop_index < other.loop_index;
    }

    bool
    operator==(const CurvePoint &other) const
    {
	return ON_NearZero(pt.DistanceTo(other.pt), INTERSECTION_TOL);
    }

    bool
    operator!=(const CurvePoint &other) const
    {
	return !ON_NearZero(pt.DistanceTo(other.pt), INTERSECTION_TOL);
    }
};

class CurvePointAbsoluteCompare {
public:
    bool
    operator()(const CurvePoint &a, const CurvePoint &b) const
    {
	if (ON_NearZero(a.pt.DistanceTo(b.pt), INTERSECTION_TOL)) {
	    return false;
	}
	return a.pt < b.pt;
    }
};

CurvePoint::Location
CurvePoint::PointCurveLocation(ON_2dPoint pt, ON_Curve *curve)
{
    ON_SimpleArray<ON_Curve *> loop;
    loop.Append(curve);

    if (is_point_on_loop(pt, loop)) {
	return CurvePoint::BOUNDARY;
    }
    if (point_loop_location(pt, loop) == OUTSIDE_OR_ON_LOOP) {
	return CurvePoint::OUTSIDE;
    }
    return CurvePoint::INSIDE;
}

class CurveSegment {
public:
    ON_SimpleArray<ON_Curve *> orig_loop;
    CurvePoint from, to;
    enum Location {
	BOUNDARY,
	INSIDE,
	OUTSIDE
    } location;

    CurveSegment(
	ON_SimpleArray<ON_Curve *> &loop,
	CurvePoint f,
	CurvePoint t,
	CurveSegment::Location l)
	: orig_loop(loop), from(f), to(t), location(l)
    {
    }

    void
    Reverse(void)
    {
	std::swap(from, to);
    }

    ON_Curve *
    Curve(void) const
    {
	ON_Curve *from_curve = orig_loop[from.loop_index];
	ON_Curve *to_curve = orig_loop[to.loop_index];
	ON_Interval from_dom = from_curve->Domain();
	ON_Interval to_dom = to_curve->Domain();

	// if endpoints are on the same curve, just get the part between them
	if (from.loop_index == to.loop_index) {
	    ON_Curve *seg_curve =
		sub_curve(from_curve, from.curve_t, to.curve_t);
	    return seg_curve;
	}
	// if endpoints are on different curves, we may need a subcurve of
	// just the 'from' curve, just the 'to' curve, or both
	if (ON_NearZero(from.curve_t - from_dom.m_t[1], INTERSECTION_TOL)) {
	    // starting at end of 'from' same as starting at start of 'to'
	    ON_Curve *seg_curve = sub_curve(to_curve, to_dom.m_t[0],
		    to.curve_t);
	    return seg_curve;
	}
	if (ON_NearZero(to.curve_t - to_dom.m_t[0], INTERSECTION_TOL)) {
	    // ending at start of 'to' same as ending at end of 'from'
	    ON_Curve *seg_curve = sub_curve(from_curve, from.curve_t,
		    from_dom.m_t[1]);
	    return seg_curve;
	}
	ON_PolyCurve *pcurve = new ON_PolyCurve();
	append_to_polycurve(sub_curve(from_curve, from.curve_t,
		    from_dom.m_t[1]), *pcurve);
	append_to_polycurve(sub_curve(to_curve, to_dom.m_t[0], to.curve_t),
		*pcurve);
	return pcurve;
    }

    bool
    IsDegenerate(void)
    {
	ON_Curve *seg_curve = NULL;
	try {
	    seg_curve = Curve();
	} catch (InvalidInterval &) {
	    return true;
	}

	double length = 0.0;
	if (seg_curve->IsLinear(INTERSECTION_TOL)) {
	    length = seg_curve->PointAtStart().DistanceTo(
		    seg_curve->PointAtEnd());
	} else {
	    double min[3] = {0.0, 0.0, 0.0};
	    double max[3] = {0.0, 0.0, 0.0};

	    seg_curve->GetBBox(min, max, true);
	    length = DIST_PT_PT(min, max);
	}
	delete seg_curve;
	return length < INTERSECTION_TOL;
    }

    bool
    operator<(const CurveSegment &other) const
    {
	return from < other.from;
    }
};

#define LOOP_DIRECTION_CCW  1
#define LOOP_DIRECTION_CW  -1
#define LOOP_DIRECTION_NONE 0

ON_Curve *
get_loop_curve(const ON_SimpleArray<ON_Curve *> &loop)
{
    ON_PolyCurve *pcurve = new ON_PolyCurve();
    for (int i = 0; i < loop.Count(); ++i) {
	append_to_polycurve(loop[i]->Duplicate(), *pcurve);
    }
    return pcurve;
}

std::list<ON_SimpleArray<ON_Curve *> >::iterator
find_innerloop(std::list<ON_SimpleArray<ON_Curve *> > &loops)
{
    std::list<ON_SimpleArray<ON_Curve *> >::iterator k;
    for (k = loops.begin(); k != loops.end(); ++k) {
	ON_Curve *loop_curve = get_loop_curve(*k);

	if (ON_ClosedCurveOrientation(*loop_curve, NULL) == LOOP_DIRECTION_CW) {
	    delete loop_curve;
	    return k;
	}
	delete loop_curve;
    }
    return loops.end();
}

bool
set_loop_direction(ON_SimpleArray<ON_Curve *> &loop, int dir)
{
    ON_Curve *curve = get_loop_curve(loop);
    int curr_dir = ON_ClosedCurveOrientation(*curve, NULL);
    delete curve;

    if (curr_dir == LOOP_DIRECTION_NONE) {
	// can't set the correct direction
	return false;
    }
    if (curr_dir != dir) {
	// need reverse
	for (int i = 0; i < loop.Count(); ++i) {
	    if (!loop[i]->Reverse()) {
		return false;
	    }
	}
	loop.Reverse();
    }
    // curve already has the correct direction
    return true;
}

void
add_point_to_set(std::multiset<CurvePoint> &set, CurvePoint pt)
{
    if (set.count(pt) < 2) {
	set.insert(pt);
    }
}

std::multiset<CurveSegment>
make_segments(
    std::multiset<CurvePoint> &curve1_points,
    ON_SimpleArray<ON_Curve *> &loop1,
    ON_SimpleArray<ON_Curve *> &loop2)
{
    ON_Curve *loop2_curve = get_loop_curve(loop2);

    std::multiset<CurveSegment> out;

    std::multiset<CurvePoint>::iterator first = curve1_points.begin();
    std::multiset<CurvePoint>::iterator curr = first;
    std::multiset<CurvePoint>::iterator next = ++curve1_points.begin();

    for (; next != curve1_points.end(); ++curr, ++next) {
	CurvePoint from = *curr;
	CurvePoint to = *next;
	CurveSegment new_seg(loop1, from, to, CurveSegment::BOUNDARY);

	if (new_seg.IsDegenerate()) {
	    continue;
	}

	if (from.location == CurvePoint::BOUNDARY &&
	      to.location == CurvePoint::BOUNDARY)
	{
	    ON_Curve *seg_curve = loop1[from.loop_index];

	    double end_t = to.curve_t;
	    if (from.loop_index != to.loop_index) {
		end_t = seg_curve->Domain().m_t[1];
	    }
	    ON_2dPoint seg_midpt = seg_curve->PointAt(
		    ON_Interval(from.curve_t, end_t).Mid());

	    CurvePoint::Location midpt_location =
		CurvePoint::PointCurveLocation(seg_midpt, loop2_curve);

	    if (midpt_location == CurvePoint::INSIDE) {
		new_seg.location = CurveSegment::INSIDE;
	    } else if (midpt_location == CurvePoint::OUTSIDE) {
		new_seg.location = CurveSegment::OUTSIDE;
	    }
	} else if (from.location == CurvePoint::INSIDE ||
		    to.location == CurvePoint::INSIDE)
	{
	    new_seg.location = CurveSegment::INSIDE;
	} else if (from.location == CurvePoint::OUTSIDE ||
		     to.location == CurvePoint::OUTSIDE)
	{
	    new_seg.location = CurveSegment::OUTSIDE;
	}
	out.insert(new_seg);
    }
    delete loop2_curve;
    return out;
}

void
set_append_segment(
    std::multiset<CurveSegment> &out,
    const CurveSegment &seg)
{
    std::multiset<CurveSegment>::iterator i;
    for (i = out.begin(); i != out.end(); ++i) {
	if ((i->from == seg.to) && (i->to == seg.from)) {
	    // if this segment is a reversed version of an existing
	    // segment, it cancels the existing segment out
	    out.erase(i);
	    return;
	}
    }
    out.insert(seg);
}

void
set_append_segments_at_location(
	std::multiset<CurveSegment> &out,
	std::multiset<CurveSegment> &in,
	CurveSegment::Location location,
	bool reversed_segs_cancel)
{
    std::multiset<CurveSegment>::iterator i;
    if (reversed_segs_cancel) {
	for (i = in.begin(); i != in.end(); ++i) {
	    if (i->location == location) {
		set_append_segment(out, *i);
	    }
	}
    } else {
	for (i = in.begin(); i != in.end(); ++i) {
	    if (i->location == location) {
		out.insert(*i);
	    }
	}
    }
}

std::multiset<CurveSegment>
find_similar_segments(
    std::multiset<CurveSegment> &set,
    const CurveSegment &seg)
{
    std::multiset<CurveSegment> out;

    std::multiset<CurveSegment>::iterator i;
    for (i = set.begin(); i != set.end(); ++i) {
	if (((i->from == seg.from) && (i->to == seg.to)) ||
	    ((i->from == seg.to)   && (i->to == seg.from)))
	{
	    out.insert(*i);
	}
    }
    return out;
}

std::multiset<CurveSegment>
get_op_segments(
	std::multiset<CurveSegment> &curve1_segments,
	std::multiset<CurveSegment> &curve2_segments,
	op_type op)
{
    std::multiset<CurveSegment> out;

    if (op == BOOLEAN_INTERSECT) {
	set_append_segments_at_location(out, curve1_segments,
		CurveSegment::INSIDE, true);

	set_append_segments_at_location(out, curve2_segments,
		CurveSegment::INSIDE, true);

	std::multiset<CurveSegment> c1_boundary_segs;
	set_append_segments_at_location(c1_boundary_segs, curve1_segments,
		CurveSegment::BOUNDARY, false);

	std::multiset<CurveSegment> c2_boundary_segs;
	set_append_segments_at_location(c2_boundary_segs, curve2_segments,
		CurveSegment::BOUNDARY, false);

	std::multiset<CurveSegment>::iterator i;
	for (i = c1_boundary_segs.begin(); i != c1_boundary_segs.end(); ++i) {
	    std::multiset<CurveSegment> curve1_matches =
		find_similar_segments(c1_boundary_segs, *i);

	    std::multiset<CurveSegment> curve2_matches =
		find_similar_segments(c2_boundary_segs, *i);

	    if (curve1_matches.size() > 1 || curve2_matches.size() > 1) {
		continue;
	    }
	    if (curve1_matches.begin()->from == curve2_matches.begin()->from) {
		out.insert(*i);
	    }
	}
    } else if (op == BOOLEAN_DIFF) {
	set_append_segments_at_location(out, curve1_segments,
		CurveSegment::OUTSIDE, true);

	set_append_segments_at_location(out, curve2_segments,
		CurveSegment::INSIDE, true);

	std::multiset<CurveSegment> c1_boundary_segs;
	set_append_segments_at_location(c1_boundary_segs, curve1_segments,
		CurveSegment::BOUNDARY, false);

	std::multiset<CurveSegment> c2_boundary_segs;
	set_append_segments_at_location(c2_boundary_segs, curve2_segments,
		CurveSegment::BOUNDARY, false);

	std::multiset<CurveSegment>::iterator i;
	for (i = c1_boundary_segs.begin(); i != c1_boundary_segs.end(); ++i) {
	    std::multiset<CurveSegment> curve1_matches =
		find_similar_segments(c1_boundary_segs, *i);

	    std::multiset<CurveSegment> curve2_matches =
		find_similar_segments(c2_boundary_segs, *i);

	    if (curve1_matches.size() > 1) {
		continue;
	    }
	    if (curve1_matches.begin()->from == curve2_matches.begin()->from ||
		curve2_matches.size() > 1)
	    {
		out.insert(*i);
	    }
	}
    }

    return out;
}

std::list<ON_SimpleArray<ON_Curve *> >
construct_loops_from_segments(
    std::multiset<CurveSegment> &segments)
{
    std::list<ON_SimpleArray<ON_Curve *> > out;

    while (!segments.empty()) {
	std::vector<std::multiset<CurveSegment>::iterator> loop_segs;
	std::multiset<CurvePoint, CurvePointAbsoluteCompare> visited_points;

	std::multiset<CurveSegment>::iterator curr_seg, prev_seg;
        curr_seg = segments.begin();

	loop_segs.push_back(curr_seg);
	visited_points.insert(curr_seg->from);
	visited_points.insert(curr_seg->to);

	bool closed_curve = (curr_seg->from == curr_seg->to);
	while (!closed_curve) {
	    // look for a segment that connects to the previous
	    prev_seg = curr_seg;
	    for (curr_seg = segments.begin(); curr_seg != segments.end(); ++curr_seg) {
		if (curr_seg->from == prev_seg->to) {
		    break;
		}
	    }

	    if (curr_seg == segments.end()) {
		// no segment connects to the prev one
		break;
	    } else {
		// Extend our loop with the joining segment.
		// If we've visited its endpoint before, then the loop
		// is now closed.
		loop_segs.push_back(curr_seg);
		visited_points.insert(curr_seg->to);
		closed_curve = (visited_points.count(curr_seg->to) > 1);
	    }
	}

	if (closed_curve) {
	    // find the segment the closing segment connected to (it
	    // may not be the first segment)
	    size_t i;
	    for (i = 0; i < loop_segs.size(); ++i) {
		if (loop_segs[i]->from == loop_segs.back()->to) {
		    break;
		}
	    }
	    // Form a curve from the closed chain of segments.
	    // Remove the used segments from the available set.
	    ON_SimpleArray<ON_Curve *> loop;
	    for (; i < loop_segs.size(); ++i) {
		try {
		    loop.Append(loop_segs[i]->Curve());
		} catch (InvalidInterval &e) {
		    bu_log("%s", e.what());
		}
		segments.erase(loop_segs[i]);
	    }
	    out.push_back(loop);
	} else {
	    // couldn't join to the last segment, discard it
	    segments.erase(loop_segs.back());
	    bu_log("construct_loops_from_segments: found unconnected segment\n");
	}
	loop_segs.clear();
	visited_points.clear();
    }
    return out;
}

std::multiset<CurvePoint>
get_loop_points(
    int source_loop,
    ON_SimpleArray<ON_Curve *> loop1,
    ON_SimpleArray<ON_Curve *> loop2)
{
    std::multiset<CurvePoint> out;
    ON_Curve *loop2_curve = get_loop_curve(loop2);

    ON_Curve *loop1_seg = loop1[0];
    out.insert(CurvePoint(source_loop, 0, loop1_seg->Domain().m_t[0], loop1_seg,
		loop2_curve));

    for (int i = 0; i < loop1.Count(); ++i) {
	loop1_seg = loop1[i];
	out.insert(CurvePoint(source_loop, i, loop1_seg->Domain().m_t[1],
		    loop1_seg, loop2_curve));
    }
    delete loop2_curve;

    return out;
}

// Get the result of a boolean combination of two loops. Based on the
// algorithm from this paper:
//
// Margalit, Avraham and Gary D. Knott. 1989. "An Algorithm for
// Computing the Union, Intersection or Difference of two Polygons."
// Computers & Graphics 13:167-183.
//
// gvu.gatech.edu/people/official/jarek/graphics/papers/04PolygonBooleansMargalit.pdf
std::list<ON_SimpleArray<ON_Curve *> >
loop_boolean(
    const ON_SimpleArray<ON_Curve *> &l1,
    const ON_SimpleArray<ON_Curve *> &l2,
    op_type op)
{
    std::list<ON_SimpleArray<ON_Curve *> > out;
    ON_SimpleArray<ON_Curve *> loop1, loop2;

    for (int i = 0; i < l1.Count(); ++i) {
	loop1.Append(l1[i]->Duplicate());
    }

    if (op != BOOLEAN_INTERSECT && op != BOOLEAN_DIFF) {
	bu_log("loop_boolean: unsupported operation\n");
	out.push_back(loop1);
	return out;
    }

    for (int i = 0; i < l2.Count(); ++i) {
	loop2.Append(l2[i]->Duplicate());
    }

    // set curve directions based on operation
    int loop1_dir, loop2_dir;

    loop1_dir = loop2_dir = LOOP_DIRECTION_CCW;
    if (op == BOOLEAN_DIFF) {
	loop2_dir = LOOP_DIRECTION_CW;
    }

    if (!set_loop_direction(loop1, loop1_dir) ||
	!set_loop_direction(loop2, loop2_dir))
    {
	bu_log("loop_boolean: couldn't standardize curve directions\n");
	out.push_back(loop1);

	for (int i = 0; i < l2.Count(); ++i) {
	    delete loop2[i];
	}
	return out;
    }

    std::multiset<CurvePoint> loop1_points, loop2_points;

    loop1_points = get_loop_points(1, loop1, loop2);
    loop2_points = get_loop_points(2, loop2, loop1);

    for (int i = 0; i < loop1.Count(); ++i) {
	for (int j = 0; j < loop2.Count(); ++j) {
	    ON_SimpleArray<ON_X_EVENT> x_events;
	    ON_Intersect(loop1[i], loop2[j], x_events, INTERSECTION_TOL);

	    for (int k = 0; k < x_events.Count(); ++k) {
		add_point_to_set(loop1_points, CurvePoint(1, i,
			    x_events[k].m_a[0], x_events[k].m_A[0],
			    CurvePoint::BOUNDARY));

		add_point_to_set(loop2_points, CurvePoint(2, j,
			    x_events[k].m_b[0], x_events[k].m_B[0],
			    CurvePoint::BOUNDARY));

		if (x_events[k].m_type == ON_X_EVENT::ccx_overlap) {
		    add_point_to_set(loop1_points, CurvePoint(1, i,
				x_events[k].m_a[1], x_events[k].m_A[1],
				CurvePoint::BOUNDARY));

		    add_point_to_set(loop2_points, CurvePoint(2, j,
				x_events[k].m_b[1], x_events[k].m_B[1],
				CurvePoint::BOUNDARY));
		}
	    }
	}
    }

    std::multiset<CurveSegment> loop1_segments, loop2_segments;
    loop1_segments = make_segments(loop1_points, loop1, loop2);
    loop2_segments = make_segments(loop2_points, loop2, loop1);

    std::multiset<CurveSegment> out_segments =
	get_op_segments(loop1_segments, loop2_segments, op);

    out = construct_loops_from_segments(out_segments);

    for (int i = 0; i < l1.Count(); ++i) {
	delete loop1[i];
    }
    for (int i = 0; i < l2.Count(); ++i) {
	delete loop2[i];
    }
    return out;
}

std::list<ON_SimpleArray<ON_Curve *> >
innerloops_inside_outerloop(
    ON_SimpleArray<ON_Curve *> &outerloop_curve,
    const std::vector<ON_SimpleArray<ON_Curve *> > &innerloop_curves)
{
    std::list<ON_SimpleArray<ON_Curve *> > out;

    for (size_t i = 0; i < innerloop_curves.size(); ++i) {
	std::list<ON_SimpleArray<ON_Curve *> > new_innerloops;
	new_innerloops = loop_boolean(outerloop_curve, innerloop_curves[i],
		BOOLEAN_INTERSECT);

	std::list<ON_SimpleArray<ON_Curve *> >::iterator j;
	for (j = new_innerloops.begin(); j != new_innerloops.end(); ++j) {
	    set_loop_direction(*j, LOOP_DIRECTION_CW);
	    out.push_back(*j);
	}
    }
    return out;
}

TrimmedFace *
make_face_from_loops(
	const TrimmedFace *orig_face,
	ON_SimpleArray<ON_Curve *> &outerloop,
	const std::vector<ON_SimpleArray<ON_Curve *> > &innerloops)
{
    TrimmedFace *face = new TrimmedFace();

    face->m_face = orig_face->m_face;
    face->m_outerloop.Append(outerloop.Count(), outerloop.Array());

    std::list<ON_SimpleArray<ON_Curve *> > new_innerloops;
    new_innerloops = innerloops_inside_outerloop(outerloop, innerloops);

    std::list<ON_SimpleArray<ON_Curve *> >::iterator i;
    for (i = new_innerloops.begin(); i != new_innerloops.end(); ++i) {
	face->m_innerloop.push_back(*i);
    }
    return face;
}

void
append_faces_from_loops(
	ON_SimpleArray<TrimmedFace *> &out,
	const TrimmedFace *orig_face,
	std::list<ON_SimpleArray<ON_Curve *> > &new_loops)
{
    // copy face inner loops
    std::vector<ON_SimpleArray<ON_Curve *> > all_innerloops;
    for (size_t i = 0; i < orig_face->m_innerloop.size(); ++i) {
	ON_SimpleArray<ON_Curve *> loop;
	loop.Append(orig_face->m_innerloop[i].Count(),
		orig_face->m_innerloop[i].Array());
	all_innerloops.push_back(loop);
    }

    // add new innerloops, removing them from the input list
    std::list<ON_SimpleArray<ON_Curve *> >::iterator innerloop;

    size_t first_new = all_innerloops.size();

    innerloop = find_innerloop(new_loops);
    while (innerloop != new_loops.end()) {
	all_innerloops.push_back(*innerloop);
	new_loops.erase(innerloop);

	innerloop = find_innerloop(new_loops);
    }

    // make a face from each outerloop, using appropriate innerloops
    std::list<ON_SimpleArray<ON_Curve *> >::iterator i;
    for (i = new_loops.begin(); i != new_loops.end(); ++i) {
	out.Append(make_face_from_loops(orig_face, *i, all_innerloops));
    }

    // delete original innerloops from the new set
    for (size_t loop = first_new; loop < all_innerloops.size(); ++loop) {
	for (int j = 0; j < all_innerloops[loop].Count(); ++j) {
	    delete all_innerloops[loop][j];
	    all_innerloops[loop][j] = NULL;
	}
    }
}

/* Turn an open curve into a closed curve by using segments from the
 * face outerloop to connect its endpoints.
 *
 * Returns false on failure, true otherwise.
 */
std::vector<ON_SimpleArray<ON_Curve *> >
split_face_into_loops(
    const TrimmedFace *orig_face,
    LinkedCurve &linked_curve)
{
    std::vector<ON_SimpleArray<ON_Curve *> > out;

    if (linked_curve.IsClosed()) {
	ON_SimpleArray<ON_Curve *> loop;
	for (int i = 0; i < orig_face->m_outerloop.Count(); ++i) {
	    loop.Append(orig_face->m_outerloop[i]->Duplicate());
	}
	out.push_back(loop);
	return out;
    }

    /* We followed the algorithms described in:
     * S. Krishnan, A. Narkhede, and D. Manocha. BOOLE: A System to Compute
     * Boolean Combinations of Sculptured Solids. Technical Report TR95-008,
     * Department of Computer Science, University of North Carolina, 1995.
     * Appendix B: Partitioning a Simple Polygon using Non-Intersecting
     * Chains.
     */

    // Get the intersection points between the SSI curves and the outerloop.
    ON_SimpleArray<IntersectPoint> clx_points;
    bool intersects_outerloop = false;
    for (int i = 0; i < orig_face->m_outerloop.Count(); i++) {
	ON_SimpleArray<ON_X_EVENT> x_events;
	ON_Intersect(orig_face->m_outerloop[i], linked_curve.Curve(),
		x_events, INTERSECTION_TOL);

	for (int j = 0; j < x_events.Count(); j++) {
	    IntersectPoint tmp_pt;
	    tmp_pt.m_pt = x_events[j].m_A[0];
	    tmp_pt.m_seg_t = x_events[j].m_a[0];
	    tmp_pt.m_curve_t = x_events[j].m_b[0];
	    tmp_pt.m_loop_seg = i;
	    clx_points.Append(tmp_pt);

	    if (x_events[j].m_type == ON_X_EVENT::ccx_overlap) {
		tmp_pt.m_pt = x_events[j].m_A[1];
		tmp_pt.m_seg_t = x_events[j].m_a[1];
		tmp_pt.m_curve_t = x_events[j].m_b[1];
		clx_points.Append(tmp_pt);
	    }
	    if (x_events.Count()) {
		intersects_outerloop = true;
	    }
	}
    }

    // can't close curves that don't partition the face
    if (!intersects_outerloop || clx_points.Count() < 2) {
	ON_SimpleArray<ON_Curve *> loop;
	for (int i = 0; i < orig_face->m_outerloop.Count(); ++i) {
	    loop.Append(orig_face->m_outerloop[i]->Duplicate());
	}
	out.push_back(loop);
	return out;
    }

    // rank these intersection points
    clx_points.QuickSort(curve_t_compare);
    for (int i = 0; i < clx_points.Count(); i++) {
	clx_points[i].m_curve_pos = i;
    }

    // classify intersection points
    ON_SimpleArray<IntersectPoint> new_pts;
    double curve_min_t = linked_curve.Domain().Min();
    double curve_max_t = linked_curve.Domain().Max();

    for (int i = 0; i < clx_points.Count(); i++) {
	bool is_first_ipt = (i == 0);
	bool is_last_ipt = (i == (clx_points.Count() - 1));

	IntersectPoint *ipt = &clx_points[i];
	double curve_t = ipt->m_curve_t;

	ON_3dPoint prev = linked_curve.PointAtStart();
	if (!is_first_ipt) {
	    double prev_curve_t = clx_points[i - 1].m_curve_t;
	    prev = linked_curve.PointAt((curve_t + prev_curve_t) * .5);
	}
	ON_3dPoint next = linked_curve.PointAtEnd();
	if (!is_last_ipt) {
	    double next_curve_t = clx_points[i + 1].m_curve_t;
	    next = linked_curve.PointAt((curve_t + next_curve_t) * .5);
	}
	// If the point is on the boundary, we treat it with the same
	// way as it's outside.
	// For example, the prev side is inside, and the next's on
	// boundary, that point should be IntersectPoint::OUT, the
	// same as the next's outside the loop.
	// Other cases are similar.
	bool prev_in, next_in;
	try {
	    prev_in = is_point_inside_loop(prev, orig_face->m_outerloop);
	    next_in = is_point_inside_loop(next, orig_face->m_outerloop);
	} catch (InvalidGeometry &e) {
	    bu_log("%s", e.what());
	    // not a loop
	    ipt->m_dir = IntersectPoint::UNSET;
	    continue;
	}
	if (is_first_ipt && ON_NearZero(curve_t - curve_min_t)) {
	    ipt->m_dir = next_in ? IntersectPoint::IN : IntersectPoint::OUT;
	    continue;
	}
	if (is_last_ipt && ON_NearZero(curve_t - curve_max_t)) {
	    ipt->m_dir = prev_in ? IntersectPoint::OUT : IntersectPoint::IN;
	    continue;
	}
	if (prev_in && next_in) {
	    // tangent point, both sides in, duplicate that point
	    new_pts.Append(*ipt);
	    new_pts.Last()->m_dir = IntersectPoint::TANGENT;
	    new_pts.Last()->m_curve_pos = ipt->m_curve_pos;
	    ipt->m_dir = IntersectPoint::TANGENT;
	} else if (!prev_in && !next_in) {
	    // tangent point, both sides out, useless
	    ipt->m_dir = IntersectPoint::UNSET;
	} else if (prev_in && !next_in) {
	    // transversal point, going outside
	    ipt->m_dir = IntersectPoint::OUT;
	} else {
	    // transversal point, going inside
	    ipt->m_dir = IntersectPoint::IN;
	}
    }

    clx_points.Append(new_pts.Count(), new_pts.Array());
    clx_points.QuickSort(loop_t_compare);

    // Split the outer loop.
    ON_SimpleArray<ON_Curve *> outerloop_segs;
    int clx_i = 0;
    for (int loop_seg = 0; loop_seg < orig_face->m_outerloop.Count(); loop_seg++) {
	ON_Curve *remainder = orig_face->m_outerloop[loop_seg]->Duplicate();
	if (remainder == NULL) {
	    bu_log("ON_Curve::Duplicate() failed.\n");
	    continue;
	}
	for (; clx_i < clx_points.Count() && clx_points[clx_i].m_loop_seg == loop_seg; clx_i++) {
	    IntersectPoint &ipt = clx_points[clx_i];
	    ON_Curve *portion_before_ipt = NULL;
	    if (remainder) {
		double start_t = remainder->Domain().Min();
		double end_t = remainder->Domain().Max();
		if (ON_NearZero(ipt.m_seg_t - end_t)) {
		    // Can't call Split() if ipt is at start (that
		    // case is handled by the initialization) or ipt
		    // is at end (handled here).
		    portion_before_ipt = remainder;
		    remainder = NULL;
		} else if (!ON_NearZero(ipt.m_seg_t - start_t)) {
		    if (!remainder->Split(ipt.m_seg_t, portion_before_ipt, remainder)) {
			bu_log("Split failed.\n");
			bu_log("Domain: [%f, %f]\n", end_t, start_t);
			bu_log("m_seg_t: %f\n", ipt.m_seg_t);
		    }
		}
	    }
	    if (portion_before_ipt) {
		outerloop_segs.Append(portion_before_ipt);
	    }
	    ipt.m_split_li = outerloop_segs.Count() - 1;
	}
	if (remainder) {
	    outerloop_segs.Append(remainder);
	}
    }

    // Append the first element at the last to handle some special cases.
    if (clx_points.Count()) {
	clx_points.Append(clx_points[0]);
	clx_points.Last()->m_loop_seg += orig_face->m_outerloop.Count();
	for (int i = 0; i <= clx_points[0].m_split_li; i++) {
	    ON_Curve *dup = outerloop_segs[i]->Duplicate();
	    if (dup == NULL) {
		bu_log("ON_Curve::Duplicate() failed.\n");
	    }
	    outerloop_segs.Append(dup);
	}
	clx_points.Last()->m_split_li = outerloop_segs.Count() - 1;
    }

    if (DEBUG_BREP_BOOLEAN) {
	for (int i = 0; i < clx_points.Count(); i++) {
	    IntersectPoint &ipt = clx_points[i];
	    bu_log("clx_points[%d](count = %d): ", i, clx_points.Count());
	    bu_log("m_curve_pos = %d, m_dir = %d\n", ipt.m_curve_pos, ipt.m_dir);
	}
    }

    std::stack<int> s;
    for (int i = 0; i < clx_points.Count(); i++) {
	if (clx_points[i].m_dir == IntersectPoint::UNSET) {
	    continue;
	}
	if (s.empty()) {
	    s.push(i);
	    continue;
	}
	const IntersectPoint &p = clx_points[s.top()];
	const IntersectPoint &q = clx_points[i];

	if (loop_t_compare(&p, &q) > 0 || q.m_split_li < p.m_split_li) {
	    bu_log("stack error or sort failure.\n");
	    bu_log("s.top() = %d, i = %d\n", s.top(), i);
	    bu_log("p->m_split_li = %d, q->m_split_li = %d\n", p.m_split_li, q.m_split_li);
	    bu_log("p->m_loop_seg = %d, q->m_loop_seg = %d\n", p.m_loop_seg, q.m_loop_seg);
	    bu_log("p->m_seg_t = %g, q->m_seg_t = %g\n", p.m_seg_t, q.m_seg_t);
	    continue;
	}
	if (q.m_curve_pos - p.m_curve_pos == 1 &&
	    q.m_dir != IntersectPoint::IN &&
	    p.m_dir != IntersectPoint::OUT)
	{
	    s.pop();
	} else if (p.m_curve_pos - q.m_curve_pos == 1 &&
		   p.m_dir != IntersectPoint::IN &&
		   q.m_dir != IntersectPoint::OUT)
	{
	    s.pop();
	} else {
	    s.push(i);
	    continue;
	}

	// need to form a new loop
	ON_SimpleArray<ON_Curve *> newloop;
	int curve_count = q.m_split_li - p.m_split_li;
	for (int j = p.m_split_li + 1; j <= q.m_split_li; j++) {
	    // No need to duplicate the curve, because the pointer
	    // in the array 'outerloop_segs' will be moved out later.
	    newloop.Append(outerloop_segs[j]);
	}

	// The curves on the outer loop is from p to q, so the curves on the
	// SSI curve should be from q to p (to form a loop)
	double t1 = p.m_curve_t, t2 = q.m_curve_t;
	bool need_reverse = true;
	if (t1 > t2) {
	    std::swap(t1, t2);
	    need_reverse = false;
	}
	ON_Curve *seg_on_SSI = linked_curve.SubCurve(t1, t2);
	if (seg_on_SSI == NULL) {
	    bu_log("sub_curve() failed.\n");
	    continue;
	}
	if (need_reverse) {
	    if (!seg_on_SSI->Reverse()) {
		bu_log("Reverse failed.\n");
		continue;
	    }
	}
	newloop.Append(seg_on_SSI);

	ON_Curve *rev_seg_on_SSI = seg_on_SSI->Duplicate();
	if (!rev_seg_on_SSI || !rev_seg_on_SSI->Reverse()) {
	    bu_log("Reverse failed.\n");
	    continue;
	} else {
	    // Update the outerloop
	    outerloop_segs[p.m_split_li + 1] = rev_seg_on_SSI;
	    int k = p.m_split_li + 2;
	    for (int j = q.m_split_li + 1; j < outerloop_segs.Count(); j++) {
		outerloop_segs[k++] = outerloop_segs[j];
	    }
	    while (k < outerloop_segs.Count()) {
		outerloop_segs[outerloop_segs.Count() - 1] = NULL;
		outerloop_segs.Remove();
	    }
	    // Update m_split_li
	    for (int j = i + 1; j < clx_points.Count(); j++) {
		clx_points[j].m_split_li -= curve_count - 1;
	    }
	}

	// append the new loop if it's valid
	if (is_loop_valid(newloop, ON_ZERO_TOLERANCE)) {
	    ON_SimpleArray<ON_Curve *> loop;
	    loop.Append(newloop.Count(), newloop.Array());
	    out.push_back(loop);
	} else {
	    for (int j = 0; j < newloop.Count(); j++) {
		delete newloop[j];
	    }
	}
    }

    // Remove the duplicated segments before the first intersection point.
    if (clx_points.Count()) {
	for (int i = 0; i <= clx_points[0].m_split_li; i++) {
	    delete outerloop_segs[0];
	    outerloop_segs[0] = NULL;
	    outerloop_segs.Remove(0);
	}
    }

    if (out.size() > 0) {
	// The remaining part after splitting some parts out.
	if (is_loop_valid(outerloop_segs, ON_ZERO_TOLERANCE)) {
	    ON_SimpleArray<ON_Curve *> loop;
	    loop.Append(outerloop_segs.Count(), outerloop_segs.Array());
	    out.push_back(loop);
	} else {
	    for (int i = 0; i < outerloop_segs.Count(); i++)
		if (outerloop_segs[i]) {
		    delete outerloop_segs[i];
		}
	}
    }
    return out;
}

void
free_loops(std::vector<ON_SimpleArray<ON_Curve *> > &loops)
{
    for (size_t i = 0; i < loops.size(); ++i) {
	for (int j = 0; j < loops[i].Count(); ++j) {
	    delete loops[i][j];
	    loops[i][j] = NULL;
	}
    }
}

bool
loop_is_degenerate(const ON_SimpleArray<ON_Curve *> &loop)
{
    if (loop.Count() < 1) {
	return true;
    }
    ON_Curve *loop_curve = get_loop_curve(loop);

    ON_2dPoint joint = loop_curve->PointAtStart();
    ON_2dPoint mid = loop_curve->PointAt(loop_curve->Domain().Mid());

    ON_Curve *left = NULL, *right = NULL;
    loop_curve->Split(loop_curve->Domain().Mid(), left, right);
    delete loop_curve;

    ON_SimpleArray<ON_X_EVENT> events;
    ON_Intersect(left, right, events, INTERSECTION_TOL);
    delete left;
    delete right;

    // two halves of loop should intersect at the start/end point and
    // the midpoint, and nowhere else
    if (events.Count() != 2) {
	return true;
    }
    for (int i = 0; i < events.Count(); ++i) {
	if (events[i].m_type != ON_X_EVENT::ccx_point) {
	    return true;
	}

	ON_2dPoint ipt = events[i].m_A[0];
	if (!ON_NearZero(ipt.DistanceTo(joint), INTERSECTION_TOL) &&
	    !ON_NearZero(ipt.DistanceTo(mid), INTERSECTION_TOL)) {
	    return true;
	}
    }
    return false;
}

HIDDEN bool
close_small_gap(ON_SimpleArray<ON_Curve *> &loop, int curr, int next)
{
    ON_3dPoint end_curr = loop[curr]->PointAtEnd();
    ON_3dPoint start_next = loop[next]->PointAtStart();

    double gap = end_curr.DistanceTo(start_next);
    if (gap <= INTERSECTION_TOL && gap >= ON_ZERO_TOLERANCE) {
	ON_Curve *closing_seg = new ON_LineCurve(end_curr, start_next);
	loop.Insert(next, closing_seg);
	return true;
    }
    return false;
}

HIDDEN void
close_small_gaps(ON_SimpleArray<ON_Curve *> &loop)
{
    if (loop.Count() == 0) {
	return;
    }
    for (int i = 0; i < loop.Count() - 1; ++i) {
	if (close_small_gap(loop, i, i + 1)) {
	    ++i;
	}
    }
    close_small_gap(loop, loop.Count() - 1, 0);
}

// It might be worth investigating the following approach to building a set of faces from the splitting
// in order to achieve robustness in the final result:
//
// A) trim the raw SSI curves with the trimming loops from both faces and get "final" curve segments in
//    3D and both 2D parametric spaces.  Consolidate curves where different faces created the same curve.
// B) assemble the new 2D segments and whatever pieces are needed from the existing trimming curves to
//    form new 2D loops (which must be non-self-intersecting), whose roles in A and B respectively
//    would be determined by the boolean op and each face's role within it.
// C) build "representative polygons" for all the 2D loops in each face, new and old - representative in
//    this case meaning that the intersection behavior of the general loops is accurately duplicated
//    by the polygons, which should be assurable by identifying and using all 2D curve intersections and possibly
//    horizontal and vertical tangents - and use clipper to perform the boolean ops.  Using the resulting polygons,
//    deduce and assemble the final trimming loops (and face or faces) created from A and B respectively.

// Note that the 2D information alone cannot be enough to decide *which* faces created from these splits
// end up in the final brep.  A case to think about here is the case of two spheres intersecting -
// depending on A, the exact trimming
// loop in B may need to either define the small area as a new face, or everything BUT the small area
// as a new face - different A spheres may either almost fully contain B or just intersect it.  That case
// would seem to suggest that we do need some sort of inside/outside test, since B doesn't have enough
// information to determine which face is to be saved without consulting A.  Likewise, A may either save
// just the piece inside the loop or everything outside it, depending on B.  This is the same situation we
// were in with the original face sets.
//
// A possible improvement here might be to calculate the best fit plane of the intersection curve and rotate
// both the faces in question and A so that that plane is centered at the origin with the normal in z+.
// In that orientation, axis aligned bounding box tests can be made that will be as informative
// as possible, and may allow many inside/outside decisions to be made without an explicit raytrace.  Coplanar
// faces will have to be handled differently, but for convex cases there should be enough information to decide.
// Concave cases may require a raytrace, but there is one other possible approach - if, instead of using the
// whole brep and face bounding boxes we start with the bounding box of the intersection curve and construct
// the sub-box that 'slices' through the parent bbox to the furthest wall in the opposite direction from the
// surface normal, then see which of the two possible
// faces' bounding boxes removes the most volume from that box when subtracted, we may be able to decide
// (say, for a subtraction) which face is cutting deeper.  It's not clear to me yet if such an approach would
// work or would scale to complex cases, but it may be worth thinking about.
HIDDEN ON_SimpleArray<TrimmedFace *>
split_trimmed_face(
    const TrimmedFace *orig_face,
    ON_ClassArray<LinkedCurve> &ssx_curves)
{
    ON_SimpleArray<TrimmedFace *> out;
    out.Append(orig_face->Duplicate());

    if (ssx_curves.Count() == 0) {
	// no curves, no splitting
	return out;
    }

    ON_Curve *face_outerloop = get_loop_curve(orig_face->m_outerloop);
    if (!face_outerloop->IsClosed()) {
	// need closed outerloop
	delete face_outerloop;
	return out;
    }
    delete face_outerloop;

    for (int i = 0; i < ssx_curves.Count(); ++i) {
	std::vector<ON_SimpleArray<ON_Curve *> > ssx_loops;

	// get closed version of current ssx curve
	if (ssx_curves[i].IsClosed()) {
	    ON_SimpleArray<ON_Curve *> loop;
	    loop.Append(ssx_curves[i].Curve()->Duplicate());
	    ssx_loops.push_back(loop);
	} else {
	    ssx_loops = split_face_into_loops(orig_face, ssx_curves[i]);
	}

	ON_SimpleArray<TrimmedFace *> next_out;
	for (size_t j = 0; j < ssx_loops.size(); ++j) {
	    if (loop_is_degenerate(ssx_loops[j])) {
		continue;
	    }

	    for (int k = 0; k < out.Count(); ++k) {
		std::list<ON_SimpleArray<ON_Curve *> > intersect_loops, diff_loops;

		// get the portion of the current outerloop inside the
		// closed ssx curve
		intersect_loops = loop_boolean(out[k]->m_outerloop,
			ssx_loops[j], BOOLEAN_INTERSECT);

		if (ssx_curves[i].IsClosed()) {
		    if (intersect_loops.size() == 0) {
			// no intersection, just keep the face as-is
			next_out.Append(out[k]->Duplicate());
			continue;
		    }

		    // for a naturally closed intersection curve, we
		    // also need the portion outside the curve
		    diff_loops = loop_boolean(out[k]->m_outerloop, ssx_loops[j],
			    BOOLEAN_DIFF);
		}

		// make new faces from the loops
		append_faces_from_loops(next_out, out[k], intersect_loops);
		append_faces_from_loops(next_out, out[k], diff_loops);
	    }
	}
	free_loops(ssx_loops);

	if (next_out.Count() > 0) {
	    // replace previous faces with the new ones
	    for (int j = 0; j < out.Count(); ++j) {
		delete out[j];
	    }
	    out.Empty();

	    out.Append(next_out.Count(), next_out.Array());
	}
    }

    for (int i = 0; i < out.Count(); ++i) {
	close_small_gaps(out[i]->m_outerloop);
	for (size_t j = 0; j < out[i]->m_innerloop.size(); ++j) {
	    close_small_gaps(out[i]->m_innerloop[j]);
	}
    }

    if (DEBUG_BREP_BOOLEAN) {
	bu_log("Split to %d faces.\n", out.Count());
	for (int i = 0; i < out.Count(); i++) {
	    bu_log("Trimmed Face %d:\n", i);
	    bu_log("outerloop:\n");
	    ON_wString wstr;
	    ON_TextLog textlog(wstr);
	    textlog.PushIndent();
	    for (int j = 0; j < out[i]->m_outerloop.Count(); j++) {
		textlog.Print("Curve %d\n", j);
		out[i]->m_outerloop[j]->Dump(textlog);
	    }
	    if (ON_String(wstr).Array()) {
		bu_log("%s", ON_String(wstr).Array());
	    }

	    for (unsigned int j = 0; j < out[i]->m_innerloop.size(); j++) {
		bu_log("innerloop %d:\n", j);
		ON_wString wstr2;
		ON_TextLog textlog2(wstr2);
		textlog2.PushIndent();
		for (int k = 0; k < out[i]->m_innerloop[j].Count(); k++) {
		    textlog2.Print("Curve %d\n", k);
		    out[i]->m_innerloop[j][k]->Dump(textlog2);
		}
		if (ON_String(wstr2).Array()) {
		    bu_log("%s", ON_String(wstr2).Array());
		}
	    }
	}
    }
    return out;
}


HIDDEN bool
is_same_surface(const ON_Surface *surf1, const ON_Surface *surf2)
{
    // Approach: Get their NURBS forms, and compare their CVs.
    // If their CVs are all the same (location and weight), they are
    // regarded as the same surface.

    if (surf1 == NULL || surf2 == NULL) {
	return false;
    }
    /*
        // Deal with two planes, if that's what we have - in that case
        // the determination can be more general than the CV comparison
        ON_Plane surf1_plane, surf2_plane;
        if (surf1->IsPlanar(&surf1_plane) && surf2->IsPlanar(&surf2_plane)) {
    	ON_3dVector surf1_normal = surf1_plane.Normal();
    	ON_3dVector surf2_normal = surf2_plane.Normal();
    	if (surf1_normal.IsParallelTo(surf2_normal) == 1) {
    	    if (surf1_plane.DistanceTo(surf2_plane.Origin()) < ON_ZERO_TOLERANCE) {
    		return true;
    	    } else {
    		return false;
    	    }
    	} else {
    	    return false;
    	}
        }
    */

    ON_NurbsSurface nurbs_surf1, nurbs_surf2;
    if (!surf1->GetNurbForm(nurbs_surf1) || !surf2->GetNurbForm(nurbs_surf2)) {
	return false;
    }

    if (nurbs_surf1.Degree(0) != nurbs_surf2.Degree(0)
	|| nurbs_surf1.Degree(1) != nurbs_surf2.Degree(1)) {
	return false;
    }

    if (nurbs_surf1.CVCount(0) != nurbs_surf2.CVCount(0)
	|| nurbs_surf1.CVCount(1) != nurbs_surf2.CVCount(1)) {
	return false;
    }

    for (int i = 0; i < nurbs_surf1.CVCount(0); i++) {
	for (int j = 0; j < nurbs_surf2.CVCount(1); j++) {
	    ON_4dPoint cvA, cvB;
	    nurbs_surf1.GetCV(i, j, cvA);
	    nurbs_surf2.GetCV(i, j, cvB);
	    if (cvA != cvB) {
		return false;
	    }
	}
    }

    if (nurbs_surf1.KnotCount(0) != nurbs_surf2.KnotCount(0)
	|| nurbs_surf1.KnotCount(1) != nurbs_surf2.KnotCount(1)) {
	return false;
    }

    for (int i = 0; i < nurbs_surf1.KnotCount(0); i++) {
	if (!ON_NearZero(nurbs_surf1.m_knot[0][i] - nurbs_surf2.m_knot[0][i])) {
	    return false;
	}
    }

    for (int i = 0; i < nurbs_surf1.KnotCount(1); i++) {
	if (!ON_NearZero(nurbs_surf1.m_knot[1][i] - nurbs_surf2.m_knot[1][i])) {
	    return false;
	}
    }

    return true;
}


HIDDEN void
add_elements(ON_Brep *brep, ON_BrepFace &face, const ON_SimpleArray<ON_Curve *> &loop, ON_BrepLoop::TYPE loop_type)
{
    if (!loop.Count()) {
	return;
    }

    ON_BrepLoop &breploop = brep->NewLoop(loop_type, face);
    const ON_Surface *srf = face.SurfaceOf();

    // Determine whether a segment should be a seam trim, according to the
    // requirements in ON_Brep::IsValid() (See opennurbs_brep.cpp)
    for (int k = 0; k < loop.Count(); k++) {
	ON_BOOL32 bClosed[2];
	bClosed[0] = srf->IsClosed(0);
	bClosed[1] = srf->IsClosed(1);
	if (bClosed[0] || bClosed[1]) {
	    ON_Surface::ISO iso1, iso2, iso_type;
	    int endpt_index = -1;
	    iso1 = srf->IsIsoparametric(*loop[k]);
	    if (ON_Surface::E_iso == iso1 && bClosed[0]) {
		iso_type = ON_Surface::W_iso;
		endpt_index = 1;
	    } else if (ON_Surface::W_iso == iso1 && bClosed[0]) {
		iso_type = ON_Surface::E_iso;
		endpt_index = 1;
	    } else if (ON_Surface::S_iso == iso1 && bClosed[1]) {
		iso_type = ON_Surface::N_iso;
		endpt_index = 0;
	    } else if (ON_Surface::N_iso == iso1 && bClosed[1]) {
		iso_type = ON_Surface::S_iso;
		endpt_index = 0;
	    }
	    if (endpt_index != -1) {
		ON_Interval side_interval;
		const double side_tol = 1.0e-4;
		double s0, s1;
		bool seamed = false;
		side_interval.Set(loop[k]->PointAtStart()[endpt_index], loop[k]->PointAtEnd()[endpt_index]);
		if (((ON_Surface::N_iso == iso_type || ON_Surface::W_iso == iso_type) && side_interval.IsIncreasing())
		    || ((ON_Surface::S_iso == iso_type || ON_Surface::E_iso == iso_type) && side_interval.IsDecreasing())) {
		    for (int i = 0; i < breploop.m_ti.Count(); i++) {
			ON_BrepTrim &trim = brep->m_T[breploop.m_ti[i]];
			if (ON_BrepTrim::boundary != trim.m_type) {
			    continue;
			}
			iso2 = srf->IsIsoparametric(trim);
			if (iso2 != iso_type) {
			    continue;
			}
			s1 = side_interval.NormalizedParameterAt(trim.PointAtStart()[endpt_index]);
			if (fabs(s1 - 1.0) > side_tol) {
			    continue;
			}
			s0 = side_interval.NormalizedParameterAt(trim.PointAtEnd()[endpt_index]);
			if (fabs(s0) > side_tol) {
			    continue;
			}

			// Check 3D distances - not included in ON_Brep::IsValid().
			// So with this check, we only add seam trims if their end points
			// are the same within ON_ZERO_TOLERANCE. This will cause IsValid()
			// reporting "they should be seam trims connected to the same edge",
			// because the 2D tolerance (side_tol) are hardcoded to 1.0e-4.
			// We still add this check because we treat two vertexes to be the
			// same only if their distance < ON_ZERO_TOLERANCE. (Maybe 3D dist
			// should also be added to ON_Brep::IsValid()?)
			if (srf->PointAt(trim.PointAtStart().x, trim.PointAtStart().y).DistanceTo(
				srf->PointAt(loop[k]->PointAtEnd().x, loop[k]->PointAtEnd().y)) >= ON_ZERO_TOLERANCE) {
			    continue;
			}

			if (srf->PointAt(trim.PointAtEnd().x, trim.PointAtEnd().y).DistanceTo(
				srf->PointAt(loop[k]->PointAtStart().x, loop[k]->PointAtStart().y)) >= ON_ZERO_TOLERANCE) {
			    continue;
			}

			// We add another checking, which is not included in ON_Brep::IsValid()
			// - they should be iso boundaries of the surface.
			double s2 = srf->Domain(1 - endpt_index).NormalizedParameterAt(loop[k]->PointAtStart()[1 - endpt_index]);
			double s3 = srf->Domain(1 - endpt_index).NormalizedParameterAt(trim.PointAtStart()[1 - endpt_index]);
			if ((fabs(s2 - 1.0) < side_tol && fabs(s3) < side_tol) ||
			    (fabs(s2) < side_tol && fabs(s3 - 1.0) < side_tol)) {
			    // Find a trim that should share the same edge
			    int ti = brep->AddTrimCurve(loop[k]);
			    ON_BrepTrim &newtrim = brep->NewTrim(brep->m_E[trim.m_ei], true, breploop, ti);
			    // newtrim.m_type = ON_BrepTrim::seam;
			    newtrim.m_tolerance[0] = newtrim.m_tolerance[1] = MAX_FASTF;
			    seamed = true;
			    break;
			}
		    }
		    if (seamed) {
			continue;
		    }
		}
	    }
	}

	ON_Curve *c3d = NULL;
	// First, try the ON_Surface::Pushup() method.
	// If Pushup() does not succeed, use sampling method.
	c3d = face.SurfaceOf()->Pushup(*(loop[k]), INTERSECTION_TOL);
	if (!c3d) {
	    ON_3dPointArray ptarray(101);
	    for (int l = 0; l <= 100; l++) {
		ON_3dPoint pt2d;
		pt2d = loop[k]->PointAt(loop[k]->Domain().ParameterAt(l / 100.0));
		ptarray.Append(face.SurfaceOf()->PointAt(pt2d.x, pt2d.y));
	    }
	    c3d = new ON_PolylineCurve(ptarray);
	}

	if (c3d->BoundingBox().Diagonal().Length() < ON_ZERO_TOLERANCE) {
	    // The trim is singular
	    int i;
	    ON_3dPoint vtx = c3d->PointAtStart();
	    for (i = brep->m_V.Count() - 1; i >= 0; i--) {
		if (brep->m_V[i].Point().DistanceTo(vtx) < ON_ZERO_TOLERANCE) {
		    break;
		}
	    }
	    if (i < 0) {
		i = brep->m_V.Count();
		brep->NewVertex(c3d->PointAtStart(), 0.0);
	    }
	    int ti = brep->AddTrimCurve(loop[k]);
	    ON_BrepTrim &trim = brep->NewSingularTrim(brep->m_V[i], breploop, srf->IsIsoparametric(*loop[k]), ti);
	    trim.m_tolerance[0] = trim.m_tolerance[1] = MAX_FASTF;
	    delete c3d;
	    continue;
	}

	ON_2dPoint start = loop[k]->PointAtStart(), end = loop[k]->PointAtEnd();
	int start_idx, end_idx;

	// Get the start vertex index
	if (k > 0) {
	    start_idx = brep->m_T.Last()->m_vi[1];
	} else {
	    ON_3dPoint vtx = face.SurfaceOf()->PointAt(start.x, start.y);
	    int i;
	    for (i = 0; i < brep->m_V.Count(); i++) {
		if (brep->m_V[i].Point().DistanceTo(vtx) < ON_ZERO_TOLERANCE) {
		    break;
		}
	    }
	    start_idx = i;
	    if (i == brep->m_V.Count()) {
		brep->NewVertex(vtx, 0.0);
	    }
	}

	// Get the end vertex index
	if (c3d->IsClosed()) {
	    end_idx = start_idx;
	} else {
	    ON_3dPoint vtx = face.SurfaceOf()->PointAt(end.x, end.y);
	    int i;
	    for (i = 0; i < brep->m_V.Count(); i++) {
		if (brep->m_V[i].Point().DistanceTo(vtx) < ON_ZERO_TOLERANCE) {
		    break;
		}
	    }
	    end_idx = i;
	    if (i == brep->m_V.Count()) {
		brep->NewVertex(vtx, 0.0);
	    }
	}

	brep->AddEdgeCurve(c3d);
	int ti = brep->AddTrimCurve(loop[k]);
	ON_BrepEdge &edge = brep->NewEdge(brep->m_V[start_idx], brep->m_V[end_idx],
					  brep->m_C3.Count() - 1, (const ON_Interval *)0, MAX_FASTF);
	ON_BrepTrim &trim = brep->NewTrim(edge, 0, breploop, ti);
	trim.m_tolerance[0] = trim.m_tolerance[1] = MAX_FASTF;
    }
}

HIDDEN bool
is_point_on_brep_surface(const ON_3dPoint &pt, const ON_Brep *brep, ON_SimpleArray<Subsurface *> &surf_tree)
{
    // Decide whether a point is on a brep's surface.
    // Basic approach: use PSI on the point with all the surfaces.

    if (brep == NULL || pt.IsUnsetPoint()) {
	bu_log("is_point_on_brep_surface(): brep == NULL || pt.IsUnsetPoint()\n");
	return false;
    }

    if (surf_tree.Count() != brep->m_S.Count()) {
	bu_log("is_point_on_brep_surface(): surf_tree.Count() != brep->m_S.Count()\n");
	return false;
    }

    ON_BoundingBox bbox = brep->BoundingBox();
    bbox.m_min -= ON_3dVector(INTERSECTION_TOL, INTERSECTION_TOL, INTERSECTION_TOL);
    bbox.m_max += ON_3dVector(INTERSECTION_TOL, INTERSECTION_TOL, INTERSECTION_TOL);
    if (!bbox.IsPointIn(pt)) {
	return false;
    }

    for (int i = 0; i < brep->m_F.Count(); i++) {
	const ON_BrepFace &face = brep->m_F[i];
	const ON_Surface *surf = face.SurfaceOf();
	ON_ClassArray<ON_PX_EVENT> px_event;
	if (!ON_Intersect(pt, *surf, px_event, INTERSECTION_TOL, 0, 0, surf_tree[face.m_si])) {
	    continue;
	}

	// Get the trimming curves of the face, and determine whether the
	// points are inside the outerloop
	ON_SimpleArray<ON_Curve *> outerloop;
	const ON_BrepLoop &loop = brep->m_L[face.m_li[0]];  // outerloop only
	for (int j = 0; j < loop.m_ti.Count(); j++) {
	    outerloop.Append(brep->m_C2[brep->m_T[loop.m_ti[j]].m_c2i]);
	}
	ON_2dPoint pt2d(px_event[0].m_b[0], px_event[0].m_b[1]);
	try {
	    if (!is_point_outside_loop(pt2d, outerloop)) {
		return true;
	    }
	} catch (InvalidGeometry &e) {
	    bu_log("%s", e.what());
	}
    }

    return false;
}


HIDDEN bool
is_point_inside_brep(const ON_3dPoint &pt, const ON_Brep *brep, ON_SimpleArray<Subsurface *> &surf_tree)
{
    // Decide whether a point is inside a brep's surface.
    // Basic approach: intersect a ray with the brep, and count the number of
    // intersections (like the raytrace)
    // Returns true (inside) or false (outside) provided the pt is not on the
    // surfaces. (See also is_point_on_brep_surface())

    if (brep == NULL || pt.IsUnsetPoint()) {
	bu_log("is_point_inside_brep(): brep == NULL || pt.IsUnsetPoint()\n");
	return false;
    }

    if (surf_tree.Count() != brep->m_S.Count()) {
	bu_log("is_point_inside_brep(): surf_tree.Count() != brep->m_S.Count()\n");
	return false;
    }

    ON_BoundingBox bbox = brep->BoundingBox();
    bbox.m_min -= ON_3dVector(INTERSECTION_TOL, INTERSECTION_TOL, INTERSECTION_TOL);
    bbox.m_max += ON_3dVector(INTERSECTION_TOL, INTERSECTION_TOL, INTERSECTION_TOL);
    if (!bbox.IsPointIn(pt)) {
	return false;
    }

    ON_3dVector diag = bbox.Diagonal() * 1.5; // Make it even longer
    ON_LineCurve line(pt, pt + diag);	// pt + diag should be outside, if pt
    // is inside the bbox

    ON_3dPointArray isect_pt;
    for (int i = 0; i < brep->m_F.Count(); i++) {
	const ON_BrepFace &face = brep->m_F[i];
	const ON_Surface *surf = face.SurfaceOf();
	ON_SimpleArray<ON_X_EVENT> x_event;
	if (!ON_Intersect(&line, surf, x_event, INTERSECTION_TOL, 0.0, 0, 0, 0, 0, 0, surf_tree[face.m_si])) {
	    continue;
	}

	// Get the trimming curves of the face, and determine whether the
	// points are inside the outerloop
	ON_SimpleArray<ON_Curve *> outerloop;
	const ON_BrepLoop &loop = brep->m_L[face.m_li[0]];  // outerloop only
	for (int j = 0; j < loop.m_ti.Count(); j++) {
	    outerloop.Append(brep->m_C2[brep->m_T[loop.m_ti[j]].m_c2i]);
	}
	try {
	    for (int j = 0; j < x_event.Count(); j++) {
		ON_2dPoint pt2d(x_event[j].m_b[0], x_event[j].m_b[1]);
		if (!is_point_outside_loop(pt2d, outerloop)) {
		    isect_pt.Append(x_event[j].m_B[0]);
		}
		if (x_event[j].m_type == ON_X_EVENT::ccx_overlap) {
		    pt2d = ON_2dPoint(x_event[j].m_b[2], x_event[j].m_b[3]);
		    if (!is_point_outside_loop(pt2d, outerloop)) {
			isect_pt.Append(x_event[j].m_B[1]);
		    }
		}
	    }
	} catch (InvalidGeometry &e) {
	    bu_log("%s", e.what());
	}
    }

    // Remove duplications
    ON_3dPointArray pt_no_dup;
    for (int i = 0; i < isect_pt.Count(); i++) {
	int j;
	for (j = 0; j < pt_no_dup.Count(); j++) {
	    if (isect_pt[i].DistanceTo(pt_no_dup[j]) < INTERSECTION_TOL) {
		break;
	    }
	}
	if (j == pt_no_dup.Count()) {
	    // No duplication, append to the array
	    pt_no_dup.Append(isect_pt[i]);
	}
    }

    return pt_no_dup.Count() % 2 != 0;
}

HIDDEN bool
is_point_inside_trimmed_face(const ON_2dPoint &pt, const TrimmedFace *tface)
{
    bool inside = false;
    if (is_point_inside_loop(pt, tface->m_outerloop)) {
	inside = true;
	for (size_t i = 0; i < tface->m_innerloop.size(); ++i) {
	    if (!is_point_outside_loop(pt, tface->m_innerloop[i])) {
		inside = false;
		break;
	    }
	}
    }
    return inside;
}

// TODO: For faces that have most of their area trimmed away, this is
// a very inefficient algorithm. If the grid approach doesn't work
// after a small number of samples, we should switch to an alternative
// algorithm, such as sampling around points on the inner loops.
HIDDEN ON_2dPoint
get_point_inside_trimmed_face(const TrimmedFace *tface)
{
    const int GP_MAX_STEPS = 8; // must be a power of two

    ON_PolyCurve polycurve;
    if (!is_loop_valid(tface->m_outerloop, ON_ZERO_TOLERANCE, &polycurve)) {
	throw InvalidGeometry("face_brep_location(): invalid outerloop.\n");
    }
    ON_BoundingBox bbox =  polycurve.BoundingBox();
    double u_len = bbox.m_max.x - bbox.m_min.x;
    double v_len = bbox.m_max.y - bbox.m_min.y;

    ON_2dPoint test_pt2d;
    bool found = false;
    for (int steps = 1; steps <= GP_MAX_STEPS && !found; steps *= 2) {
	double u_halfstep = u_len / (steps * 2.0);
	double v_halfstep = v_len / (steps * 2.0);

	for (int i = 0; i < steps && !found; ++i) {
	    test_pt2d.x = bbox.m_min.x + u_halfstep * (1 + 2 * i);

	    for (int j = 0; j < steps && !found; ++j) {
		test_pt2d.y = bbox.m_min.y + v_halfstep * (1 + 2 * j);
		found = is_point_inside_trimmed_face(test_pt2d, tface);
	    }
	}
    }
    if (!found) {
	throw AlgorithmError("Cannot find a point inside this trimmed face. Aborted.\n");
    }
    return test_pt2d;
}

enum {
    OUTSIDE_BREP,
    INSIDE_BREP,
    ON_BREP_SURFACE
};

// Returns the location of the face with respect to the brep.
//
// Throws InvalidGeometry if given invalid arguments.
// Throws AlgorithmError if a point inside the TrimmedFace can't be
// found for testing.
HIDDEN int
face_brep_location(const TrimmedFace *tface, const ON_Brep *brep, ON_SimpleArray<Subsurface *> &surf_tree)
{
    if (tface == NULL || brep == NULL) {
	throw InvalidGeometry("face_brep_location(): given NULL argument.\n");
    }

    const ON_BrepFace *bface = tface->m_face;
    if (bface == NULL) {
	throw InvalidGeometry("face_brep_location(): TrimmedFace has NULL face.\n");
    }

    ON_BoundingBox brep2box = brep->BoundingBox();
    brep2box.m_min -= ON_3dVector(INTERSECTION_TOL, INTERSECTION_TOL, INTERSECTION_TOL);
    brep2box.m_max += ON_3dVector(INTERSECTION_TOL, INTERSECTION_TOL, INTERSECTION_TOL);
    if (!bface->BoundingBox().Intersection(brep2box)) {
	return OUTSIDE_BREP;
    }

    if (tface->m_outerloop.Count() == 0) {
	throw InvalidGeometry("face_brep_location(): the input TrimmedFace is not trimmed.\n");
    }

    ON_PolyCurve polycurve;
    if (!is_loop_valid(tface->m_outerloop, ON_ZERO_TOLERANCE, &polycurve)) {
	throw InvalidGeometry("face_brep_location(): invalid outerloop.\n");
    }
    ON_2dPoint test_pt2d = get_point_inside_trimmed_face(tface);
    ON_3dPoint test_pt3d = tface->m_face->PointAt(test_pt2d.x, test_pt2d.y);

    if (DEBUG_BREP_BOOLEAN) {
	bu_log("valid test point: (%g, %g, %g)\n", test_pt3d.x, test_pt3d.y, test_pt3d.z);
    }

    if (is_point_on_brep_surface(test_pt3d, brep, surf_tree)) {
	// because the overlap parts will be split out as separated trimmed
	// faces, if one point on a trimmed face is on the brep's surface,
	// the whole trimmed face should be on the surface
	return ON_BREP_SURFACE;
    }

    return is_point_inside_brep(test_pt3d, brep, surf_tree) ? INSIDE_BREP : OUTSIDE_BREP;
}

HIDDEN ON_ClassArray<ON_SimpleArray<SSICurve> >
get_face_intersection_curves(
	ON_SimpleArray<Subsurface *> &surf_tree1,
	ON_SimpleArray<Subsurface *> &surf_tree2,
	const ON_Brep *brep1,
	const ON_Brep *brep2,
	op_type operation)
{
    std::set<int> unused1, unused2;
    std::set<int> finalform1, finalform2;
    int face_count1 = brep1->m_F.Count();
    int face_count2 = brep2->m_F.Count();

    /* Depending on the operation type and the bounding box behaviors, we
     * can sometimes decide immediately whether a face will end up in the
     * final brep or will have no role in the intersections - do that
     * categorization up front */
    for (int i = 0; i < face_count1 + face_count2; i++) {
	const ON_BrepFace &face = i < face_count1 ? brep1->m_F[i] : brep2->m_F[i - face_count1];
	const ON_Brep *brep = i < face_count1 ? brep2 : brep1;
	std::set<int> *unused = i < face_count1 ? &unused1 : &unused2;
	std::set<int> *intact = i < face_count1 ? &finalform1 : &finalform2;
	int curr_index = i < face_count1 ? i : i - face_count1;
	if (face.BoundingBox().MinimumDistanceTo(brep->BoundingBox()) > ON_ZERO_TOLERANCE) {
	    switch (operation) {
	    case BOOLEAN_UNION:
		intact->insert(curr_index);
		break;
	    case BOOLEAN_DIFF:
		if (i < face_count1) {
		    intact->insert(curr_index);
		}
		if (i >= face_count1) {
		    unused->insert(curr_index);
		}
		break;
	    case BOOLEAN_INTERSECT:
		unused->insert(curr_index);
		break;
	    default:
		throw InvalidBooleanOperation("Error - unknown "
					      "boolean operation\n");
	    }
	}
    }

    // For the faces that we can't rule out, there are several possible roles they can play:
    //
    // 1.  Fully utilized in the new brep
    // 2.  Changed into a new set of faces by intersections, each of which must be evaluated
    // 3.  Fully discarded by the new brep
    //
    // We won't be able to distinguish between 1 and 3 at this stage, but we can narrow in
    // on which faces might fall into category 2 and what faces they might interact with.
    std::set<std::pair<int, int> > intersection_candidates;
    for (int i = 0; i < face_count1; i++) {
	if (unused1.find(i) == unused1.end() && finalform1.find(i) == finalform1.end()) {
	    for (int j = 0; j < face_count2; j++) {
		if (unused2.find(j) == unused2.end() &&  finalform2.find(j) == finalform2.end()) {
		    // If the two faces don't interact according to their bounding boxes,
		    // they won't be a source of events - otherwise, they must be checked.
		    fastf_t disjoint = brep1->m_F[i].BoundingBox().MinimumDistanceTo(brep2->m_F[j].BoundingBox());
		    if (!(disjoint > ON_ZERO_TOLERANCE)) {
			intersection_candidates.insert(std::pair<int, int>(i, j));
		    }
		}
	    }
	}
    }

    // For those not in category 2 an inside/outside test on the breps combined with the boolean op
    // should be enough to decide the issue, but there is a problem.  If *all* faces of a brep are
    // inside the other brep and the operation is a subtraction, we don't want a "floating" inside-out
    // brep volume inside the outer volume and topologically isolated.  Normally this is handled by
    // creating a face that connects the outer and inner shells, but this is potentially a non-trivial
    // operation.  The only thing that comes immediately to mind is to find the center point of the
    // bounding box of the inner brep, create a plane using that point and the z+ unit vector for a normal, and
    // cut both breps in half with that plane to form four new breps and two new subtraction problems.
    //
    // More broadly, this is a problem - unioning two half-spheres with a sphere subtracted out of their
    // respective centers will end up with isolated surfaces in the middle of the union unless the routines
    // know they must keep one of the coplanar faces in order to topologically connect the middle.  However,
    // in the case where there is no center sphere the central face should be removed.  It may be that the
    // condition to satisfy for removal is no interior trimming loops on the face.
    //
    //
    // Also worth thinking about - would it be possible to then do edge comparisons to
    // determine which of the "fully used/fully non-used" faces are needed?

    if (DEBUG_BREP_BOOLEAN) {
	bu_log("Summary of brep status: \n unused1: %zd\n unused2: %zd\n finalform1: %zd\n finalform2 %zd\nintersection_candidates(%zd):\n", unused1.size(), unused2.size(), finalform1.size(), finalform2.size(), intersection_candidates.size());
	for (std::set<std::pair<int, int> >::iterator it = intersection_candidates.begin(); it != intersection_candidates.end(); ++it) {
	    bu_log("     (%d,%d)\n", (*it).first, (*it).second);
	}
    }

    int surf_count1 = brep1->m_S.Count();
    int surf_count2 = brep2->m_S.Count();
    for (int i = 0; i < surf_count1; i++) {
	surf_tree1.Append(new Subsurface(brep1->m_S[i]->Duplicate()));
    }
    for (int i = 0; i < surf_count2; i++) {
	surf_tree2.Append(new Subsurface(brep2->m_S[i]->Duplicate()));
    }

    ON_ClassArray<ON_SimpleArray<SSICurve> > curves_array(face_count1 + face_count2);

    // count must equal capacity for array copy to work as expected
    // when the result of the function is assigned
    curves_array.SetCount(curves_array.Capacity());

    // calculate intersection curves
    for (int i = 0; i < face_count1; i++) {
	for (int j = 0; j < face_count2; j++) {
	    if (intersection_candidates.find(std::pair<int, int>(i, j)) != intersection_candidates.end()) {
		ON_Surface *surf1, *surf2;
		ON_ClassArray<ON_SSX_EVENT> events;
		int results = 0;
		surf1 = brep1->m_S[brep1->m_F[i].m_si];
		surf2 = brep2->m_S[brep2->m_F[j].m_si];
		if (is_same_surface(surf1, surf2)) {
		    continue;
		}

		// Possible enhancement: Some faces may share the same surface.
		// We can store the result of SSI to avoid re-computation.
		results = ON_Intersect(surf1,
				       surf2,
				       events,
				       INTERSECTION_TOL,
				       0.0,
				       0.0,
				       NULL,
				       NULL,
				       NULL,
				       NULL,
				       surf_tree1[brep1->m_F[i].m_si],
				       surf_tree2[brep2->m_F[j].m_si]);
		if (results <= 0) {
		    continue;
		}
		ON_SimpleArray<ON_Curve *> curve_uv, curve_st;
		for (int k = 0; k < events.Count(); k++) {
		    if (events[k].m_type == ON_SSX_EVENT::ssx_tangent ||
			events[k].m_type == ON_SSX_EVENT::ssx_transverse ||
			events[k].m_type == ON_SSX_EVENT::ssx_overlap)
		    {
			ON_SimpleArray<ON_SSX_EVENT *> subcurves;
			subcurves = get_subcurves_inside_faces(brep1, brep2,
				i, j, &events[k]);

			for (int l = 0; l < subcurves.Count(); ++l) {
			    SSICurve c1, c2;
			    c1.m_curve = subcurves[l]->m_curveA;
			    c2.m_curve = subcurves[l]->m_curveB;
			    curves_array[i].Append(c1);
			    curves_array[face_count1 + j].Append(c2);
			    face1_curves.Append(subcurves[l]->m_curveA);
			    face2_curves.Append(subcurves[l]->m_curveB);

			    // delete ON_SSX_EVENT, but prevent
			    // ~ON_SSX_EVENT() from deleting curves
			    // we're using
			    subcurves[l]->m_curveA = subcurves[l]->m_curveB = NULL;
			    delete subcurves[l];
			}
<<<<<<< HEAD
			SSICurve c1, c2;
			c1.m_curve = events[k].m_curveA;
			c2.m_curve = events[k].m_curveB;
			curves_array[i].Append(c1);
			curves_array[face_count1 + j].Append(c2);
			// Set m_curveA and m_curveB to NULL, in case that they are
			// deleted by ~ON_SSX_EVENT().
			events[k].m_curveA = events[k].m_curveB = NULL;
=======
>>>>>>> 2dd16183
		    }
		}

		if (DEBUG_BREP_BOOLEAN) {
		    // Look for coplanar faces
		    ON_Plane surf1_plane, surf2_plane;
		    if (surf1->IsPlanar(&surf1_plane) && surf2->IsPlanar(&surf2_plane)) {
			/* We already checked for disjoint above, so the only remaining question is the normals */
			if (surf1_plane.Normal().IsParallelTo(surf2_plane.Normal())) {
			    bu_log("Faces brep1->%d and brep2->%d are coplanar and intersecting\n", i, j);
			}
		    }
		}

	    }

	}
    }

    return curves_array;
}

HIDDEN ON_SimpleArray<ON_Curve *>get_face_trim_loop(const ON_Brep *brep, int face_loop_index)
{
    const ON_BrepLoop &loop = brep->m_L[face_loop_index];
    const ON_SimpleArray<int> &trim_index = loop.m_ti;
    ON_SimpleArray<ON_Curve *> face_trim_loop;
    for (int i = 0; i < trim_index.Count(); ++i) {
	ON_Curve *curve2d = brep->m_C2[brep->m_T[trim_index[i]].m_c2i];
	face_trim_loop.Append(curve2d->Duplicate());
    }
    return face_trim_loop;
}

HIDDEN ON_SimpleArray<TrimmedFace *>
get_trimmed_faces(const ON_Brep *brep)
{
    ON_SimpleArray<TrimmedFace *> trimmed_faces;
    int face_count = brep->m_F.Count();
    for (int i = 0; i < face_count; i++) {
	const ON_BrepFace &face = brep->m_F[i];
	const ON_SimpleArray<int> &loop_index = face.m_li;

	TrimmedFace *trimmed_face = new TrimmedFace();
	trimmed_face->m_face = &face;

	if (loop_index.Count() > 0) {
	    ON_SimpleArray<ON_Curve *> index_loop = get_face_trim_loop(brep, loop_index[0]);
	    trimmed_face->m_outerloop = index_loop;
	    for (int j = 1; j < loop_index.Count(); j++) {
		index_loop = get_face_trim_loop(brep, loop_index[j]);
		trimmed_face->m_innerloop.push_back(index_loop);
	    }
	}
	trimmed_faces.Append(trimmed_face);
    }
    return trimmed_faces;
}

HIDDEN void
categorize_trimmed_faces(
	ON_ClassArray<ON_SimpleArray<TrimmedFace *> > &trimmed_faces,
	const ON_Brep *brep1,
	const ON_Brep *brep2,
	ON_SimpleArray<Subsurface *> &surf_tree1,
	ON_SimpleArray<Subsurface *> &surf_tree2,
	op_type operation)
{
    int face_count1 = brep1->m_F.Count();
    for (int i = 0; i < trimmed_faces.Count(); i++) {
	/* Perform inside-outside test to decide whether the trimmed face should
	 * be used in the final b-rep structure or not.
	 * Different operations should be dealt with accordingly.
	 * Use connectivity graphs (optional) which represents the topological
	 * structure of the b-rep. This can reduce time-consuming inside-outside
	 * tests.
	 */
	const ON_SimpleArray<TrimmedFace *> &splitted = trimmed_faces[i];
	const ON_Brep *another_brep = i >= face_count1 ? brep1 : brep2;
	ON_SimpleArray<Subsurface *> &surf_tree = i >= face_count1 ? surf_tree1 : surf_tree2;
	for (int j = 0; j < splitted.Count(); j++) {
	    if (splitted[j]->m_belong_to_final != TrimmedFace::UNKNOWN) {
		// Visited before, don't need to test again
		continue;
	    }

	    int face_location = -1;
	    try {
		face_location = face_brep_location(splitted[j], another_brep, surf_tree);
	    } catch (InvalidGeometry &e) {
		bu_log("%s", e.what());
	    } catch (AlgorithmError &e) {
		bu_log("%s", e.what());
	    }
	    if (face_location < 0) {
		if (DEBUG_BREP_BOOLEAN) {
		    bu_log("Whether the trimmed face is inside/outside is unknown.\n");
		}
		splitted[j]->m_belong_to_final = TrimmedFace::NOT_BELONG;
		continue;
	    }

	    splitted[j]->m_rev = false;
	    switch (face_location) {
		case INSIDE_BREP:
		    if (operation == BOOLEAN_INTERSECT ||
			operation == BOOLEAN_XOR ||
			(operation == BOOLEAN_DIFF && i >= face_count1))
		    {
			splitted[j]->m_belong_to_final = TrimmedFace::BELONG;
		    }
		    if (operation == BOOLEAN_DIFF || operation == BOOLEAN_XOR) {
			splitted[j]->m_rev = true;
		    }
		    break;
		case OUTSIDE_BREP:
		    if (operation == BOOLEAN_UNION ||
			operation == BOOLEAN_XOR ||
			(operation == BOOLEAN_DIFF && i < face_count1))
		    {
			splitted[j]->m_belong_to_final = TrimmedFace::BELONG;
		    }
		    break;
		case ON_BREP_SURFACE:
		    // get a 3d point on the face
		    ON_2dPoint face_pt2d = get_point_inside_trimmed_face(splitted[j]);
		    ON_3dPoint face_pt3d = splitted[j]->m_face->PointAt(face_pt2d.x, face_pt2d.y);

		    // find the matching point on the other brep
		    ON_3dPoint brep_pt2d;
		    const ON_Surface *brep_surf;
		    bool found = false;
		    for (int fi = 0; fi < another_brep->m_F.Count(); ++fi) {
			const ON_BrepFace &face = another_brep->m_F[fi];
			brep_surf = face.SurfaceOf();
			ON_ClassArray<ON_PX_EVENT> px_event;

			if (ON_Intersect(face_pt3d, *brep_surf, px_event,
				    INTERSECTION_TOL, 0, 0, surf_tree[face.m_si]))
			{
			    found = true;
			    brep_pt2d = px_event[0].m_b;
			    break;
			}
		    }
		    if (found) {
			// compare normals of surfaces at shared point
			ON_3dVector brep_norm, face_norm;
			brep_surf->EvNormal(brep_pt2d.x, brep_pt2d.y, brep_norm);
			splitted[j]->m_face->SurfaceOf()->EvNormal(face_pt2d.x, face_pt2d.y, face_norm);

			double dot = ON_DotProduct(brep_norm, face_norm);
			bool same_direction = false;
			if (dot > 0) {
			    // normals appear to have same direction
			    same_direction = true;
			}

			if ((operation == BOOLEAN_UNION && same_direction) ||
			    (operation == BOOLEAN_INTERSECT && same_direction) ||
			    (operation == BOOLEAN_DIFF && !same_direction && i < face_count1))
			{
			    splitted[j]->m_belong_to_final = TrimmedFace::BELONG;
			}
		    }
		    // TODO: Actually only one of them is needed in the final brep structure
	    }
	    if (DEBUG_BREP_BOOLEAN) {
		bu_log("The trimmed face is %s the other brep.",
			(face_location == INSIDE_BREP) ? "inside" :
			((face_location == OUTSIDE_BREP) ? "outside" : "on the surface of"));
	    }
	}
    }
}

HIDDEN ON_ClassArray<ON_SimpleArray<TrimmedFace *> >
get_evaluated_faces(const ON_Brep *brep1, const ON_Brep *brep2, op_type operation)
{
    ON_SimpleArray<Subsurface *> surf_tree1, surf_tree2;

    ON_ClassArray<ON_SimpleArray<SSICurve> > curves_array =
	get_face_intersection_curves(surf_tree1, surf_tree2, brep1, brep2, operation);

    int face_count1 = brep1->m_F.Count();
    int face_count2 = brep2->m_F.Count();

    ON_SimpleArray<TrimmedFace *> brep1_faces, brep2_faces;
    brep1_faces = get_trimmed_faces(brep1);
    brep2_faces = get_trimmed_faces(brep2);

    ON_SimpleArray<TrimmedFace *> original_faces = brep1_faces;
    for (int i = 0; i < brep2_faces.Count(); ++i) {
	original_faces.Append(brep2_faces[i]);
    }

    if (original_faces.Count() != face_count1 + face_count2) {
	throw GeometryGenerationError("ON_Boolean() Error: TrimmedFace"
				      " generation failed.\n");
    }

    // split the surfaces with the intersection curves
    ON_ClassArray<ON_SimpleArray<TrimmedFace *> > trimmed_faces;
    for (int i = 0; i < original_faces.Count(); i++) {
	TrimmedFace *first = original_faces[i];
	ON_ClassArray<LinkedCurve> linked_curves = link_curves(curves_array[i]);

	ON_SimpleArray<TrimmedFace *> splitted = split_trimmed_face(first, linked_curves);
	trimmed_faces.Append(splitted);

	// Delete the curves passed in.
	// Only the copies of them will be used later.
	for (int j = 0; j < linked_curves.Count(); j++) {
	    for (int k = 0; k < linked_curves[j].m_ssi_curves.Count(); k++) {
		if (linked_curves[j].m_ssi_curves[k].m_curve) {
		    delete linked_curves[j].m_ssi_curves[k].m_curve;
		    linked_curves[j].m_ssi_curves[k].m_curve = NULL;
		}
	    }
	}
    }

    if (trimmed_faces.Count() != original_faces.Count()) {
	throw GeometryGenerationError("ON_Boolean() Error: "
				      "trimmed_faces.Count() != original_faces.Count()\n");
    }

    for (int i = 0; i < original_faces.Count(); i++) {
	delete original_faces[i];
	original_faces[i] = NULL;
    }

    categorize_trimmed_faces(trimmed_faces, brep1, brep2, surf_tree1, surf_tree2, operation);

    for (int i = 0; i < surf_tree1.Count(); i++) {
	delete surf_tree1[i];
    }

    for (int i = 0; i < surf_tree2.Count(); i++) {
	delete surf_tree2[i];
    }

    return trimmed_faces;
}

HIDDEN void
standardize_loop_orientations(ON_Brep *brep)
{
    std::map<int, int> reversed_curve2d, reversed_edge;
    for (int face_idx = 0; face_idx < brep->m_F.Count(); ++face_idx) {
	const ON_BrepFace &eb_face = brep->m_F[face_idx];

	for (int loop_idx = 0; loop_idx < eb_face.LoopCount(); ++loop_idx) {
	    const ON_BrepLoop &face_loop = brep->m_L[eb_face.m_li[loop_idx]];
	    if (face_loop.m_type != ON_BrepLoop::outer &&
		face_loop.m_type != ON_BrepLoop::inner) {
		continue;
	    }

	    int loop_direction = brep->LoopDirection(face_loop);
	    if ((loop_direction == LOOP_DIRECTION_CCW && face_loop.m_type == ON_BrepLoop::inner) ||
		(loop_direction == LOOP_DIRECTION_CW && face_loop.m_type == ON_BrepLoop::outer))
	    {
		// found reversed loop
		int brep_li = eb_face.m_li[loop_idx];
		ON_BrepLoop &reversed_loop = brep->m_L[brep_li];

		// reverse all the loop's curves
		for (int trim_idx = 0; trim_idx < reversed_loop.TrimCount(); ++trim_idx) {
		    ON_BrepTrim *trim = reversed_loop.Trim(trim_idx);

		    // Replace trim curve2d with a reversed copy.
		    // We'll use a previously made curve, or else
		    // make a new one.
		    if (reversed_curve2d.find(trim->m_c2i) != reversed_curve2d.end()) {
			trim->ChangeTrimCurve(reversed_curve2d[trim->m_c2i]);
		    } else {
			ON_Curve *curve_copy = trim->TrimCurveOf()->DuplicateCurve();
			int copy_c2i = brep->AddTrimCurve(curve_copy);

			reversed_curve2d[trim->m_c2i] = copy_c2i;

			trim->ChangeTrimCurve(copy_c2i);
			trim->Reverse();
		    }
		    // Replace trim edge with a reversed copy.
		    // We'll use a previously made edge, or else
		    // make a new one.
		    if (reversed_edge.find(trim->m_ei) != reversed_edge.end()) {
			trim->RemoveFromEdge(false, false);
			trim->AttachToEdge(reversed_edge[trim->m_ei], trim->m_bRev3d);
		    } else {
			ON_BrepEdge *edge = trim->Edge();
			ON_BrepVertex &v_start = *edge->Vertex(0);
			ON_BrepVertex &v_end = *edge->Vertex(1);
			ON_Interval dom = edge->ProxyCurveDomain();

			ON_Curve *curve_copy = trim->EdgeCurveOf()->DuplicateCurve();
			int copy_c3i = brep->AddEdgeCurve(curve_copy);
			ON_BrepEdge &edge_copy = brep->NewEdge(v_start,
				v_end, copy_c3i, &dom, edge->m_tolerance);

			reversed_edge[trim->m_ei] = copy_c3i;

			trim->RemoveFromEdge(false, false);
			trim->AttachToEdge(edge_copy.m_edge_index, trim->m_bRev3d);
			trim->Edge()->Reverse();
		    }
		}
		// need to reverse the order of trims in the loop
		// too so they appear continuous
		reversed_loop.m_ti.Reverse();
	    }
	}
    }
}

int
ON_Boolean(ON_Brep *evaluated_brep, const ON_Brep *brep1, const ON_Brep *brep2, op_type operation)
{
    ON_ClassArray<ON_SimpleArray<TrimmedFace *> > trimmed_faces;
    try {
	/* Deal with the trivial cases up front */
	if (brep1->BoundingBox().MinimumDistanceTo(brep2->BoundingBox()) > ON_ZERO_TOLERANCE) {
	    switch (operation) {
	    case BOOLEAN_UNION:
		evaluated_brep->Append(*brep1);
		evaluated_brep->Append(*brep2);
		break;
	    case BOOLEAN_DIFF:
		evaluated_brep->Append(*brep1);
		break;
	    case BOOLEAN_INTERSECT:
		return 0;
		break;
	    default:
		throw InvalidBooleanOperation("Error - unknown boolean operation\n");
	    }
	    evaluated_brep->ShrinkSurfaces();
	    evaluated_brep->Compact();
	    return 0;
	}
	trimmed_faces = get_evaluated_faces(brep1, brep2, operation);
    } catch (InvalidBooleanOperation &e) {
	bu_log("%s", e.what());
	return -1;
    } catch (GeometryGenerationError &e) {
	bu_log("%s", e.what());
	return -1;
    }

    int face_count1 = brep1->m_F.Count();
    int face_count2 = brep2->m_F.Count();
    for (int i = 0; i < trimmed_faces.Count(); i++) {
	const ON_SimpleArray<TrimmedFace *> &splitted = trimmed_faces[i];
	const ON_Surface *surf = splitted.Count() ? splitted[0]->m_face->SurfaceOf() : NULL;
	bool added = false;
	for (int j = 0; j < splitted.Count(); j++) {
	    TrimmedFace *t_face = splitted[j];
	    if (t_face->m_belong_to_final == TrimmedFace::BELONG) {
		// Add the surfaces, faces, loops, trims, vertices, edges, etc.
		// to the brep structure.
		if (!added) {
		    ON_Surface *new_surf = surf->Duplicate();
		    evaluated_brep->AddSurface(new_surf);
		    added = true;
		}
		ON_BrepFace &new_face = evaluated_brep->NewFace(evaluated_brep->m_S.Count() - 1);

		add_elements(evaluated_brep, new_face, t_face->m_outerloop, ON_BrepLoop::outer);
		// ON_BrepLoop &loop = evaluated_brep->m_L[evaluated_brep->m_L.Count() - 1];
		for (unsigned int k = 0; k < t_face->m_innerloop.size(); k++) {
		    add_elements(evaluated_brep, new_face, t_face->m_innerloop[k], ON_BrepLoop::inner);
		}

		evaluated_brep->SetTrimIsoFlags(new_face);
		const ON_BrepFace &original_face = i >= face_count1 ? brep2->m_F[i - face_count1] : brep1->m_F[i];
		if (original_face.m_bRev ^ t_face->m_rev) {
		    evaluated_brep->FlipFace(new_face);
		}
	    }
	}
    }

    for (int i = 0; i < face_count1 + face_count2; i++) {
	for (int j = 0; j < trimmed_faces[i].Count(); j++) {
	    if (trimmed_faces[i][j]) {
		delete trimmed_faces[i][j];
		trimmed_faces[i][j] = NULL;
	    }
	}
    }

    evaluated_brep->ShrinkSurfaces();
    evaluated_brep->Compact();
    standardize_loop_orientations(evaluated_brep);

    // Check IsValid() and output the message.
    ON_wString ws;
    ON_TextLog log(ws);
    evaluated_brep->IsValid(&log);
    if (ON_String(ws).Array()) {
	bu_log("%s", ON_String(ws).Array());
    }

    return 0;
}


// Local Variables:
// tab-width: 8
// mode: C++
// c-basic-offset: 4
// indent-tabs-mode: t
// c-file-style: "stroustrup"
// End:
// ex: shiftwidth=4 tabstop=8<|MERGE_RESOLUTION|>--- conflicted
+++ resolved
@@ -3206,7 +3206,7 @@
 		if (results <= 0) {
 		    continue;
 		}
-		ON_SimpleArray<ON_Curve *> curve_uv, curve_st;
+		ON_SimpleArray<ON_Curve *> face1_curves, face2_curves;
 		for (int k = 0; k < events.Count(); k++) {
 		    if (events[k].m_type == ON_SSX_EVENT::ssx_tangent ||
 			events[k].m_type == ON_SSX_EVENT::ssx_transverse ||
@@ -3231,17 +3231,6 @@
 			    subcurves[l]->m_curveA = subcurves[l]->m_curveB = NULL;
 			    delete subcurves[l];
 			}
-<<<<<<< HEAD
-			SSICurve c1, c2;
-			c1.m_curve = events[k].m_curveA;
-			c2.m_curve = events[k].m_curveB;
-			curves_array[i].Append(c1);
-			curves_array[face_count1 + j].Append(c2);
-			// Set m_curveA and m_curveB to NULL, in case that they are
-			// deleted by ~ON_SSX_EVENT().
-			events[k].m_curveA = events[k].m_curveB = NULL;
-=======
->>>>>>> 2dd16183
 		    }
 		}
 
