#include "common.h"
#include "bu/ptbl.h"
#include "brep.h"

#ifndef SHAPE_RECOGNITION_H
#define SHAPE_RECOGNITION_H

#define CSG_BREP_MAX_OBJS 1500

#define BREP_PLANAR_TOL 0.05
#define BREP_CYLINDRICAL_TOL 0.05
#define BREP_CONIC_TOL 0.05
#define BREP_SPHERICAL_TOL 0.05
#define BREP_ELLIPSOIDAL_TOL 0.05
#define BREP_TOROIDAL_TOL 0.05

#define pout(p)  p.x << " " << p.y << " " << p.z

typedef enum {
    CURVE_POINT = 0,
    CURVE_LINE,
    CURVE_ARC,
    CURVE_CIRCLE,
    CURVE_PARABOLA,
    CURVE_ELLIPSE,
    //Insert any new types here
    CURVE_GENERAL  /* A curve that does not fit in any of the previous categories */
} curve_t;

typedef enum {
    SURFACE_PLANE = 0,
    SURFACE_CYLINDRICAL_SECTION,
    SURFACE_CYLINDER,
    SURFACE_CONE,
    SURFACE_SPHERICAL_SECTION,
    SURFACE_SPHERE,
    SURFACE_ELLIPSOIDAL_SECTION,
    SURFACE_ELLIPSOID,
    SURFACE_TORUS,
    //Insert any new types here
    SURFACE_GENERAL  /* A surface that does not fit in any of the previous categories */
} surface_t;

typedef enum {
    COMB = 0,  /* A comb is a boolean combination of other solids */
    ARB4,
    ARB5,
    ARB6,
    ARB7,
    ARB8,
    ARBN,
    PLANAR_VOLUME, /* NMG */
    CYLINDER,      /* RCC */
    CONE,          /* TRC */
    SPHERE,        /* SPH */
    ELLIPSOID,     /* ELL */
    TORUS,         /* TOR */
    //Insert any new types here
    BREP /* A brep is a complex solid that cannot be represented by CSG */
} volume_t;

struct filter_obj {
    ON_Plane* plane;
    ON_Sphere* sphere;
    ON_Cylinder* cylinder;
    ON_Cone* cone;
    ON_Torus* torus;
    surface_t stype;
    volume_t type;
};
void filter_obj_init(struct filter_obj *);
void filter_obj_free(struct filter_obj *);

curve_t GetCurveType(ON_Curve *curve);
surface_t GetSurfaceType(const ON_Surface *surface, struct filter_obj *obj);


void set_to_array(int **array, int *array_cnt, std::set<int> *set);
void array_to_set(std::set<int> *set, int *array, int array_cnt);


<<<<<<< HEAD
/* Structure for holding parameters corresponding
 * to a csg primitive.  Not all parameters will be
 * used for all primitives - the structure includes
 * enough data slots to describe any primitive that may
 * be matched by the shape recognition logic */
struct csg_object_params {
    char bool_op; /* Boolean operator - u = union (default), - = subtraction, + = intersection */
    point_t origin;
    vect_t hv;
    fastf_t radius;
    fastf_t r2;
    fastf_t height;
    int arb_type;
    point_t p[8];
    plane_t *planes;
};

struct subbrep_object_data {
    struct bu_vls *key;
    int *faces;
    int *loops;
    int *edges;
    int *fol; /* Faces with outer loops in object loop network */
    int *fil; /* Faces with only inner loops in object loop network */
    int faces_cnt;
    int loops_cnt;
    int edges_cnt;
    int fol_cnt;
    int fil_cnt;

    const ON_Brep *brep;
    ON_Brep *local_brep;
    volume_t type;
    csg_object_params *params;
    subbrep_object_data *planar_obj;
    int planar_obj_vert_cnt;
    int *planar_obj_vert_map;
    subbrep_object_data *parent;
    struct bu_ptbl *children;
    int is_island;
};
=======
>>>>>>> 4ff0f7f4

void subbrep_object_init(struct subbrep_object_data *obj, const ON_Brep *brep);
//void subbrep_object_free(struct subbrep_object_data *obj);

int subbrep_split(struct subbrep_object_data *data);
int subbrep_make_brep(struct subbrep_object_data *data);
int subbrep_make_planar(struct subbrep_object_data *data);

int subbrep_determine_boolean(struct subbrep_object_data *data);


// Functions for defining a simplified planar subvolume
void subbrep_planar_init(struct subbrep_object_data *data);
void subbrep_planar_close_obj(struct subbrep_object_data *data);
void subbrep_add_planar_face(struct subbrep_object_data *data, ON_Plane *pcyl, ON_SimpleArray<const ON_BrepVertex *> *vert_loop, int neg_surf);

<<<<<<< HEAD
struct bu_ptbl *find_subbreps(const ON_Brep *brep);
=======
void subbrep_bbox(struct subbrep_object_data *obj);

//struct bu_ptbl *find_subbreps(const ON_Brep *brep);
//struct bu_ptbl *find_top_level_hierarchy(struct bu_ptbl *subbreps);
>>>>>>> 4ff0f7f4
void print_subbrep_object(struct subbrep_object_data *data, const char *offset);
volume_t subbrep_shape_recognize(struct subbrep_object_data *data);

int subbrep_is_planar(struct subbrep_object_data *data);

int cylindrical_loop_planar_vertices(ON_BrepFace *face, int loop_index);
int subbrep_is_cylinder(struct subbrep_object_data *data, fastf_t cyl_tol);
int cylinder_csg(struct subbrep_object_data *data, fastf_t cyl_tol);

int subbrep_is_cone(struct subbrep_object_data *data, fastf_t cone_tol);
int cone_csg(struct subbrep_object_data *data, fastf_t cone_tol);

int sphere_csg(struct subbrep_object_data *data, fastf_t cone_tol);

int torus_csg(struct subbrep_object_data *data, fastf_t cone_tol);

std::string face_set_key(std::set<int> fset);
surface_t highest_order_face(struct subbrep_object_data *data);
void set_to_array(int **array, int *array_cnt, std::set<int> *set);
void array_to_set(std::set<int> *set, int *array, int array_cnt);
void map_to_array(int **array, int *array_cnt, std::map<int,int> *map);
void array_to_map(std::map<int,int> *map, int *array, int array_cnt);

int subbrep_find_corners(struct subbrep_object_data *data, int **corner_verts_array, ON_Plane *pcyl);
int subbrep_top_bottom_pnts(struct subbrep_object_data *data, std::set<int> *corner_verts, ON_Plane *top_plane, ON_Plane *bottom_plane, ON_SimpleArray<const ON_BrepVertex *> *top_pnts, ON_SimpleArray<const ON_BrepVertex *> *bottom_pnts);

<<<<<<< HEAD
=======
ON_3dPoint ON_LinePlaneIntersect(ON_Line &line, ON_Plane &plane);
void ON_MinMaxInit(ON_3dPoint *min, ON_3dPoint *max);


//int subbrep_polygon_tri(const ON_Brep *brep, const point_t *all_verts, int *loops, int loop_cnt, int **ffaces);

int filter_objs_equal(struct filter_obj *obj1, struct filter_obj *obj2);

>>>>>>> 4ff0f7f4
#endif /* SHAPE_RECOGNITION_H */

// Local Variables:
// tab-width: 8
// mode: C++
// c-basic-offset: 4
// indent-tabs-mode: t
// c-file-style: "stroustrup"
// End:
// ex: shiftwidth=4 tabstop=8<|MERGE_RESOLUTION|>--- conflicted
+++ resolved
@@ -79,50 +79,6 @@
 void array_to_set(std::set<int> *set, int *array, int array_cnt);
 
 
-<<<<<<< HEAD
-/* Structure for holding parameters corresponding
- * to a csg primitive.  Not all parameters will be
- * used for all primitives - the structure includes
- * enough data slots to describe any primitive that may
- * be matched by the shape recognition logic */
-struct csg_object_params {
-    char bool_op; /* Boolean operator - u = union (default), - = subtraction, + = intersection */
-    point_t origin;
-    vect_t hv;
-    fastf_t radius;
-    fastf_t r2;
-    fastf_t height;
-    int arb_type;
-    point_t p[8];
-    plane_t *planes;
-};
-
-struct subbrep_object_data {
-    struct bu_vls *key;
-    int *faces;
-    int *loops;
-    int *edges;
-    int *fol; /* Faces with outer loops in object loop network */
-    int *fil; /* Faces with only inner loops in object loop network */
-    int faces_cnt;
-    int loops_cnt;
-    int edges_cnt;
-    int fol_cnt;
-    int fil_cnt;
-
-    const ON_Brep *brep;
-    ON_Brep *local_brep;
-    volume_t type;
-    csg_object_params *params;
-    subbrep_object_data *planar_obj;
-    int planar_obj_vert_cnt;
-    int *planar_obj_vert_map;
-    subbrep_object_data *parent;
-    struct bu_ptbl *children;
-    int is_island;
-};
-=======
->>>>>>> 4ff0f7f4
 
 void subbrep_object_init(struct subbrep_object_data *obj, const ON_Brep *brep);
 //void subbrep_object_free(struct subbrep_object_data *obj);
@@ -139,14 +95,10 @@
 void subbrep_planar_close_obj(struct subbrep_object_data *data);
 void subbrep_add_planar_face(struct subbrep_object_data *data, ON_Plane *pcyl, ON_SimpleArray<const ON_BrepVertex *> *vert_loop, int neg_surf);
 
-<<<<<<< HEAD
-struct bu_ptbl *find_subbreps(const ON_Brep *brep);
-=======
 void subbrep_bbox(struct subbrep_object_data *obj);
 
 //struct bu_ptbl *find_subbreps(const ON_Brep *brep);
 //struct bu_ptbl *find_top_level_hierarchy(struct bu_ptbl *subbreps);
->>>>>>> 4ff0f7f4
 void print_subbrep_object(struct subbrep_object_data *data, const char *offset);
 volume_t subbrep_shape_recognize(struct subbrep_object_data *data);
 
@@ -173,8 +125,6 @@
 int subbrep_find_corners(struct subbrep_object_data *data, int **corner_verts_array, ON_Plane *pcyl);
 int subbrep_top_bottom_pnts(struct subbrep_object_data *data, std::set<int> *corner_verts, ON_Plane *top_plane, ON_Plane *bottom_plane, ON_SimpleArray<const ON_BrepVertex *> *top_pnts, ON_SimpleArray<const ON_BrepVertex *> *bottom_pnts);
 
-<<<<<<< HEAD
-=======
 ON_3dPoint ON_LinePlaneIntersect(ON_Line &line, ON_Plane &plane);
 void ON_MinMaxInit(ON_3dPoint *min, ON_3dPoint *max);
 
@@ -183,7 +133,6 @@
 
 int filter_objs_equal(struct filter_obj *obj1, struct filter_obj *obj2);
 
->>>>>>> 4ff0f7f4
 #endif /* SHAPE_RECOGNITION_H */
 
 // Local Variables:
