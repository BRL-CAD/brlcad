#include "common.h"
#include "brep.h"

typedef enum {
    CURVE_POINT = 0,
    CURVE_LINE,
    CURVE_ARC,
    CURVE_CIRCLE,
    CURVE_PARABOLA,
    CURVE_ELLIPSE,
    //Insert any new types here
    CURVE_GENERAL  /* A curve that does not fit in any of the previous categories */
} curve_t;

typedef enum {
    SURFACE_PLANE = 0,
    SURFACE_CYLINDRICAL_SECTION,
    SURFACE_CYLINDER,
    SURFACE_CONE,
    SURFACE_SPHERICAL_SECTION,
    SURFACE_SPHERE,
    SURFACE_ELLIPSOIDAL_SECTION,
    SURFACE_ELLIPSOID,
    SURFACE_TORUS,
    //Insert any new types here
    SURFACE_GENERAL  /* A curve that does not fit in any of the previous categories */
} surface_t;

curve_t GetCurveType(ON_Curve *curve);
<<<<<<< HEAD
surface_t GetSurfaceType(ON_Surface *surface);
=======
surface_t GetSurfaceType(const ON_Surface *surface);



/* Structure for holding parameters corresponding
 * to a csg primitive.  Not all parameters will be
 * used for all primitives - the structure includes
 * enough data slots to describe any primitive that may
 * be matched by the shape recognition logic */
struct csg_object_params {
    point_t origin;
    vect_t hv;
    fastf_t radius;
    fastf_t height;
};

struct subbrep_object_data {
    struct bu_vls *key;
    int *faces;
    int *loops;
    int *edges;
    int *fol; /* Faces with outer loops in object loop network */
    int *fil; /* Faces with only inner loops in object loop network */
    int faces_cnt;
    int loops_cnt;
    int edges_cnt;
    int fol_cnt;
    int fil_cnt;

    ON_Brep *brep;
    ON_Brep *local_brep;
    volume_t type;
    csg_object_params *params;
    subbrep_object_data *parent;
    struct bu_ptbl *children;
};

void subbrep_object_init(struct subbrep_object_data *obj, ON_Brep *brep);
void subbrep_object_free(struct subbrep_object_data *obj);

int cylindrical_loop_planar_vertices(struct subbrep_object_data *data, int face_index);
int cylindrical_planar_vertices(struct subbrep_object_data *data, int face_index);

int subbrep_split(struct subbrep_object_data *data);
int subbrep_make_brep(struct subbrep_object_data *data);

struct bu_ptbl *find_subbreps(ON_Brep *brep);
void print_subbrep_object(struct subbrep_object_data *data, const char *offset);
volume_t subbrep_shape_recognize(struct subbrep_object_data *data);

>>>>>>> 2d6508c5

// Local Variables:
// tab-width: 8
// mode: C++
// c-basic-offset: 4
// indent-tabs-mode: t
// c-file-style: "stroustrup"
// End:
// ex: shiftwidth=4 tabstop=8<|MERGE_RESOLUTION|>--- conflicted
+++ resolved
@@ -1,5 +1,13 @@
 #include "common.h"
+#include "bu/ptbl.h"
 #include "brep.h"
+
+#define BREP_PLANAR_TOL 0.05
+#define BREP_CYLINDRICAL_TOL 0.05
+#define BREP_CONIC_TOL 0.05
+#define BREP_SPHERICAL_TOL 0.05
+#define BREP_ELLIPSOIDAL_TOL 0.05
+#define BREP_TOROIDAL_TOL 0.05
 
 typedef enum {
     CURVE_POINT = 0,
@@ -23,13 +31,34 @@
     SURFACE_ELLIPSOID,
     SURFACE_TORUS,
     //Insert any new types here
-    SURFACE_GENERAL  /* A curve that does not fit in any of the previous categories */
+    SURFACE_GENERAL  /* A surface that does not fit in any of the previous categories */
 } surface_t;
 
+typedef enum {
+    COMB = 0,  /* A comb is a boolean combination of other solids */
+    PLANAR_VOLUME,
+    CYLINDER,
+    CONE,
+    SPHERE,
+    ELLIPSOID,
+    TORUS,
+    //Insert any new types here
+    BREP /* A brep is a complex solid that cannot be represented by CSG */
+} volume_t;
+
+struct filter_obj {
+    ON_Plane* plane;
+    ON_Sphere* sphere;
+    ON_Cylinder* cylinder;
+    ON_Cone* cone;
+    ON_Torus* torus;
+    surface_t stype;
+    volume_t type;
+};
+void filter_obj_init(struct filter_obj *);
+void filter_obj_free(struct filter_obj *);
+
 curve_t GetCurveType(ON_Curve *curve);
-<<<<<<< HEAD
-surface_t GetSurfaceType(ON_Surface *surface);
-=======
 surface_t GetSurfaceType(const ON_Surface *surface);
 
 
@@ -80,7 +109,6 @@
 void print_subbrep_object(struct subbrep_object_data *data, const char *offset);
 volume_t subbrep_shape_recognize(struct subbrep_object_data *data);
 
->>>>>>> 2d6508c5
 
 // Local Variables:
 // tab-width: 8
