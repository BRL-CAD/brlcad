/*               P U L L B A C K C U R V E . C P P
 * BRL-CAD
 *
 * Copyright (c) 2009-2014 United States Government as represented by
 * the U.S. Army Research Laboratory.
 *
 * This library is free software; you can redistribute it and/or
 * modify it under the terms of the GNU Lesser General Public License
 * version 2.1 as published by the Free Software Foundation.
 *
 * This library is distributed in the hope that it will be useful, but
 * WITHOUT ANY WARRANTY; without even the implied warranty of
 * MERCHANTABILITY or FITNESS FOR A PARTICULAR PURPOSE.  See the GNU
 * Lesser General Public License for more details.
 *
 * You should have received a copy of the GNU Lesser General Public
 * License along with this file; see the file named COPYING for more
 * information.
 */
/** @file step/PullbackCurve.cpp
 *
 * Pull curve back into UV space from 3D space
 *
 */

#include "common.h"

#include "vmath.h"
#include "dvec.h"

#include <assert.h>
#include <vector>
#include <list>
#include <limits>
#include <set>
#include <map>
#include <string>

#include "brep.h"
#include "bu/parallel.h"

/* interface header */
#include "PullbackCurve.h"

#define RANGE_HI 0.55
#define RANGE_LO 0.45
#define UNIVERSAL_SAMPLE_COUNT 1001

#define _DEBUG_TESTING_
#ifdef _DEBUG_TESTING_
bool _debug_print_ = false;
bool _debug_print_mged2d_points_ = true;
bool _debug_print_mged3d_points_ = false;
int _debug_point_count_=0;
#endif

/* FIXME: duplicated with opennurbs_ext.cpp */
class BSpline
{
public:
    int p; // degree
    int m; // num_knots-1
    int n; // num_samples-1 (aka number of control points)
    std::vector<double> params;
    std::vector<double> knots;
    ON_2dPointArray controls;
};

bool
isFlat(const ON_2dPoint& p1, const ON_2dPoint& m, const ON_2dPoint& p2, double flatness)
{
    ON_Line line = ON_Line(ON_3dPoint(p1), ON_3dPoint(p2));
    return line.DistanceTo(ON_3dPoint(m)) <= flatness;
}

void
utah_ray_planes(const ON_Ray &r, ON_3dVector &p1, double &p1d, ON_3dVector &p2, double &p2d)
{
    ON_3dPoint ro(r.m_origin);
    ON_3dVector rdir(r.m_dir);
    double rdx, rdy, rdz;
    double rdxmag, rdymag, rdzmag;

    rdx = rdir.x;
    rdy = rdir.y;
    rdz = rdir.z;

    rdxmag = fabs(rdx);
    rdymag = fabs(rdy);
    rdzmag = fabs(rdz);

    if (rdxmag > rdymag && rdxmag > rdzmag)
	p1 = ON_3dVector(rdy, -rdx, 0);
    else
	p1 = ON_3dVector(0, rdz, -rdy);
    p1.Unitize();

    p2 = ON_CrossProduct(p1, rdir);

    p1d = -(p1 * ro);
    p2d = -(p2 * ro);
}


enum seam_direction
seam_direction(ON_2dPoint uv1, ON_2dPoint uv2)
{
    if (NEAR_EQUAL(uv1.x, 0.0, PBC_TOL) && NEAR_EQUAL(uv2.x, 0.0, PBC_TOL)) {
	return WEST_SEAM;
    } else if (NEAR_EQUAL(uv1.x, 1.0, PBC_TOL) && NEAR_EQUAL(uv2.x, 1.0, PBC_TOL)) {
	return EAST_SEAM;
    } else if (NEAR_EQUAL(uv1.y, 0.0, PBC_TOL) && NEAR_EQUAL(uv2.y, 0.0, PBC_TOL)) {
	return SOUTH_SEAM;
    } else if (NEAR_EQUAL(uv1.y, 1.0, PBC_TOL) && NEAR_EQUAL(uv2.y, 1.0, PBC_TOL)) {
	return NORTH_SEAM;
    } else {
	return UNKNOWN_SEAM_DIRECTION;
    }
}


ON_BOOL32
GetDomainSplits(
	const ON_Surface *surf,
	const ON_Interval &u_interval,
	const ON_Interval &v_interval,
	ON_Interval domSplits[2][2]
        )
{
    ON_3dPoint min, max;
    ON_Interval dom[2];
    double length[2];

    // initialize intervals
    for (int i = 0; i < 2; i++) {
	for (int j = 0; j < 2; j++) {
	    domSplits[i][j] = ON_Interval::EmptyInterval;
	}
    }

    min[0] = u_interval.m_t[0];
    min[1] = v_interval.m_t[0];
    max[0] = u_interval.m_t[1];
    max[1] = v_interval.m_t[1];

    for (int i=0; i<2; i++) {
	if (surf->IsClosed(i)) {
	    dom[i] = surf->Domain(i);
	    length[i] = dom[i].Length();
	    if ((max[i] - min[i]) >= length[i]) {
		domSplits[i][0] = dom[i];
	    } else {
		double minbound = min[i];
		double maxbound = max[i];
		while (minbound < dom[i].m_t[0]) {
		    minbound += length[i];
		    maxbound += length[i];
		}
		while (minbound > dom[i].m_t[1]) {
		    minbound -= length[i];
		    maxbound -= length[i];
		}
		if (maxbound > dom[i].m_t[1]) {
		    domSplits[i][0].m_t[0] = minbound;
		    domSplits[i][0].m_t[1] = dom[i].m_t[1];
		    domSplits[i][1].m_t[0] = dom[i].m_t[0];
		    domSplits[i][1].m_t[1] = maxbound - length[i];
		} else {
		    domSplits[i][0].m_t[0] = minbound;
		    domSplits[i][0].m_t[1] = maxbound;
		}
	    }
	} else {
	    domSplits[i][0].m_t[0] = min[i];
	    domSplits[i][0].m_t[1] = max[i];
	}
    }

    return true;
}


/*
 * Wrapped OpenNURBS 'EvNormal()' because it fails when at surface singularity
 * but not on edge of domain. If fails and at singularity this wrapper will
 * reevaluate at domain edge.
 */
ON_BOOL32
surface_EvNormal( // returns false if unable to evaluate
	 const ON_Surface *surf,
         double s, double t, // evaluation parameters (s,t)
         ON_3dPoint& point,  // returns value of surface
         ON_3dVector& normal, // unit normal
         int side,       // optional - determines which side to evaluate from
                         //         0 = default
                         //         1 from NE quadrant
                         //         2 from NW quadrant
                         //         3 from SW quadrant
                         //         4 from SE quadrant
         int* hint       // optional - evaluation hint (int[2]) used to speed
                         //            repeated evaluations
         )
{
    ON_BOOL32 rc = false;

    if (!(rc=surf->EvNormal(s, t, point, normal, side, hint))) {
	side = IsAtSingularity(surf, s, t, PBC_SEAM_TOL);// 0 = south, 1 = east, 2 = north, 3 = west
	if (side >= 0) {
	    ON_Interval u = surf->Domain(0);
	    ON_Interval v = surf->Domain(1);
	    if (side == 0) {
		rc=surf->EvNormal(u.m_t[0], v.m_t[0], point, normal, side, hint);
	    } else if (side == 1) {
		rc=surf->EvNormal(u.m_t[1], v.m_t[1], point, normal, side, hint);
	    } else if (side == 2) {
		rc=surf->EvNormal(u.m_t[1], v.m_t[1], point, normal, side, hint);
	    } else if (side == 3) {
		rc=surf->EvNormal(u.m_t[0], v.m_t[0], point, normal, side, hint);
	    }
	} else {
	    /*
	     * brute force and try to solve from each side of the surface domain
	     */
	    ON_Interval u = surf->Domain(0);
	    ON_Interval v = surf->Domain(1);
	    for(int iside=1; iside <= 4; iside++) {
		rc=surf->EvNormal(s, t, point, normal, iside, hint);
		if (rc)
		    break;
	    }
	}
    }
    return rc;
}


static bool locals_initialized[MAX_PSW] = {false};
static ON_RevSurface *rev_surface[MAX_PSW] = {NULL};
static ON_NurbsSurface *nurbs_surface[MAX_PSW] = {NULL};
static ON_Extrusion *extr_surface[MAX_PSW] = {NULL};
static ON_PlaneSurface *plane_surface[MAX_PSW] = {NULL};
static ON_SumSurface *sum_surface[MAX_PSW] = {NULL};
static ON_SurfaceProxy *proxy_surface[MAX_PSW] = {NULL};

ON_BOOL32
surface_GetBoundingBox(
	const ON_Surface *surf,
	const ON_Interval &u_interval,
	const ON_Interval &v_interval,
        ON_BoundingBox& bbox,
	ON_BOOL32 bGrowBox
        )
{
    int p = bu_parallel_id();

    if (!locals_initialized[p]) {
	bu_semaphore_acquire(BU_SEM_MALLOC);
	rev_surface[p] = ON_RevSurface::New();
	nurbs_surface[p] = ON_NurbsSurface::New();
	extr_surface[p] = new ON_Extrusion();
	plane_surface[p] = new ON_PlaneSurface();
	sum_surface[p] = ON_SumSurface::New();
	proxy_surface[p] = new ON_SurfaceProxy();
	locals_initialized[p] = true;
	bu_semaphore_release(BU_SEM_MALLOC);
    }

    ON_Interval domSplits[2][2] = { { ON_Interval::EmptyInterval, ON_Interval::EmptyInterval }, { ON_Interval::EmptyInterval, ON_Interval::EmptyInterval }};
    if (!GetDomainSplits(surf,u_interval,v_interval,domSplits)) {
	return false;
    }

    bool growcurrent = bGrowBox;
    for (int i=0; i<2; i++) {
	if (domSplits[0][i] == ON_Interval::EmptyInterval)
	    continue;

	for (int j=0; j<2; j++) {
	    if (domSplits[1][j] != ON_Interval::EmptyInterval) {
		if (dynamic_cast<ON_RevSurface * >(const_cast<ON_Surface *>(surf)) != NULL) {
		    *rev_surface[p] = *dynamic_cast<ON_RevSurface * >(const_cast<ON_Surface *>(surf));
		    if (rev_surface[p]->Trim(0, domSplits[0][i]) && rev_surface[p]->Trim(1, domSplits[1][j])) {
			if (!rev_surface[p]->GetBoundingBox(bbox, growcurrent)) {
			    return false;
			}
			growcurrent = true;
		    }
		} else if (dynamic_cast<ON_NurbsSurface * >(const_cast<ON_Surface *>(surf)) != NULL) {
		    *nurbs_surface[p] = *dynamic_cast<ON_NurbsSurface * >(const_cast<ON_Surface *>(surf));
		    if (nurbs_surface[p]->Trim(0, domSplits[0][i]) && nurbs_surface[p]->Trim(1, domSplits[1][j])) {
			if (!nurbs_surface[p]->GetBoundingBox(bbox, growcurrent)) {
			    return false;
			}
		    }
		    growcurrent = true;
		} else if (dynamic_cast<ON_Extrusion * >(const_cast<ON_Surface *>(surf)) != NULL) {
		    *extr_surface[p] = *dynamic_cast<ON_Extrusion * >(const_cast<ON_Surface *>(surf));
		    if (extr_surface[p]->Trim(0, domSplits[0][i]) && extr_surface[p]->Trim(1, domSplits[1][j])) {
			if (!extr_surface[p]->GetBoundingBox(bbox, growcurrent)) {
			    return false;
			}
		    }
		    growcurrent = true;
		} else if (dynamic_cast<ON_PlaneSurface * >(const_cast<ON_Surface *>(surf)) != NULL) {
		    *(plane_surface[p]) = *dynamic_cast<ON_PlaneSurface * >(const_cast<ON_Surface *>(surf));
		    if (plane_surface[p]->Trim(0, domSplits[0][i]) && plane_surface[p]->Trim(1, domSplits[1][j])) {
			if (!plane_surface[p]->GetBoundingBox(bbox, growcurrent)) {
			    return false;
			}
		    }
		    growcurrent = true;
		} else if (dynamic_cast<ON_SumSurface * >(const_cast<ON_Surface *>(surf)) != NULL) {
		    *sum_surface[p] = *dynamic_cast<ON_SumSurface * >(const_cast<ON_Surface *>(surf));
		    if (sum_surface[p]->Trim(0, domSplits[0][i]) && sum_surface[p]->Trim(1, domSplits[1][j])) {
			if (!sum_surface[p]->GetBoundingBox(bbox, growcurrent)) {
			    return false;
			}
		    }
		    growcurrent = true;
		} else if (dynamic_cast<ON_SurfaceProxy * >(const_cast<ON_Surface *>(surf)) != NULL) {
		    *proxy_surface[p] = *dynamic_cast<ON_SurfaceProxy * >(const_cast<ON_Surface *>(surf));
		    if (proxy_surface[p]->Trim(0, domSplits[0][i]) && proxy_surface[p]->Trim(1, domSplits[1][j])) {
			if (!proxy_surface[p]->GetBoundingBox(bbox, growcurrent)) {
			    return false;
			}
		    }
		    growcurrent = true;
		} else {
		    std::cerr << "Unknown Surface Type" << std::endl;
		}
	    }
	}
    }

    return true;
}


ON_BOOL32
face_GetBoundingBox(
	const ON_BrepFace &face,
        ON_BoundingBox& bbox,
	ON_BOOL32 bGrowBox
        )
{
    const ON_Surface *surf = face.SurfaceOf();

    // may be a smaller trimmed subset of surface so worth getting
    // face boundary
    bool growcurrent = bGrowBox;
    ON_3dPoint min, max;
    for (int li = 0; li < face.LoopCount(); li++) {
	for (int ti = 0; ti < face.Loop(li)->TrimCount(); ti++) {
	    ON_BrepTrim *trim = face.Loop(li)->Trim(ti);
	    trim->GetBoundingBox(min, max, growcurrent);
	    growcurrent = true;
	}
    }

    ON_Interval u_interval(min.x, max.x);
    ON_Interval v_interval(min.y, max.y);
    if (!surface_GetBoundingBox(surf, u_interval,v_interval,bbox,growcurrent)) {
	return false;
    }

    return true;
}


ON_BOOL32
surface_GetIntervalMinMaxDistance(
        const ON_3dPoint& p,
        ON_BoundingBox &bbox,
        double &min_distance,
        double &max_distance
        )
{
	min_distance = bbox.MinimumDistanceTo(p);
	max_distance = bbox.MaximumDistanceTo(p);
	return true;
}


ON_BOOL32
surface_GetIntervalMinMaxDistance(
	const ON_Surface *surf,
        const ON_3dPoint& p,
	const ON_Interval &u_interval,
	const ON_Interval &v_interval,
        double &min_distance,
        double &max_distance
        )
{
    ON_BoundingBox bbox;

    if (surface_GetBoundingBox(surf,u_interval,v_interval,bbox, false)) {
	min_distance = bbox.MinimumDistanceTo(p);

	max_distance = bbox.MaximumDistanceTo(p);
	return true;
    }
    return false;
}


double
surface_GetOptimalNormalUSplit(const ON_Surface *surf, const ON_Interval &u_interval, const ON_Interval &v_interval,double tol)
{
    ON_3dVector normal[4];
    double u = u_interval.Mid();

    if ((normal[0] = surf->NormalAt(u_interval.m_t[0],v_interval.m_t[0])) &&
	(normal[2] = surf->NormalAt(u_interval.m_t[0],v_interval.m_t[1]))) {
	double step = u_interval.Length()/2.0;
	double stepdir = 1.0;
	u = u_interval.m_t[0] + stepdir * step;

	while (step > tol) {
	    if ((normal[1] = surf->NormalAt(u,v_interval.m_t[0])) &&
		(normal[3] = surf->NormalAt(u,v_interval.m_t[1]))) {
		    double udot_1 = normal[0] * normal[1];
		    double udot_2 = normal[2] * normal[3];
		    if ((udot_1 < 0.0) || (udot_2 < 0.0)) {
			stepdir = -1.0;
		    } else {
			stepdir = 1.0;
		    }
		    step = step / 2.0;
		    u = u + stepdir * step;
	    }
	}
    }
    return u;
}


double
surface_GetOptimalNormalVSplit(const ON_Surface *surf, const ON_Interval &u_interval, const ON_Interval &v_interval,double tol)
{
    ON_3dVector normal[4];
    double v = v_interval.Mid();

    if ((normal[0] = surf->NormalAt(u_interval.m_t[0],v_interval.m_t[0])) &&
	(normal[1] = surf->NormalAt(u_interval.m_t[1],v_interval.m_t[0]))) {
	double step = v_interval.Length()/2.0;
	double stepdir = 1.0;
	v = v_interval.m_t[0] + stepdir * step;

	while (step > tol) {
	    if ((normal[2] = surf->NormalAt(u_interval.m_t[0],v)) &&
		(normal[3] = surf->NormalAt(u_interval.m_t[1],v))) {
		double vdot_1 = normal[0] * normal[2];
		double vdot_2 = normal[1] * normal[3];
		if ((vdot_1 < 0.0) || (vdot_2 < 0.0)) {
		    stepdir = -1.0;
		} else {
		    stepdir = 1.0;
		}
		step = step / 2.0;
		v = v + stepdir * step;
	    }
	}
    }
    return v;
}


//forward for cyclic
double surface_GetClosestPoint3dFirstOrderByRange(const ON_Surface *surf,const ON_3dPoint& p,const ON_Interval& u_range,
        const ON_Interval& v_range,double current_closest_dist,ON_2dPoint& p2d,ON_3dPoint& p3d,double same_point_tol, double within_distance_tol,int level);

double surface_GetClosestPoint3dFirstOrderSubdivision(const ON_Surface *surf,
        const ON_3dPoint& p, const ON_Interval &u_interval, double u, const ON_Interval &v_interval, double v,
        double current_closest_dist, ON_2dPoint& p2d, ON_3dPoint& p3d,
        double same_point_tol, double within_distance_tol, int level)
{
    double min_distance = 0;
    double max_distance = 0;
    ON_Interval new_u_interval = u_interval;
    ON_Interval new_v_interval = v_interval;

    for (int iu = 0; iu < 2; iu++) {
	new_u_interval.m_t[iu] = u_interval.m_t[iu];
	new_u_interval.m_t[1 - iu] = u;
	for (int iv = 0; iv < 2; iv++) {
	    new_v_interval.m_t[iv] = v_interval.m_t[iv];
	    new_v_interval.m_t[1 - iv] = v;
	    if (surface_GetIntervalMinMaxDistance(surf, p, new_u_interval,new_v_interval, min_distance, max_distance)) {
		double distance = DBL_MAX;
		if ((min_distance < current_closest_dist) && NEAR_ZERO(min_distance,within_distance_tol)) {
		    /////////////////////////////////////////
		    // Could check normals and CV angles here
		    /////////////////////////////////////////
		    ON_3dVector normal[4];
		    if ((normal[0] = surf->NormalAt(new_u_interval.m_t[0],new_v_interval.m_t[0])) &&
			(normal[1] = surf->NormalAt(new_u_interval.m_t[1],new_v_interval.m_t[0])) &&
			(normal[2] = surf->NormalAt(new_u_interval.m_t[0],new_v_interval.m_t[1])) &&
			(normal[3] = surf->NormalAt(new_u_interval.m_t[1],new_v_interval.m_t[1]))) {

			    double udot_1 = normal[0] * normal[1];
			    double udot_2 = normal[2] * normal[3];
			    double vdot_1 = normal[0] * normal[2];
			    double vdot_2 = normal[1] * normal[3];

			    if ((udot_1 < 0.0) || (udot_2 < 0.0) || (vdot_1 < 0.0) || (vdot_2 < 0.0)) {
				double u_split,v_split;
				if ((udot_1 < 0.0) || (udot_2 < 0.0)) {
				    //get optimal U split
				    u_split = surface_GetOptimalNormalUSplit(surf,new_u_interval,new_v_interval,same_point_tol);
				} else {
				    u_split = new_u_interval.Mid();
				}
				if ((vdot_1 < 0.0) || (vdot_2 < 0.0)) {
				    //get optimal V split
				    v_split = surface_GetOptimalNormalVSplit(surf,new_u_interval,new_v_interval,same_point_tol);
				} else {
				    v_split = new_v_interval.Mid();
				}
				distance = surface_GetClosestPoint3dFirstOrderSubdivision(surf,p,new_u_interval,u_split,new_v_interval,v_split,current_closest_dist,p2d,p3d,same_point_tol,within_distance_tol,level++);
				if (distance < current_closest_dist) {
				    current_closest_dist = distance;
				    if (current_closest_dist < same_point_tol)
					return current_closest_dist;
				}
			    } else {
				distance = surface_GetClosestPoint3dFirstOrderByRange(surf,p,new_u_interval,new_v_interval,current_closest_dist,p2d,p3d,same_point_tol,within_distance_tol,level++);
				if (distance < current_closest_dist) {
				    current_closest_dist = distance;
				    if (current_closest_dist < same_point_tol)
					return current_closest_dist;
				}
			    }
		    }
		}
	    }
	}
    }
    return current_closest_dist;
}


double
surface_GetClosestPoint3dFirstOrderByRange(
	const ON_Surface *surf,
        const ON_3dPoint& p,
        const ON_Interval& u_range,
        const ON_Interval& v_range,
        double current_closest_dist,
        ON_2dPoint& p2d,
        ON_3dPoint& p3d,
        double same_point_tol,
        double within_distance_tol,
        int level
        )
{
    ON_3dPoint p0;
    ON_2dPoint p2d0;
    ON_3dVector ds, dt, dss, dst, dtt;
    ON_2dPoint working_p2d;
    ON_3dPoint working_p3d;
    ON_3dPoint P;
    ON_3dVector Ds, Dt, Dss, Dst, Dtt;
    bool notdone = true;
    double previous_distance = DBL_MAX;
    double distance;
    int errcnt = 0;

    p2d0.x = u_range.Mid();
    p2d0.y = v_range.Mid();

    while (notdone && (surf->Ev2Der(p2d0.x, p2d0.y, p0, ds, dt, dss, dst, dtt))) {
	if ((distance = p0.DistanceTo(p)) >= previous_distance) {
	    if (++errcnt <= 10) {
		p2d0 = (p2d0 + working_p2d) / 2.0;
		continue;
	    } else {
		///////////////////////////
		// Don't Subdivide just not getting any closer
		///////////////////////////
		/*
		double distance =
		        surface_GetClosestPoint3dFirstOrderSubdivision(surf, p,
		                u_range, u_range.Mid(), v_range, v_range.Mid(),
		                current_closest_dist, p2d, p3d, tol, level++);
		if (distance < current_closest_dist) {
		    current_closest_dist = distance;
		    if (current_closest_dist < tol)
			return current_closest_dist;
		}
		*/
		break;
	    }
	} else {
	    if (distance < current_closest_dist) {
		current_closest_dist = distance;
		p3d = p0;
		p2d = p2d0;
		if (current_closest_dist < same_point_tol)
		    return current_closest_dist;
	    }
	    previous_distance = distance;
	    working_p3d = p0;
	    working_p2d = p2d0;
	    errcnt = 0;
	}
	ON_3dVector N = ON_CrossProduct(ds, dt);
	N.Unitize();
	ON_Plane plane(p0, N);
	ON_3dPoint q = plane.ClosestPointTo(p);
	ON_2dVector pullback;
	ON_3dVector vector = q - p0;
	double vlength = vector.Length();

	if (vlength > 0.0) {
	    if (ON_Pullback3dVector(vector, 0.0, ds, dt, dss, dst, dtt,
		    pullback)) {
		p2d0 = p2d0 + pullback;
		if (!u_range.Includes(p2d0.x, false)) {
		    int i = (u_range.m_t[0] <= u_range.m_t[1]) ? 0 : 1;
		    p2d0.x =
			    (p2d0.x < u_range.m_t[i]) ?
			            u_range.m_t[i] : u_range.m_t[1 - i];
		}
		if (!v_range.Includes(p2d0.y, false)) {
		    int i = (v_range.m_t[0] <= v_range.m_t[1]) ? 0 : 1;
		    p2d0.y =
			    (p2d0.y < v_range.m_t[i]) ?
			            v_range.m_t[i] : v_range.m_t[1 - i];
		}
	    } else {
		///////////////////////////
		// Subdivide and go again
		///////////////////////////
		notdone = false;
		distance =
		        surface_GetClosestPoint3dFirstOrderSubdivision(surf, p,
		                u_range, u_range.Mid(), v_range, v_range.Mid(),
		                current_closest_dist, p2d, p3d, same_point_tol, within_distance_tol, level++);
		if (distance < current_closest_dist) {
		    current_closest_dist = distance;
		    if (current_closest_dist < same_point_tol)
			return current_closest_dist;
		}
		break;
	    }
	} else {
	    // can't get any closer
	    notdone = false;
	    break;
	}
    }
    if (previous_distance < current_closest_dist) {
	current_closest_dist = previous_distance;
	p3d = working_p3d;
	p2d = working_p2d;
    }

    return current_closest_dist;
}


bool surface_GetClosestPoint3dFirstOrder(
	const ON_Surface *surf,
        const ON_3dPoint& p,
        ON_2dPoint& p2d,
        ON_3dPoint& p3d,
        double &current_distance,
        int quadrant,	// optional - determines which quadrant to evaluate from
				//         0 = default
				//         1 from NE quadrant
				//         2 from NW quadrant
				//         3 from SW quadrant
				//         4 from SE quadrant
        double same_point_tol,
        double within_distance_tol
        )
{
    ON_3dPoint p0;
    ON_2dPoint p2d0;
    ON_3dVector ds, dt, dss, dst, dtt;
    ON_3dVector T, K;
    bool rc = false;

    static const ON_Surface *prev_surface = NULL;
    static int prev_u_spancnt = 0;
    static int u_spancnt = 0;
    static int v_spancnt = 0;
    static double *uspan = NULL;
    static double *vspan = NULL;
    static ON_BoundingBox **bbox = NULL;
    static double umid = 0.0;
    static int umid_index = 0;
    static double vmid = 0.0;
    static int vmid_index = 0;

    current_distance = DBL_MAX;

    int prec = std::cerr.precision();
    std::cerr.precision(15);


    if (prev_surface != surf) {
	if (uspan)
	    delete [] uspan;
	if (vspan)
	    delete [] vspan;
	if (bbox) {
	    for( int i = 0 ; i < (prev_u_spancnt + 2) ; i++ )
		delete [] bbox[i] ;
	    delete [] bbox;
	}
	u_spancnt = prev_u_spancnt = surf->SpanCount(0);
	v_spancnt = surf->SpanCount(1);
	// adding 2 here because going to divide at midpoint
	uspan = new double[u_spancnt + 2];
	vspan = new double[v_spancnt + 2];
	bbox = new ON_BoundingBox *[(u_spancnt + 2)];
	for( int i = 0 ; i < (u_spancnt + 2) ; i++ )
	    bbox[i] = new ON_BoundingBox [v_spancnt + 2];

	if (surf->GetSpanVector(0, uspan) && surf->GetSpanVector(1, vspan)) {
	    prev_surface = surf;
	    umid = surf->Domain(0).Mid();
	    umid_index = u_spancnt/2;
	    for (int u_span_index = 0; u_span_index < u_spancnt + 1;u_span_index++) {
		if (NEAR_EQUAL(uspan[u_span_index],umid,same_point_tol)) {
		    umid_index = u_span_index;
		    break;
		} else if (uspan[u_span_index] > umid) {
		    for (u_span_index = u_spancnt + 1; u_span_index > 0;u_span_index--) {
			if (uspan[u_span_index-1] < umid) {
			    uspan[u_span_index] = umid;
			    umid_index = u_span_index;
			    u_spancnt++;
			    u_span_index = u_spancnt+1;
			    break;
			} else {
			    uspan[u_span_index] = uspan[u_span_index-1];
			}
		    }
		}
	    }
	    vmid = surf->Domain(1).Mid();
	    vmid_index = v_spancnt/2;
	    for (int v_span_index = 0; v_span_index < v_spancnt + 1;v_span_index++) {
		if (NEAR_EQUAL(vspan[v_span_index],vmid,same_point_tol)) {
		    vmid_index = v_span_index;
		    break;
		} else if (vspan[v_span_index] > vmid) {
		    for (v_span_index = v_spancnt + 1; v_span_index > 0;v_span_index--) {
			if (vspan[v_span_index-1] < vmid) {
			    vspan[v_span_index] = vmid;
			    vmid_index = v_span_index;
			    v_spancnt++;
			    v_span_index = v_spancnt+1;
			    break;
			} else {
			    vspan[v_span_index] = vspan[v_span_index-1];
			}
		    }
		}
	    }
	    for (int u_span_index = 1; u_span_index < u_spancnt + 1;
		    u_span_index++) {
		for (int v_span_index = 1; v_span_index < v_spancnt + 1;
			v_span_index++) {
		    ON_Interval u_interval(uspan[u_span_index - 1],
			    uspan[u_span_index]);
		    ON_Interval v_interval(vspan[v_span_index - 1],
			    vspan[v_span_index]);

		    if (!surface_GetBoundingBox(surf,u_interval,v_interval,bbox[u_span_index-1][v_span_index-1], false)) {
			std::cerr << "Error computing bounding box for surface interval" << std::endl;
		    }
		}
	    }
	} else {
	    prev_surface = NULL;
	}
    }
    if (prev_surface == surf) {
	if (quadrant == 0) {
	    for (int u_span_index = 1; u_span_index < u_spancnt + 1;
		    u_span_index++) {
		for (int v_span_index = 1; v_span_index < v_spancnt + 1;
			v_span_index++) {
		    ON_Interval u_interval(uspan[u_span_index - 1],
			    uspan[u_span_index]);
		    ON_Interval v_interval(vspan[v_span_index - 1],
			    vspan[v_span_index]);
		    double min_distance,max_distance;

		    int level = 1;
		    if (surface_GetIntervalMinMaxDistance(p,bbox[u_span_index-1][v_span_index-1],min_distance,max_distance)) {
			if ((min_distance < current_distance) && NEAR_ZERO(min_distance,within_distance_tol)) {
			    /////////////////////////////////////////
			    // Could check normals and CV angles here
			    /////////////////////////////////////////
			    double distance = surface_GetClosestPoint3dFirstOrderSubdivision(surf,p,u_interval,u_interval.Mid(),v_interval,v_interval.Mid(),current_distance,p2d,p3d,same_point_tol,within_distance_tol,level++);
			    if (distance < current_distance) {
				current_distance = distance;
				if (current_distance < same_point_tol) {
				    rc = true;
				    goto cleanup;
				}
			    }
			}
		    }
		}
	    }
	    if (current_distance < within_distance_tol) {
		rc = true;
		goto cleanup;
	    }
	} else if (quadrant == 1) {
	    if (surf->IsClosed(0)) { //NE,SE,NW.SW
		//         1 from NE quadrant
		for (int u_span_index = umid_index+1; u_span_index < u_spancnt + 1; u_span_index++) {
		    for (int v_span_index = vmid_index+1; v_span_index < v_spancnt + 1; v_span_index++) {
			ON_Interval u_interval(uspan[u_span_index - 1],
				uspan[u_span_index]);
			ON_Interval v_interval(vspan[v_span_index - 1],
				vspan[v_span_index]);
			double min_distance,max_distance;

			int level = 1;
			if (surface_GetIntervalMinMaxDistance(p,bbox[u_span_index-1][v_span_index-1],min_distance,max_distance)) {
			    if ((min_distance < current_distance) && NEAR_ZERO(min_distance,within_distance_tol)) {
				/////////////////////////////////////////
				// Could check normals and CV angles here
				/////////////////////////////////////////
				double distance = surface_GetClosestPoint3dFirstOrderSubdivision(surf,p,u_interval,u_interval.Mid(),v_interval,v_interval.Mid(),current_distance,p2d,p3d,same_point_tol,within_distance_tol,level++);
				if (distance < current_distance) {
				    current_distance = distance;
				    if (current_distance < same_point_tol) {
					rc = true;
					goto cleanup;
				    }
				}
			    }
			}
		    }
		}
		//         4 from SE quadrant
		for (int u_span_index = umid_index+1; u_span_index < u_spancnt + 1; u_span_index++) {
		    for (int v_span_index = 1; v_span_index < vmid_index+1; v_span_index++) {
			ON_Interval u_interval(uspan[u_span_index - 1],
				uspan[u_span_index]);
			ON_Interval v_interval(vspan[v_span_index - 1],
				vspan[v_span_index]);
			double min_distance,max_distance;

			int level = 1;
			if (surface_GetIntervalMinMaxDistance(p,bbox[u_span_index-1][v_span_index-1],min_distance,max_distance)) {
			    if ((min_distance < current_distance) && NEAR_ZERO(min_distance,within_distance_tol)) {
				/////////////////////////////////////////
				// Could check normals and CV angles here
				/////////////////////////////////////////
				double distance = surface_GetClosestPoint3dFirstOrderSubdivision(surf,p,u_interval,u_interval.Mid(),v_interval,v_interval.Mid(),current_distance,p2d,p3d,same_point_tol,within_distance_tol,level++);
				if (distance < current_distance) {
				    current_distance = distance;
				    if (current_distance < same_point_tol) {
					rc = true;
					goto cleanup;
				    }
				}
			    }
			}
		    }
		}
		//         2 from NW quadrant
		for (int u_span_index = 1; u_span_index < umid_index+1; u_span_index++) {
		    for (int v_span_index = vmid_index+1; v_span_index < v_spancnt + 1; v_span_index++) {
			ON_Interval u_interval(uspan[u_span_index - 1],
				uspan[u_span_index]);
			ON_Interval v_interval(vspan[v_span_index - 1],
				vspan[v_span_index]);
			double min_distance,max_distance;

			int level = 1;
			if (surface_GetIntervalMinMaxDistance(p,bbox[u_span_index-1][v_span_index-1],min_distance,max_distance)) {
			    if ((min_distance < current_distance) && NEAR_ZERO(min_distance,within_distance_tol)) {
				/////////////////////////////////////////
				// Could check normals and CV angles here
				/////////////////////////////////////////
				double distance = surface_GetClosestPoint3dFirstOrderSubdivision(surf,p,u_interval,u_interval.Mid(),v_interval,v_interval.Mid(),current_distance,p2d,p3d,same_point_tol,within_distance_tol,level++);
				if (distance < current_distance) {
				    current_distance = distance;
				    if (current_distance < same_point_tol) {
					rc = true;
					goto cleanup;
				    }
				}
			    }
			}
		    }
		}
		//         3 from SW quadrant
		for (int u_span_index = 1; u_span_index < umid_index+1; u_span_index++) {
		    for (int v_span_index = 1; v_span_index < vmid_index+1; v_span_index++) {
			ON_Interval u_interval(uspan[u_span_index - 1],
				uspan[u_span_index]);
			ON_Interval v_interval(vspan[v_span_index - 1],
				vspan[v_span_index]);
			double min_distance,max_distance;

			int level = 1;
			if (surface_GetIntervalMinMaxDistance(p,bbox[u_span_index-1][v_span_index-1],min_distance,max_distance)) {
			    if ((min_distance < current_distance) && NEAR_ZERO(min_distance,within_distance_tol)) {
				/////////////////////////////////////////
				// Could check normals and CV angles here
				/////////////////////////////////////////
				double distance = surface_GetClosestPoint3dFirstOrderSubdivision(surf,p,u_interval,u_interval.Mid(),v_interval,v_interval.Mid(),current_distance,p2d,p3d,same_point_tol,within_distance_tol,level++);
				if (distance < current_distance) {
				    current_distance = distance;
				    if (current_distance < same_point_tol) {
					rc = true;
					goto cleanup;
				    }
				}
			    }
			}
		    }
		}
	    } else { //NE,NW,SW,SE
		//         1 from NE quadrant
		for (int u_span_index = umid_index+1; u_span_index < u_spancnt + 1; u_span_index++) {
		    for (int v_span_index = vmid_index+1; v_span_index < v_spancnt + 1; v_span_index++) {
			ON_Interval u_interval(uspan[u_span_index - 1],
				uspan[u_span_index]);
			ON_Interval v_interval(vspan[v_span_index - 1],
				vspan[v_span_index]);
			double min_distance,max_distance;

			int level = 1;
			if (surface_GetIntervalMinMaxDistance(p,bbox[u_span_index-1][v_span_index-1],min_distance,max_distance)) {
			    if ((min_distance < current_distance) && NEAR_ZERO(min_distance,within_distance_tol)) {
				/////////////////////////////////////////
				// Could check normals and CV angles here
				/////////////////////////////////////////
				double distance = surface_GetClosestPoint3dFirstOrderSubdivision(surf,p,u_interval,u_interval.Mid(),v_interval,v_interval.Mid(),current_distance,p2d,p3d,same_point_tol,within_distance_tol,level++);
				if (distance < current_distance) {
				    current_distance = distance;
				    if (current_distance < same_point_tol) {
					rc = true;
					goto cleanup;
				    }
				}
			    }
			}
		    }
		}
		//         2 from NW quadrant
		for (int u_span_index = 1; u_span_index < umid_index+1; u_span_index++) {
		    for (int v_span_index = vmid_index+1; v_span_index < v_spancnt + 1; v_span_index++) {
			ON_Interval u_interval(uspan[u_span_index - 1],
				uspan[u_span_index]);
			ON_Interval v_interval(vspan[v_span_index - 1],
				vspan[v_span_index]);
			double min_distance,max_distance;

			int level = 1;
			if (surface_GetIntervalMinMaxDistance(p,bbox[u_span_index-1][v_span_index-1],min_distance,max_distance)) {
			    if ((min_distance < current_distance) && NEAR_ZERO(min_distance,within_distance_tol)) {
				/////////////////////////////////////////
				// Could check normals and CV angles here
				/////////////////////////////////////////
				double distance = surface_GetClosestPoint3dFirstOrderSubdivision(surf,p,u_interval,u_interval.Mid(),v_interval,v_interval.Mid(),current_distance,p2d,p3d,same_point_tol,within_distance_tol,level++);
				if (distance < current_distance) {
				    current_distance = distance;
				    if (current_distance < same_point_tol) {
					rc = true;
					goto cleanup;
				    }
				}
			    }
			}
		    }
		}
		//         3 from SW quadrant
		for (int u_span_index = 1; u_span_index < umid_index+1; u_span_index++) {
		    for (int v_span_index = 1; v_span_index < vmid_index+1; v_span_index++) {
			ON_Interval u_interval(uspan[u_span_index - 1],
				uspan[u_span_index]);
			ON_Interval v_interval(vspan[v_span_index - 1],
				vspan[v_span_index]);
			double min_distance,max_distance;

			int level = 1;
			if (surface_GetIntervalMinMaxDistance(p,bbox[u_span_index-1][v_span_index-1],min_distance,max_distance)) {
			    if ((min_distance < current_distance) && NEAR_ZERO(min_distance,within_distance_tol)) {
				/////////////////////////////////////////
				// Could check normals and CV angles here
				/////////////////////////////////////////
				double distance = surface_GetClosestPoint3dFirstOrderSubdivision(surf,p,u_interval,u_interval.Mid(),v_interval,v_interval.Mid(),current_distance,p2d,p3d,same_point_tol,within_distance_tol,level++);
				if (distance < current_distance) {
				    current_distance = distance;
				    if (current_distance < same_point_tol) {
					rc = true;
					goto cleanup;
				    }
				}
			    }
			}
		    }
		}
		//         4 from SE quadrant
		for (int u_span_index = umid_index+1; u_span_index < u_spancnt + 1; u_span_index++) {
		    for (int v_span_index = 1; v_span_index < vmid_index+1; v_span_index++) {
			ON_Interval u_interval(uspan[u_span_index - 1],
				uspan[u_span_index]);
			ON_Interval v_interval(vspan[v_span_index - 1],
				vspan[v_span_index]);
			double min_distance,max_distance;

			int level = 1;
			if (surface_GetIntervalMinMaxDistance(p,bbox[u_span_index-1][v_span_index-1],min_distance,max_distance)) {
			    if ((min_distance < current_distance) && NEAR_ZERO(min_distance,within_distance_tol)) {
				/////////////////////////////////////////
				// Could check normals and CV angles here
				/////////////////////////////////////////
				double distance = surface_GetClosestPoint3dFirstOrderSubdivision(surf,p,u_interval,u_interval.Mid(),v_interval,v_interval.Mid(),current_distance,p2d,p3d,same_point_tol,within_distance_tol,level++);
				if (distance < current_distance) {
				    current_distance = distance;
				    if (current_distance < same_point_tol) {
					rc = true;
					goto cleanup;
				    }
				}
			    }
			}
		    }
		}
	    }
	    if (current_distance < within_distance_tol) {
		rc = true;
		goto cleanup;
	    }
	} else if (quadrant == 2) {
	    if (surf->IsClosed(0)) { // NW,SW,NE,SE
		//         2 from NW quadrant
		for (int u_span_index = 1; u_span_index < umid_index+1; u_span_index++) {
		    for (int v_span_index = vmid_index+1; v_span_index < v_spancnt + 1; v_span_index++) {
			ON_Interval u_interval(uspan[u_span_index - 1],
				uspan[u_span_index]);
			ON_Interval v_interval(vspan[v_span_index - 1],
				vspan[v_span_index]);
			double min_distance,max_distance;

			int level = 1;
			if (surface_GetIntervalMinMaxDistance(p,bbox[u_span_index-1][v_span_index-1],min_distance,max_distance)) {
			    if ((min_distance < current_distance) && NEAR_ZERO(min_distance,within_distance_tol)) {
				/////////////////////////////////////////
				// Could check normals and CV angles here
				/////////////////////////////////////////
				double distance = surface_GetClosestPoint3dFirstOrderSubdivision(surf,p,u_interval,u_interval.Mid(),v_interval,v_interval.Mid(),current_distance,p2d,p3d,same_point_tol,within_distance_tol,level++);
				if (distance < current_distance) {
				    current_distance = distance;
				    if (current_distance < same_point_tol) {
					rc = true;
					goto cleanup;
				    }
				}
			    }
			}
		    }
		}
		//         3 from SW quadrant
		for (int u_span_index = 1; u_span_index < umid_index+1; u_span_index++) {
		    for (int v_span_index = 1; v_span_index < vmid_index+1; v_span_index++) {
			ON_Interval u_interval(uspan[u_span_index - 1],
				uspan[u_span_index]);
			ON_Interval v_interval(vspan[v_span_index - 1],
				vspan[v_span_index]);
			double min_distance,max_distance;

			int level = 1;
			if (surface_GetIntervalMinMaxDistance(p,bbox[u_span_index-1][v_span_index-1],min_distance,max_distance)) {
			    if ((min_distance < current_distance) && NEAR_ZERO(min_distance,within_distance_tol)) {
				/////////////////////////////////////////
				// Could check normals and CV angles here
				/////////////////////////////////////////
				double distance = surface_GetClosestPoint3dFirstOrderSubdivision(surf,p,u_interval,u_interval.Mid(),v_interval,v_interval.Mid(),current_distance,p2d,p3d,same_point_tol,within_distance_tol,level++);
				if (distance < current_distance) {
				    current_distance = distance;
				    if (current_distance < same_point_tol) {
					rc = true;
					goto cleanup;
				    }
				}
			    }
			}
		    }
		}
		//         1 from NE quadrant
		for (int u_span_index = umid_index+1; u_span_index < u_spancnt + 1; u_span_index++) {
		    for (int v_span_index = vmid_index+1; v_span_index < v_spancnt + 1; v_span_index++) {
			ON_Interval u_interval(uspan[u_span_index - 1],
				uspan[u_span_index]);
			ON_Interval v_interval(vspan[v_span_index - 1],
				vspan[v_span_index]);
			double min_distance,max_distance;

			int level = 1;
			if (surface_GetIntervalMinMaxDistance(p,bbox[u_span_index-1][v_span_index-1],min_distance,max_distance)) {
			    if ((min_distance < current_distance) && NEAR_ZERO(min_distance,within_distance_tol)) {
				/////////////////////////////////////////
				// Could check normals and CV angles here
				/////////////////////////////////////////
				double distance = surface_GetClosestPoint3dFirstOrderSubdivision(surf,p,u_interval,u_interval.Mid(),v_interval,v_interval.Mid(),current_distance,p2d,p3d,same_point_tol,within_distance_tol,level++);
				if (distance < current_distance) {
				    current_distance = distance;
				    if (current_distance < same_point_tol) {
					rc = true;
					goto cleanup;
				    }
				}
			    }
			}
		    }
		}
		//         4 from SE quadrant
		for (int u_span_index = umid_index+1; u_span_index < u_spancnt + 1; u_span_index++) {
		    for (int v_span_index = 1; v_span_index < vmid_index+1; v_span_index++) {
			ON_Interval u_interval(uspan[u_span_index - 1],
				uspan[u_span_index]);
			ON_Interval v_interval(vspan[v_span_index - 1],
				vspan[v_span_index]);
			double min_distance,max_distance;

			int level = 1;
			if (surface_GetIntervalMinMaxDistance(p,bbox[u_span_index-1][v_span_index-1],min_distance,max_distance)) {
			    if ((min_distance < current_distance) && NEAR_ZERO(min_distance,within_distance_tol)) {
				/////////////////////////////////////////
				// Could check normals and CV angles here
				/////////////////////////////////////////
				double distance = surface_GetClosestPoint3dFirstOrderSubdivision(surf,p,u_interval,u_interval.Mid(),v_interval,v_interval.Mid(),current_distance,p2d,p3d,same_point_tol,within_distance_tol,level++);
				if (distance < current_distance) {
				    current_distance = distance;
				    if (current_distance < same_point_tol) {
					rc = true;
					goto cleanup;
				    }
				}
			    }
			}
		    }
		}
	    } else { // NW,NE,SW,SE
		//         2 from NW quadrant
		for (int u_span_index = 1; u_span_index < umid_index+1; u_span_index++) {
		    for (int v_span_index = vmid_index+1; v_span_index < v_spancnt + 1; v_span_index++) {
			ON_Interval u_interval(uspan[u_span_index - 1],
				uspan[u_span_index]);
			ON_Interval v_interval(vspan[v_span_index - 1],
				vspan[v_span_index]);
			double min_distance,max_distance;

			int level = 1;
			if (surface_GetIntervalMinMaxDistance(p,bbox[u_span_index-1][v_span_index-1],min_distance,max_distance)) {
			    if ((min_distance < current_distance) && NEAR_ZERO(min_distance,within_distance_tol)) {
				/////////////////////////////////////////
				// Could check normals and CV angles here
				/////////////////////////////////////////
				double distance = surface_GetClosestPoint3dFirstOrderSubdivision(surf,p,u_interval,u_interval.Mid(),v_interval,v_interval.Mid(),current_distance,p2d,p3d,same_point_tol,within_distance_tol,level++);
				if (distance < current_distance) {
				    current_distance = distance;
				    if (current_distance < same_point_tol) {
					rc = true;
					goto cleanup;
				    }
				}
			    }
			}
		    }
		}
		//         1 from NE quadrant
		for (int u_span_index = umid_index+1; u_span_index < u_spancnt + 1; u_span_index++) {
		    for (int v_span_index = vmid_index+1; v_span_index < v_spancnt + 1; v_span_index++) {
			ON_Interval u_interval(uspan[u_span_index - 1],
				uspan[u_span_index]);
			ON_Interval v_interval(vspan[v_span_index - 1],
				vspan[v_span_index]);
			double min_distance,max_distance;

			int level = 1;
			if (surface_GetIntervalMinMaxDistance(p,bbox[u_span_index-1][v_span_index-1],min_distance,max_distance)) {
			    if ((min_distance < current_distance) && NEAR_ZERO(min_distance,within_distance_tol)) {
				/////////////////////////////////////////
				// Could check normals and CV angles here
				/////////////////////////////////////////
				double distance = surface_GetClosestPoint3dFirstOrderSubdivision(surf,p,u_interval,u_interval.Mid(),v_interval,v_interval.Mid(),current_distance,p2d,p3d,same_point_tol,within_distance_tol,level++);
				if (distance < current_distance) {
				    current_distance = distance;
				    if (current_distance < same_point_tol) {
					rc = true;
					goto cleanup;
				    }
				}
			    }
			}
		    }
		}
		//         3 from SW quadrant
		for (int u_span_index = 1; u_span_index < umid_index+1; u_span_index++) {
		    for (int v_span_index = 1; v_span_index < vmid_index+1; v_span_index++) {
			ON_Interval u_interval(uspan[u_span_index - 1],
				uspan[u_span_index]);
			ON_Interval v_interval(vspan[v_span_index - 1],
				vspan[v_span_index]);
			double min_distance,max_distance;

			int level = 1;
			if (surface_GetIntervalMinMaxDistance(p,bbox[u_span_index-1][v_span_index-1],min_distance,max_distance)) {
			    if ((min_distance < current_distance) && NEAR_ZERO(min_distance,within_distance_tol)) {
				/////////////////////////////////////////
				// Could check normals and CV angles here
				/////////////////////////////////////////
				double distance = surface_GetClosestPoint3dFirstOrderSubdivision(surf,p,u_interval,u_interval.Mid(),v_interval,v_interval.Mid(),current_distance,p2d,p3d,same_point_tol,within_distance_tol,level++);
				if (distance < current_distance) {
				    current_distance = distance;
				    if (current_distance < same_point_tol) {
					rc = true;
					goto cleanup;
				    }
				}
			    }
			}
		    }
		}
		//         4 from SE quadrant
		for (int u_span_index = umid_index+1; u_span_index < u_spancnt + 1; u_span_index++) {
		    for (int v_span_index = 1; v_span_index < vmid_index+1; v_span_index++) {
			ON_Interval u_interval(uspan[u_span_index - 1],
				uspan[u_span_index]);
			ON_Interval v_interval(vspan[v_span_index - 1],
				vspan[v_span_index]);
			double min_distance,max_distance;

			int level = 1;
			if (surface_GetIntervalMinMaxDistance(p,bbox[u_span_index-1][v_span_index-1],min_distance,max_distance)) {
			    if ((min_distance < current_distance) && NEAR_ZERO(min_distance,within_distance_tol)) {
				/////////////////////////////////////////
				// Could check normals and CV angles here
				/////////////////////////////////////////
				double distance = surface_GetClosestPoint3dFirstOrderSubdivision(surf,p,u_interval,u_interval.Mid(),v_interval,v_interval.Mid(),current_distance,p2d,p3d,same_point_tol,within_distance_tol,level++);
				if (distance < current_distance) {
				    current_distance = distance;
				    if (current_distance < same_point_tol) {
					rc = true;
					goto cleanup;
				    }
				}
			    }
			}
		    }
		}
	    }
	    if (current_distance < within_distance_tol) {
		rc = true;
		goto cleanup;
	    }
	} else if (quadrant == 3) {
	    if (surf->IsClosed(0)) { // SW,NW,SE,NE
		//         3 from SW quadrant
		for (int u_span_index = 1; u_span_index < umid_index+1; u_span_index++) {
		    for (int v_span_index = 1; v_span_index < vmid_index+1; v_span_index++) {
			ON_Interval u_interval(uspan[u_span_index - 1],
				uspan[u_span_index]);
			ON_Interval v_interval(vspan[v_span_index - 1],
				vspan[v_span_index]);
			double min_distance,max_distance;

			int level = 1;
			if (surface_GetIntervalMinMaxDistance(p,bbox[u_span_index-1][v_span_index-1],min_distance,max_distance)) {
			    if ((min_distance < current_distance) && NEAR_ZERO(min_distance,within_distance_tol)) {
				/////////////////////////////////////////
				// Could check normals and CV angles here
				/////////////////////////////////////////
				double distance = surface_GetClosestPoint3dFirstOrderSubdivision(surf,p,u_interval,u_interval.Mid(),v_interval,v_interval.Mid(),current_distance,p2d,p3d,same_point_tol,within_distance_tol,level++);
				if (distance < current_distance) {
				    current_distance = distance;
				    if (current_distance < same_point_tol) {
					rc = true;
					goto cleanup;
				    }
				}
			    }
			}
		    }
		}
		//         2 from NW quadrant
		for (int u_span_index = 1; u_span_index < umid_index+1; u_span_index++) {
		    for (int v_span_index = vmid_index+1; v_span_index < v_spancnt + 1; v_span_index++) {
			ON_Interval u_interval(uspan[u_span_index - 1],
				uspan[u_span_index]);
			ON_Interval v_interval(vspan[v_span_index - 1],
				vspan[v_span_index]);
			double min_distance,max_distance;

			int level = 1;
			if (surface_GetIntervalMinMaxDistance(p,bbox[u_span_index-1][v_span_index-1],min_distance,max_distance)) {
			    if ((min_distance < current_distance) && NEAR_ZERO(min_distance,within_distance_tol)) {
				/////////////////////////////////////////
				// Could check normals and CV angles here
				/////////////////////////////////////////
				double distance = surface_GetClosestPoint3dFirstOrderSubdivision(surf,p,u_interval,u_interval.Mid(),v_interval,v_interval.Mid(),current_distance,p2d,p3d,same_point_tol,within_distance_tol,level++);
				if (distance < current_distance) {
				    current_distance = distance;
				    if (current_distance < same_point_tol) {
					rc = true;
					goto cleanup;
				    }
				}
			    }
			}
		    }
		}
		//         4 from SE quadrant
		for (int u_span_index = umid_index+1; u_span_index < u_spancnt + 1; u_span_index++) {
		    for (int v_span_index = 1; v_span_index < vmid_index+1; v_span_index++) {
			ON_Interval u_interval(uspan[u_span_index - 1],
				uspan[u_span_index]);
			ON_Interval v_interval(vspan[v_span_index - 1],
				vspan[v_span_index]);
			double min_distance,max_distance;

			int level = 1;
			if (surface_GetIntervalMinMaxDistance(p,bbox[u_span_index-1][v_span_index-1],min_distance,max_distance)) {
			    if ((min_distance < current_distance) && NEAR_ZERO(min_distance,within_distance_tol)) {
				/////////////////////////////////////////
				// Could check normals and CV angles here
				/////////////////////////////////////////
				double distance = surface_GetClosestPoint3dFirstOrderSubdivision(surf,p,u_interval,u_interval.Mid(),v_interval,v_interval.Mid(),current_distance,p2d,p3d,same_point_tol,within_distance_tol,level++);
				if (distance < current_distance) {
				    current_distance = distance;
				    if (current_distance < same_point_tol) {
					rc = true;
					goto cleanup;
				    }
				}
			    }
			}
		    }
		}
		//         1 from NE quadrant
		for (int u_span_index = umid_index+1; u_span_index < u_spancnt + 1; u_span_index++) {
		    for (int v_span_index = vmid_index+1; v_span_index < v_spancnt + 1; v_span_index++) {
			ON_Interval u_interval(uspan[u_span_index - 1],
				uspan[u_span_index]);
			ON_Interval v_interval(vspan[v_span_index - 1],
				vspan[v_span_index]);
			double min_distance,max_distance;

			int level = 1;
			if (surface_GetIntervalMinMaxDistance(p,bbox[u_span_index-1][v_span_index-1],min_distance,max_distance)) {
			    if ((min_distance < current_distance) && NEAR_ZERO(min_distance,within_distance_tol)) {
				/////////////////////////////////////////
				// Could check normals and CV angles here
				/////////////////////////////////////////
				double distance = surface_GetClosestPoint3dFirstOrderSubdivision(surf,p,u_interval,u_interval.Mid(),v_interval,v_interval.Mid(),current_distance,p2d,p3d,same_point_tol,within_distance_tol,level++);
				if (distance < current_distance) {
				    current_distance = distance;
				    if (current_distance < same_point_tol) {
					rc = true;
					goto cleanup;
				    }
				}
			    }
			}
		    }
		}
	    } else { // SW,SE,NW,NE
		//         3 from SW quadrant
		for (int u_span_index = 1; u_span_index < umid_index+1; u_span_index++) {
		    for (int v_span_index = 1; v_span_index < vmid_index+1; v_span_index++) {
			ON_Interval u_interval(uspan[u_span_index - 1],
				uspan[u_span_index]);
			ON_Interval v_interval(vspan[v_span_index - 1],
				vspan[v_span_index]);
			double min_distance,max_distance;

			int level = 1;
			if (surface_GetIntervalMinMaxDistance(p,bbox[u_span_index-1][v_span_index-1],min_distance,max_distance)) {
			    if ((min_distance < current_distance) && NEAR_ZERO(min_distance,within_distance_tol)) {
				/////////////////////////////////////////
				// Could check normals and CV angles here
				/////////////////////////////////////////
				double distance = surface_GetClosestPoint3dFirstOrderSubdivision(surf,p,u_interval,u_interval.Mid(),v_interval,v_interval.Mid(),current_distance,p2d,p3d,same_point_tol,within_distance_tol,level++);
				if (distance < current_distance) {
				    current_distance = distance;
				    if (current_distance < same_point_tol) {
					rc = true;
					goto cleanup;
				    }
				}
			    }
			}
		    }
		}
		//         4 from SE quadrant
		for (int u_span_index = umid_index+1; u_span_index < u_spancnt + 1; u_span_index++) {
		    for (int v_span_index = 1; v_span_index < vmid_index+1; v_span_index++) {
			ON_Interval u_interval(uspan[u_span_index - 1],
				uspan[u_span_index]);
			ON_Interval v_interval(vspan[v_span_index - 1],
				vspan[v_span_index]);
			double min_distance,max_distance;

			int level = 1;
			if (surface_GetIntervalMinMaxDistance(p,bbox[u_span_index-1][v_span_index-1],min_distance,max_distance)) {
			    if ((min_distance < current_distance) && NEAR_ZERO(min_distance,within_distance_tol)) {
				/////////////////////////////////////////
				// Could check normals and CV angles here
				/////////////////////////////////////////
				double distance = surface_GetClosestPoint3dFirstOrderSubdivision(surf,p,u_interval,u_interval.Mid(),v_interval,v_interval.Mid(),current_distance,p2d,p3d,same_point_tol,within_distance_tol,level++);
				if (distance < current_distance) {
				    current_distance = distance;
				    if (current_distance < same_point_tol) {
					rc = true;
					goto cleanup;
				    }
				}
			    }
			}
		    }
		}
		//         2 from NW quadrant
		for (int u_span_index = 1; u_span_index < umid_index+1; u_span_index++) {
		    for (int v_span_index = vmid_index+1; v_span_index < v_spancnt + 1; v_span_index++) {
			ON_Interval u_interval(uspan[u_span_index - 1],
				uspan[u_span_index]);
			ON_Interval v_interval(vspan[v_span_index - 1],
				vspan[v_span_index]);
			double min_distance,max_distance;

			int level = 1;
			if (surface_GetIntervalMinMaxDistance(p,bbox[u_span_index-1][v_span_index-1],min_distance,max_distance)) {
			    if ((min_distance < current_distance) && NEAR_ZERO(min_distance,within_distance_tol)) {
				/////////////////////////////////////////
				// Could check normals and CV angles here
				/////////////////////////////////////////
				double distance = surface_GetClosestPoint3dFirstOrderSubdivision(surf,p,u_interval,u_interval.Mid(),v_interval,v_interval.Mid(),current_distance,p2d,p3d,same_point_tol,within_distance_tol,level++);
				if (distance < current_distance) {
				    current_distance = distance;
				    if (current_distance < same_point_tol) {
					rc = true;
					goto cleanup;
				    }
				}
			    }
			}
		    }
		}
		//         1 from NE quadrant
		for (int u_span_index = umid_index+1; u_span_index < u_spancnt + 1; u_span_index++) {
		    for (int v_span_index = vmid_index+1; v_span_index < v_spancnt + 1; v_span_index++) {
			ON_Interval u_interval(uspan[u_span_index - 1],
				uspan[u_span_index]);
			ON_Interval v_interval(vspan[v_span_index - 1],
				vspan[v_span_index]);
			double min_distance,max_distance;

			int level = 1;
			if (surface_GetIntervalMinMaxDistance(p,bbox[u_span_index-1][v_span_index-1],min_distance,max_distance)) {
			    if ((min_distance < current_distance) && NEAR_ZERO(min_distance,within_distance_tol)) {
				/////////////////////////////////////////
				// Could check normals and CV angles here
				/////////////////////////////////////////
				double distance = surface_GetClosestPoint3dFirstOrderSubdivision(surf,p,u_interval,u_interval.Mid(),v_interval,v_interval.Mid(),current_distance,p2d,p3d,same_point_tol,within_distance_tol,level++);
				if (distance < current_distance) {
				    current_distance = distance;
				    if (current_distance < same_point_tol) {
					rc = true;
					goto cleanup;
				    }
				}
			    }
			}
		    }
		}
	    }
	    if (current_distance < within_distance_tol) {
		rc = true;
		goto cleanup;
	    }
	} else if (quadrant == 4) {
	    if (surf->IsClosed(0)) { // SE,NE,SW,NW
		//         4 from SE quadrant
		for (int u_span_index = umid_index+1; u_span_index < u_spancnt + 1; u_span_index++) {
		    for (int v_span_index = 1; v_span_index < vmid_index+1; v_span_index++) {
			ON_Interval u_interval(uspan[u_span_index - 1],
				uspan[u_span_index]);
			ON_Interval v_interval(vspan[v_span_index - 1],
				vspan[v_span_index]);
			double min_distance,max_distance;

			int level = 1;
			if (surface_GetIntervalMinMaxDistance(p,bbox[u_span_index-1][v_span_index-1],min_distance,max_distance)) {
			    if ((min_distance < current_distance) && NEAR_ZERO(min_distance,within_distance_tol)) {
				/////////////////////////////////////////
				// Could check normals and CV angles here
				/////////////////////////////////////////
				double distance = surface_GetClosestPoint3dFirstOrderSubdivision(surf,p,u_interval,u_interval.Mid(),v_interval,v_interval.Mid(),current_distance,p2d,p3d,same_point_tol,within_distance_tol,level++);
				if (distance < current_distance) {
				    current_distance = distance;
				    if (current_distance < same_point_tol) {
					rc = true;
					goto cleanup;
				    }
				}
			    }
			}
		    }
		}
		//         1 from NE quadrant
		for (int u_span_index = umid_index+1; u_span_index < u_spancnt + 1; u_span_index++) {
		    for (int v_span_index = vmid_index+1; v_span_index < v_spancnt + 1; v_span_index++) {
			ON_Interval u_interval(uspan[u_span_index - 1],
				uspan[u_span_index]);
			ON_Interval v_interval(vspan[v_span_index - 1],
				vspan[v_span_index]);
			double min_distance,max_distance;

			int level = 1;
			if (surface_GetIntervalMinMaxDistance(p,bbox[u_span_index-1][v_span_index-1],min_distance,max_distance)) {
			    if ((min_distance < current_distance) && NEAR_ZERO(min_distance,within_distance_tol)) {
				/////////////////////////////////////////
				// Could check normals and CV angles here
				/////////////////////////////////////////
				double distance = surface_GetClosestPoint3dFirstOrderSubdivision(surf,p,u_interval,u_interval.Mid(),v_interval,v_interval.Mid(),current_distance,p2d,p3d,same_point_tol,within_distance_tol,level++);
				if (distance < current_distance) {
				    current_distance = distance;
				    if (current_distance < same_point_tol) {
					rc = true;
					goto cleanup;
				    }
				}
			    }
			}
		    }
		}
		//         3 from SW quadrant
		for (int u_span_index = 1; u_span_index < umid_index+1; u_span_index++) {
		    for (int v_span_index = 1; v_span_index < vmid_index+1; v_span_index++) {
			ON_Interval u_interval(uspan[u_span_index - 1],
				uspan[u_span_index]);
			ON_Interval v_interval(vspan[v_span_index - 1],
				vspan[v_span_index]);
			double min_distance,max_distance;

			int level = 1;
			if (surface_GetIntervalMinMaxDistance(p,bbox[u_span_index-1][v_span_index-1],min_distance,max_distance)) {
			    if ((min_distance < current_distance) && NEAR_ZERO(min_distance,within_distance_tol)) {
				/////////////////////////////////////////
				// Could check normals and CV angles here
				/////////////////////////////////////////
				double distance = surface_GetClosestPoint3dFirstOrderSubdivision(surf,p,u_interval,u_interval.Mid(),v_interval,v_interval.Mid(),current_distance,p2d,p3d,same_point_tol,within_distance_tol,level++);
				if (distance < current_distance) {
				    current_distance = distance;
				    if (current_distance < same_point_tol) {
					rc = true;
					goto cleanup;
				    }
				}
			    }
			}
		    }
		}
		//         2 from NW quadrant
		for (int u_span_index = 1; u_span_index < umid_index+1; u_span_index++) {
		    for (int v_span_index = vmid_index+1; v_span_index < v_spancnt + 1; v_span_index++) {
			ON_Interval u_interval(uspan[u_span_index - 1],
				uspan[u_span_index]);
			ON_Interval v_interval(vspan[v_span_index - 1],
				vspan[v_span_index]);
			double min_distance,max_distance;

			int level = 1;
			if (surface_GetIntervalMinMaxDistance(p,bbox[u_span_index-1][v_span_index-1],min_distance,max_distance)) {
			    if ((min_distance < current_distance) && NEAR_ZERO(min_distance,within_distance_tol)) {
				/////////////////////////////////////////
				// Could check normals and CV angles here
				/////////////////////////////////////////
				double distance = surface_GetClosestPoint3dFirstOrderSubdivision(surf,p,u_interval,u_interval.Mid(),v_interval,v_interval.Mid(),current_distance,p2d,p3d,same_point_tol,within_distance_tol,level++);
				if (distance < current_distance) {
				    current_distance = distance;
				    if (current_distance < same_point_tol) {
					rc = true;
					goto cleanup;
				    }
				}
			    }
			}
		    }
		}
	    } else { // SE,SW,NE,NW
		//         4 from SE quadrant
		for (int u_span_index = umid_index+1; u_span_index < u_spancnt + 1; u_span_index++) {
		    for (int v_span_index = 1; v_span_index < vmid_index+1; v_span_index++) {
			ON_Interval u_interval(uspan[u_span_index - 1],
				uspan[u_span_index]);
			ON_Interval v_interval(vspan[v_span_index - 1],
				vspan[v_span_index]);
			double min_distance,max_distance;

			int level = 1;
			if (surface_GetIntervalMinMaxDistance(p,bbox[u_span_index-1][v_span_index-1],min_distance,max_distance)) {
			    if ((min_distance < current_distance) && NEAR_ZERO(min_distance,within_distance_tol)) {
				/////////////////////////////////////////
				// Could check normals and CV angles here
				/////////////////////////////////////////
				double distance = surface_GetClosestPoint3dFirstOrderSubdivision(surf,p,u_interval,u_interval.Mid(),v_interval,v_interval.Mid(),current_distance,p2d,p3d,same_point_tol,within_distance_tol,level++);
				if (distance < current_distance) {
				    current_distance = distance;
				    if (current_distance < same_point_tol) {
					rc = true;
					goto cleanup;
				    }
				}
			    }
			}
		    }
		}
		//         3 from SW quadrant
		for (int u_span_index = 1; u_span_index < umid_index+1; u_span_index++) {
		    for (int v_span_index = 1; v_span_index < vmid_index+1; v_span_index++) {
			ON_Interval u_interval(uspan[u_span_index - 1],
				uspan[u_span_index]);
			ON_Interval v_interval(vspan[v_span_index - 1],
				vspan[v_span_index]);
			double min_distance,max_distance;

			int level = 1;
			if (surface_GetIntervalMinMaxDistance(p,bbox[u_span_index-1][v_span_index-1],min_distance,max_distance)) {
			    if ((min_distance < current_distance) && NEAR_ZERO(min_distance,within_distance_tol)) {
				/////////////////////////////////////////
				// Could check normals and CV angles here
				/////////////////////////////////////////
				double distance = surface_GetClosestPoint3dFirstOrderSubdivision(surf,p,u_interval,u_interval.Mid(),v_interval,v_interval.Mid(),current_distance,p2d,p3d,same_point_tol,within_distance_tol,level++);
				if (distance < current_distance) {
				    current_distance = distance;
				    if (current_distance < same_point_tol) {
					rc = true;
					goto cleanup;
				    }
				}
			    }
			}
		    }
		}
		//         1 from NE quadrant
		for (int u_span_index = umid_index+1; u_span_index < u_spancnt + 1; u_span_index++) {
		    for (int v_span_index = vmid_index+1; v_span_index < v_spancnt + 1; v_span_index++) {
			ON_Interval u_interval(uspan[u_span_index - 1],
				uspan[u_span_index]);
			ON_Interval v_interval(vspan[v_span_index - 1],
				vspan[v_span_index]);
			double min_distance,max_distance;

			int level = 1;
			if (surface_GetIntervalMinMaxDistance(p,bbox[u_span_index-1][v_span_index-1],min_distance,max_distance)) {
			    if ((min_distance < current_distance) && NEAR_ZERO(min_distance,within_distance_tol)) {
				/////////////////////////////////////////
				// Could check normals and CV angles here
				/////////////////////////////////////////
				double distance = surface_GetClosestPoint3dFirstOrderSubdivision(surf,p,u_interval,u_interval.Mid(),v_interval,v_interval.Mid(),current_distance,p2d,p3d,same_point_tol,within_distance_tol,level++);
				if (distance < current_distance) {
				    current_distance = distance;
				    if (current_distance < same_point_tol) {
					rc = true;
					goto cleanup;
				    }
				}
			    }
			}
		    }
		}
		//         2 from NW quadrant
		for (int u_span_index = 1; u_span_index < umid_index+1; u_span_index++) {
		    for (int v_span_index = vmid_index+1; v_span_index < v_spancnt + 1; v_span_index++) {
			ON_Interval u_interval(uspan[u_span_index - 1],
				uspan[u_span_index]);
			ON_Interval v_interval(vspan[v_span_index - 1],
				vspan[v_span_index]);
			double min_distance,max_distance;

			int level = 1;
			if (surface_GetIntervalMinMaxDistance(p,bbox[u_span_index-1][v_span_index-1],min_distance,max_distance)) {
			    if ((min_distance < current_distance) && NEAR_ZERO(min_distance,within_distance_tol)) {
				/////////////////////////////////////////
				// Could check normals and CV angles here
				/////////////////////////////////////////
				double distance = surface_GetClosestPoint3dFirstOrderSubdivision(surf,p,u_interval,u_interval.Mid(),v_interval,v_interval.Mid(),current_distance,p2d,p3d,same_point_tol,within_distance_tol,level++);
				if (distance < current_distance) {
				    current_distance = distance;
				    if (current_distance < same_point_tol) {
					rc = true;
					goto cleanup;
				    }
				}
			    }
			}
		    }
		}
	    }
	    if (current_distance < within_distance_tol) {
		rc = true;
		goto cleanup;
	    }
	}
    }
cleanup:
    std::cerr.precision(prec);
    return rc;
}


bool trim_GetClosestPoint3dFirstOrder(
	const ON_BrepTrim& trim,
        const ON_3dPoint& p,
        ON_2dPoint& p2d,
        double& t,
        double& distance,
        const ON_Interval* interval,
        double same_point_tol,
        double within_distance_tol
        )
{
    bool rc = false;
    const ON_Surface *surf = trim.SurfaceOf();

    double t0 = interval->Mid();
    ON_3dPoint p3d;
    ON_3dPoint p0;
    ON_3dVector ds,dt,dss,dst,dtt;
    ON_3dVector T,K;
    int prec = std::cerr.precision();
    ON_BoundingBox tight_bbox;
    std::vector<ON_BoundingBox> bbox;
    std::cerr.precision(15);

    ON_Curve *c = trim.Brep()->m_C2[trim.m_c2i];
    ON_NurbsCurve N;
    if ( 0 == c->GetNurbForm(N) )
      return false;
    if ( N.m_order < 2 || N.m_cv_count < N.m_order )
      return false;

    p2d = trim.PointAt(t);
    int quadrant = 0;     // optional - determines which quadrant to evaluate from
                          //         0 = default
                          //         1 from NE quadrant
                          //         2 from NW quadrant
                          //         3 from SW quadrant
                          //         4 from SE quadrant
    ON_Interval u_interval = surf->Domain(0);
    ON_Interval v_interval = surf->Domain(1);
    if (p2d.y > v_interval.Mid()) {
	// North quadrants -> 1 or 2;
	if (p2d.x > u_interval.Mid()) {
	    quadrant = 1; // NE
	} else {
	    quadrant = 2; //NW
	}
    } else {
	// South quadrants -> 3 or 4;
	if (p2d.x > u_interval.Mid()) {
	    quadrant = 4; // SE
	} else {
	    quadrant = 3; //SW
	}
    }
    if (surface_GetClosestPoint3dFirstOrder(surf,p,p2d,p3d,distance,quadrant,same_point_tol,within_distance_tol)) {
	ON_BezierCurve B;
	bool bGrowBox = false;
	ON_3dVector d1,d2;
	double max_dist_to_closest_pt = DBL_MAX;
	ON_Interval *span_interval = new ON_Interval[N.m_cv_count - N.m_order + 1];
	double *min_distance = new double[N.m_cv_count - N.m_order + 1];
	double *max_distance = new double[N.m_cv_count - N.m_order + 1];
	bool *skip = new bool[N.m_cv_count - N.m_order + 1];
	bbox.resize(N.m_cv_count - N.m_order + 1);
	for ( int span_index = 0; span_index <= N.m_cv_count - N.m_order; span_index++ )
	{
	    skip[span_index] = true;
	  if ( !(N.m_knot[span_index + N.m_order-2] < N.m_knot[span_index + N.m_order-1]) )
	    continue;

	  // check for span out of interval
	  int i = (interval->m_t[0] <= interval->m_t[1]) ? 0 : 1;
	  if ( N.m_knot[span_index + N.m_order-2] > interval->m_t[1-i] )
	    continue;
	  if ( N.m_knot[span_index + N.m_order-1] < interval->m_t[i] )
	    continue;

	  if ( !N.ConvertSpanToBezier( span_index, B ) )
	    continue;
	  ON_Interval bi = B.Domain();
	  if ( !B.GetTightBoundingBox(tight_bbox,bGrowBox,NULL) )
	    continue;
	  bbox[span_index] = tight_bbox;
	  d1 = tight_bbox.m_min - p2d;
	  d2 = tight_bbox.m_max - p2d;
	  min_distance[span_index] = tight_bbox.MinimumDistanceTo(p2d);

	  if (min_distance[span_index] > max_dist_to_closest_pt) {
	      max_distance[span_index] = DBL_MAX;
	      continue;
	  }
	  skip[span_index] = false;
	  span_interval[span_index].m_t[0] = ((N.m_knot[span_index + N.m_order-2]) < interval->m_t[i]) ? interval->m_t[i] : N.m_knot[span_index + N.m_order-2];
	  span_interval[span_index].m_t[1] = ((N.m_knot[span_index + N.m_order-1]) > interval->m_t[1 -i]) ? interval->m_t[1 -i] : (N.m_knot[span_index + N.m_order-1]);
	  ON_3dPoint d1sq(d1.x*d1.x,d1.y*d1.y,0.0),d2sq(d2.x*d2.x,d2.y*d2.y,0.0);
	  double distancesq;
	  if (d1sq.x < d2sq.x) {
	    if (d1sq.y < d2sq.y) {
		if ((d1sq.x + d2sq.y) < (d2sq.x + d1sq.y)) {
		    distancesq = d1sq.x + d2sq.y;
		} else {
		    distancesq = d2sq.x + d1sq.y;
		}
	    } else {
		if ((d1sq.x + d1sq.y) < (d2sq.x + d2sq.y)) {
		    distancesq = d1sq.x + d1sq.y;
		} else {
		    distancesq = d2sq.x + d2sq.y;
		}
	    }
	  } else {
	    if (d1sq.y < d2sq.y) {
		if ((d1sq.x + d1sq.y) < (d2sq.x + d2sq.y)) {
		    distancesq = d1sq.x + d1sq.y;
		} else {
		    distancesq = d2sq.x + d2sq.y;
		}
	    } else {
		if ((d1sq.x + d2sq.y) < (d2sq.x + d1sq.y)) {
		    distancesq = d1sq.x + d2sq.y;
		} else {
		    distancesq = d2sq.x + d1sq.y;
		}
	    }
	  }
	  max_distance[span_index] = sqrt(distancesq);
	  if (max_distance[span_index] < max_dist_to_closest_pt) {
	      max_dist_to_closest_pt = max_distance[span_index];
	  }
	  if (max_distance[span_index] < min_distance[span_index]) {
	      // should only be here for near equal fuzz
	      min_distance[span_index] = max_distance[span_index];
	  }
	}
	for ( int span_index = 0; span_index <= N.m_cv_count - N.m_order; span_index++ )
	{

	  if ( skip[span_index] )
	    continue;

	  if (min_distance[span_index] > max_dist_to_closest_pt) {
	      skip[span_index] = true;
	      continue;
	  }

	}

	ON_3dPoint q;
	ON_3dPoint point;
	double closest_distance = DBL_MAX;
	double closestT = DBL_MAX;
	for ( int span_index = 0; span_index <= N.m_cv_count - N.m_order; span_index++ )
	{
	    if (skip[span_index]) {
		continue;
	    }
	    t0 = span_interval[span_index].Mid();
	    bool closestfound = false;
	    bool notdone = true;
	    double span_distance = DBL_MAX;
	    double previous_distance = DBL_MAX;
	    ON_3dVector firstDervative, secondDervative;
	    while (notdone
		    && trim.Ev2Der(t0, point, firstDervative, secondDervative)
		    && ON_EvCurvature(firstDervative, secondDervative, T, K)) {
		ON_Line line(point, point + 100.0 * T);
		q = line.ClosestPointTo(p2d);
		double delta_t = (firstDervative * (q - point))
		        / (firstDervative * firstDervative);
		double new_t0 = t0 + delta_t;
		if (!span_interval[span_index].Includes(new_t0, false)) {
		    // limit to interval
		    int i = (span_interval[span_index].m_t[0] <= span_interval[span_index].m_t[1]) ? 0 : 1;
		    new_t0 =
			    (new_t0 < span_interval[span_index].m_t[i]) ?
				    span_interval[span_index].m_t[i] : span_interval[span_index].m_t[1 - i];
		}
		delta_t = new_t0 - t0;
		t0 = new_t0;
		point = trim.PointAt(t0);
		span_distance = point.DistanceTo(p2d);
		if (span_distance < previous_distance) {
		    closestfound = true;
		    closestT = t0;
		    previous_distance = span_distance;
		    if (fabs(delta_t) < same_point_tol) {
			notdone = false;
		    }
		} else {
		    notdone = false;
		}
	    }
	    if (closestfound && (span_distance < closest_distance)) {
		closest_distance = span_distance;
		rc = true;
		t = closestT;
	    }
	}
	delete [] span_interval;
	delete [] min_distance;
	delete [] max_distance;
	delete [] skip;

    }
    std::cerr.precision(prec);

    return rc;
}


bool
toUV(PBCData& data, ON_2dPoint& out_pt, double t, double knudge = 0.0, double within_distance_tol = BREP_EDGE_MISS_TOLERANCE)
{
    ON_3dPoint pointOnCurve = data.curve->PointAt(t);
    ON_3dPoint knudgedPointOnCurve = data.curve->PointAt(t + knudge);

    ON_2dPoint uv;
    if (data.surftree->getSurfacePoint((const ON_3dPoint&)pointOnCurve, uv, (const ON_3dPoint&)knudgedPointOnCurve, within_distance_tol) > 0) {
	out_pt.Set(uv.x, uv.y);
	return true;
    } else {
	return false;
    }
}


bool
toUV(brlcad::SurfaceTree *surftree, const ON_Curve *curve, ON_2dPoint& out_pt, double t, double knudge = 0.0)
{
    if (!surftree)
	return false;

    const ON_Surface *surf = surftree->getSurface();
    if (!surf)
	return false;

    ON_3dPoint pointOnCurve = curve->PointAt(t);
    ON_3dPoint knudgedPointOnCurve = curve->PointAt(t + knudge);
    ON_3dVector dt;
    curve->Ev1Der(t, pointOnCurve, dt);
    ON_3dVector tangent = curve->TangentAt(t);
    //data.surf->GetClosestPoint(pointOnCurve, &a, &b, 0.0001);
    ON_Ray r(pointOnCurve, tangent);
    plane_ray pr;
    brep_get_plane_ray(r, pr);
    ON_3dVector p1;
    double p1d;
    ON_3dVector p2;
    double p2d;

    utah_ray_planes(r, p1, p1d, p2, p2d);

    VMOVE(pr.n1, p1);
    pr.d1 = p1d;
    VMOVE(pr.n2, p2);
    pr.d2 = p2d;

    try {
	pt2d_t uv;
	ON_2dPoint uv2d = surftree->getClosestPointEstimate(knudgedPointOnCurve);
	move(uv, uv2d);

	ON_3dVector dir = surf->NormalAt(uv[0], uv[1]);
	dir.Reverse();
	ON_Ray ray(pointOnCurve, dir);
	brep_get_plane_ray(ray, pr);
	//know use this as guess to iterate to closer solution
	pt2d_t Rcurr;
	pt2d_t new_uv;
	ON_3dPoint pt;
	ON_3dVector su, sv;
#ifdef SHOW_UNUSED
	bool found = false;
#endif
	fastf_t Dlast = MAX_FASTF;
	for (int i = 0; i < 10; i++) {
	    brep_r(surf, pr, uv, pt, su, sv, Rcurr);
	    fastf_t d = v2mag(Rcurr);
	    if (d < BREP_INTERSECTION_ROOT_EPSILON) {
		TRACE1("R:" << ON_PRINT2(Rcurr));
#ifdef SHOW_UNUSED
		found = true;
		break;
#endif
	    } else if (d > Dlast) {
#ifdef SHOW_UNUSED
		found = false; //break;
#endif
		break;
		//return brep_edge_check(found, sbv, face, surf, ray, hits);
	    }
	    brep_newton_iterate(pr, Rcurr, su, sv, uv, new_uv);
	    move(uv, new_uv);
	    Dlast = d;
	}

///////////////////////////////////////
	out_pt.Set(uv[0], uv[1]);
	return true;
    } catch (...) {
	return false;
    }
}


double
randomPointFromRange(PBCData& data, ON_2dPoint& out, double lo, double hi)
{
    assert(lo < hi);
    double random_pos = drand48() * (RANGE_HI - RANGE_LO) + RANGE_LO;
    double newt = random_pos * (hi - lo) + lo;
    assert(toUV(data, out, newt));
    return newt;
}


bool
sample(PBCData& data,
       double t1,
       double t2,
       const ON_2dPoint& p1,
       const ON_2dPoint& p2)
{
    ON_2dPoint m;
    double t = randomPointFromRange(data, m, t1, t2);
    if (!data.segments.empty()) {
	ON_2dPointArray * samples = data.segments.back();
	if (isFlat(p1, m, p2, data.flatness)) {
	    samples->Append(p2);
	} else {
	    sample(data, t1, t, p1, m);
	    sample(data, t, t2, m, p2);
	}
	return true;
    }
    return false;
}


void
generateKnots(BSpline& bspline)
{
    int num_knots = bspline.m + 1;
    bspline.knots.resize(num_knots);
    for (int i = 0; i <= bspline.p; i++) {
	bspline.knots[i] = 0.0;
    }
    for (int i = bspline.m - bspline.p; i <= bspline.m; i++) {
	bspline.knots[i] = 1.0;
    }
    for (int i = 1; i <= bspline.n - bspline.p; i++) {
	bspline.knots[bspline.p + i] = (double)i / (bspline.n - bspline.p + 1.0);
    }
}


int
getKnotInterval(BSpline& bspline, double u)
{
    int k = 0;
    while (u >= bspline.knots[k]) k++;
    k = (k == 0) ? k : k - 1;
    return k;
}

ON_NurbsCurve*
interpolateLocalCubicCurve(ON_2dPointArray &Q)
{
    int num_samples = Q.Count();
    int num_segments = Q.Count() - 1;
    int qsize = num_samples + 4;
    std::vector < ON_2dVector > qarray(qsize);

    for (int i = 1; i < Q.Count(); i++) {
	qarray[i + 1] = Q[i] - Q[i - 1];
    }
    qarray[1] = 2.0 * qarray[2] - qarray[3];
    qarray[0] = 2.0 * qarray[1] - qarray[2];

    qarray[num_samples + 1] = 2 * qarray[num_samples] - qarray[num_samples - 1];
    qarray[num_samples + 2] = 2 * qarray[num_samples + 1] - qarray[num_samples];
    qarray[num_samples + 3] = 2 * qarray[num_samples + 2] - qarray[num_samples + 1];

    std::vector < ON_2dVector > T(num_samples);
    std::vector<double> A(num_samples);
    for (int k = 0; k < num_samples; k++) {
	ON_3dVector a = ON_CrossProduct(qarray[k], qarray[k + 1]);
	ON_3dVector b = ON_CrossProduct(qarray[k + 2], qarray[k + 3]);
	double alength = a.Length();
	if (NEAR_ZERO(alength, PBC_TOL)) {
	    A[k] = 1.0;
	} else {
	    A[k] = (a.Length()) / (a.Length() + b.Length());
	}
	T[k] = (1.0 - A[k]) * qarray[k + 1] + A[k] * qarray[k + 2];
	T[k].Unitize();
    }
    std::vector < ON_2dPointArray > P(num_samples - 1);
    ON_2dPointArray control_points;
    control_points.Append(Q[0]);
    for (int i = 1; i < num_samples; i++) {
	ON_2dPoint P0 = Q[i - 1];
	ON_2dPoint P3 = Q[i];
	ON_2dVector T0 = T[i - 1];
	ON_2dVector T3 = T[i];

	double a, b, c;

	ON_2dVector vT0T3 = T0 + T3;
	ON_2dVector dP0P3 = P3 - P0;
	a = 16.0 - vT0T3.Length() * vT0T3.Length();
	b = 12.0 * (dP0P3 * vT0T3);
	c = -36.0 * dP0P3.Length() * dP0P3.Length();

	double alpha = (-b + sqrt(b * b - 4.0 * a * c)) / (2.0 * a);

	ON_2dPoint P1 = P0 + (1.0 / 3.0) * alpha * T0;
	control_points.Append(P1);
	ON_2dPoint P2 = P3 - (1.0 / 3.0) * alpha * T3;
	control_points.Append(P2);
	P[i - 1].Append(P0);
	P[i - 1].Append(P1);
	P[i - 1].Append(P2);
	P[i - 1].Append(P3);
    }
    control_points.Append(Q[num_samples - 1]);

    std::vector<double> u(num_segments + 1);
    u[0] = 0.0;
    for (int k = 0; k < num_segments; k++) {
	u[k + 1] = u[k] + 3.0 * (P[k][1] - P[k][0]).Length();
    }
    int degree = 3;
    int n = control_points.Count();
    int p = degree;
    int m = n + p - 1;
    int dimension = 2;
    ON_NurbsCurve* c = ON_NurbsCurve::New(dimension, false, degree + 1, n);
    c->ReserveKnotCapacity(m);
    for (int i = 0; i < degree; i++) {
	c->SetKnot(i, 0.0);
    }
    for (int i = 1; i < num_segments; i++) {
	double knot_value = u[i] / u[num_segments];
	c->SetKnot(degree + 2 * (i - 1), knot_value);
	c->SetKnot(degree + 2 * (i - 1) + 1, knot_value);
    }
    for (int i = m - p; i < m; i++) {
	c->SetKnot(i, 1.0);
    }

    // insert the control points
    for (int i = 0; i < n; i++) {
	ON_3dPoint pnt = control_points[i];
	c->SetCV(i, pnt);
    }
    return c;
}

ON_NurbsCurve*
interpolateLocalCubicCurve(const ON_3dPointArray &Q)
{
    int num_samples = Q.Count();
    int num_segments = Q.Count() - 1;
    int qsize = num_samples + 3;
    std::vector<ON_3dVector> qarray(qsize + 1);
    ON_3dVector *q = &qarray[1];

    for (int i = 1; i < Q.Count(); i++) {
	q[i] = Q[i] - Q[i - 1];
    }
    q[0] = 2.0 * q[1] - q[2];
    q[-1] = 2.0 * q[0] - q[1];

    q[num_samples] = 2 * q[num_samples - 1] - q[num_samples - 2];
    q[num_samples + 1] = 2 * q[num_samples] - q[num_samples - 1];
    q[num_samples + 2] = 2 * q[num_samples + 1] - q[num_samples];

    std::vector<ON_3dVector> T(num_samples);
    std::vector<double> A(num_samples);
    for (int k = 0; k < num_samples; k++) {
	ON_3dVector avec = ON_CrossProduct(q[k - 1], q[k]);
	ON_3dVector bvec = ON_CrossProduct(q[k + 1], q[k + 2]);
	double alength = avec.Length();
	if (NEAR_ZERO(alength, PBC_TOL)) {
	    A[k] = 1.0;
	} else {
	    A[k] = (avec.Length()) / (avec.Length() + bvec.Length());
	}
	T[k] = (1.0 - A[k]) * q[k] + A[k] * q[k + 1];
	T[k].Unitize();
    }
    std::vector<ON_3dPointArray> P(num_samples - 1);
    ON_3dPointArray control_points;
    control_points.Append(Q[0]);
    for (int i = 1; i < num_samples; i++) {
	ON_3dPoint P0 = Q[i - 1];
	ON_3dPoint P3 = Q[i];
	ON_3dVector T0 = T[i - 1];
	ON_3dVector T3 = T[i];

	double a, b, c;

	ON_3dVector vT0T3 = T0 + T3;
	ON_3dVector dP0P3 = P3 - P0;
	a = 16.0 - vT0T3.Length() * vT0T3.Length();
	b = 12.0 * (dP0P3 * vT0T3);
	c = -36.0 * dP0P3.Length() * dP0P3.Length();

	double alpha = (-b + sqrt(b * b - 4.0 * a * c)) / (2.0 * a);

	ON_3dPoint P1 = P0 + (1.0 / 3.0) * alpha * T0;
	control_points.Append(P1);
	ON_3dPoint P2 = P3 - (1.0 / 3.0) * alpha * T3;
	control_points.Append(P2);
	P[i - 1].Append(P0);
	P[i - 1].Append(P1);
	P[i - 1].Append(P2);
	P[i - 1].Append(P3);
    }
    control_points.Append(Q[num_samples - 1]);

    std::vector<double> u(num_segments + 1);
    u[0] = 0.0;
    for (int k = 0; k < num_segments; k++) {
	u[k + 1] = u[k] + 3.0 * (P[k][1] - P[k][0]).Length();
    }
    int degree = 3;
    int n = control_points.Count();
    int p = degree;
    int m = n + p - 1;
    int dimension = 3;
    ON_NurbsCurve* c = ON_NurbsCurve::New(dimension, false, degree + 1, n);
    c->ReserveKnotCapacity(m);
    for (int i = 0; i < degree; i++) {
	c->SetKnot(i, 0.0);
    }
    for (int i = 1; i < num_segments; i++) {
	double knot_value = u[i] / u[num_segments];
	c->SetKnot(degree + 2 * (i - 1), knot_value);
	c->SetKnot(degree + 2 * (i - 1) + 1, knot_value);
    }
    for (int i = m - p; i < m; i++) {
	c->SetKnot(i, 1.0);
    }

    // insert the control points
    for (int i = 0; i < n; i++) {
	ON_3dPoint pnt = control_points[i];
	c->SetCV(i, pnt);
    }
    return c;
}


ON_NurbsCurve*
newNURBSCurve(BSpline& spline, int dimension = 3)
{
    // we now have everything to complete our spline
    ON_NurbsCurve* c = ON_NurbsCurve::New(dimension,
					  false,
					  spline.p + 1,
					  spline.n + 1);
    c->ReserveKnotCapacity(spline.knots.size() - 2);
    for (unsigned int i = 1; i < spline.knots.size() - 1; i++) {
	c->m_knot[i - 1] = spline.knots[i];
    }

    for (int i = 0; i < spline.controls.Count(); i++) {
	c->SetCV(i, ON_3dPoint(spline.controls[i]));
    }

    return c;
}


ON_Curve*
interpolateCurve(ON_2dPointArray &samples)
{
    ON_NurbsCurve* nurbs;

    if (samples.Count() == 2)
	// build a line
	return new ON_LineCurve(samples[0], samples[1]);

    // local vs. global interpolation for large point sampled curves
    nurbs = interpolateLocalCubicCurve(samples);

    return nurbs;
}


int
IsAtSeam(const ON_Surface *surf, int dir, double u, double v, double tol)
{
    int rc = 0;
    if (!surf->IsClosed(dir))
	return rc;

    double p = (dir) ? v : u;
    if (NEAR_EQUAL(p, surf->Domain(dir)[0], tol) || NEAR_EQUAL(p, surf->Domain(dir)[1], tol))
	rc += (dir + 1);

    return rc;
}

/*
 *  Similar to openNURBS's surf->IsAtSeam() function but uses tolerance to do a near check versus
 *  the floating point equality used by openNURBS.
 * rc = 0 Not on seam, 1 on East/West seam(umin/umax), 2 on North/South seam(vmin/vmax), 3 seam on both U/V boundaries
 */
int
IsAtSeam(const ON_Surface *surf, double u, double v, double tol)
{
    int rc = 0;
    int i;
    for (i = 0; i < 2; i++) {
	rc += IsAtSeam(surf, i, u, v, tol);
    }

    return rc;
}

int
IsAtSeam(const ON_Surface *surf, int dir, const ON_2dPoint &pt, double tol)
{
    int rc = 0;
    ON_2dPoint unwrapped_pt = UnwrapUVPoint(surf,pt,tol);
    rc = IsAtSeam(surf,dir,unwrapped_pt.x,unwrapped_pt.y,tol);

    return rc;
}

/*
 *  Similar to IsAtSeam(surf,u,v,tol) function but takes a ON_2dPoint
 *  and unwraps any closed seam extents before passing on IsAtSeam(surf,u,v,tol)
 */
int
IsAtSeam(const ON_Surface *surf, const ON_2dPoint &pt, double tol)
{
    int rc = 0;
    ON_2dPoint unwrapped_pt = UnwrapUVPoint(surf,pt,tol);
    rc = IsAtSeam(surf,unwrapped_pt.x,unwrapped_pt.y,tol);

    return rc;
}


int
IsAtSingularity(const ON_Surface *surf, double u, double v, double tol)
{
    // 0 = south, 1 = east, 2 = north, 3 = west
    //std::cerr << "IsAtSingularity = u, v - " << u << ", " << v << std::endl;
    //std::cerr << "surf->Domain(0) - " << surf->Domain(0)[0] << ", " << surf->Domain(0)[1] << std::endl;
    //std::cerr << "surf->Domain(1) - " << surf->Domain(1)[0] << ", " << surf->Domain(1)[1] << std::endl;
    if (NEAR_EQUAL(u, surf->Domain(0)[0], tol)) {
	if (surf->IsSingular(3))
	    return 3;
    } else if (NEAR_EQUAL(u, surf->Domain(0)[1], tol)) {
	if (surf->IsSingular(1))
	    return 1;
    }
    if (NEAR_EQUAL(v, surf->Domain(1)[0], tol)) {
	if (surf->IsSingular(0))
	    return 0;
    } else if (NEAR_EQUAL(v, surf->Domain(1)[1], tol)) {
	if (surf->IsSingular(2))
	    return 2;
    }
    return -1;
}

int
IsAtSingularity(const ON_Surface *surf, const ON_2dPoint &pt, double tol)
{
    int rc = 0;
    ON_2dPoint unwrapped_pt = UnwrapUVPoint(surf,pt,tol);
    rc = IsAtSingularity(surf,unwrapped_pt.x,unwrapped_pt.y,tol);

    return rc;
}

ON_2dPointArray *
pullback_samples(PBCData* data,
		 double t,
		 double s,
		 double same_point_tol,
		 double within_distance_tol)
{
    if (!data)
	return NULL;

    const ON_Curve* curve = data->curve;
    const ON_Surface* surf = data->surf;
    ON_2dPointArray *samples = new ON_2dPointArray();
    int numKnots = curve->SpanCount();
    double *knots = new double[numKnots + 1];
    curve->GetSpanVector(knots);

    int istart = 0;
    while (t >= knots[istart])
	istart++;

    if (istart > 0) {
	istart--;
	knots[istart] = t;
    }

    int istop = numKnots;
    while (s <= knots[istop])
	istop--;

    if (istop < numKnots) {
	istop++;
	knots[istop] = s;
    }

    int samplesperknotinterval;
    int degree = curve->Degree();

    if (degree > 1) {
	samplesperknotinterval = 3 * degree;
    } else {
	samplesperknotinterval = 18 * degree;
    }
    ON_2dPoint pt;
    ON_3dPoint p = ON_3dPoint::UnsetPoint;
    ON_3dPoint p3d = ON_3dPoint::UnsetPoint;
    double distance;
    for (int i = istart; i <= istop; i++) {
	if (i <= numKnots / 2) {
	    if (i > 0) {
		double delta = (knots[i] - knots[i - 1]) / (double) samplesperknotinterval;
		for (int j = 1; j < samplesperknotinterval; j++) {
		    p = curve->PointAt(knots[i - 1] + j * delta);
		    p3d = ON_3dPoint::UnsetPoint;
		    if (surface_GetClosestPoint3dFirstOrder(surf,p,pt,p3d,distance,0,same_point_tol,within_distance_tol)) {
			samples->Append(pt);
		    }
		}
	    }
	    p = curve->PointAt(knots[i]);
	    p3d = ON_3dPoint::UnsetPoint;
	    if (surface_GetClosestPoint3dFirstOrder(surf,p,pt,p3d,distance,0,same_point_tol,within_distance_tol)) {
		samples->Append(pt);
	    }
	} else {
	    if (i > 0) {
		double delta = (knots[i] - knots[i - 1]) / (double) samplesperknotinterval;
		for (int j = 1; j < samplesperknotinterval; j++) {
		    p = curve->PointAt(knots[i - 1] + j * delta);
		    p3d = ON_3dPoint::UnsetPoint;
		    if (surface_GetClosestPoint3dFirstOrder(surf,p,pt,p3d,distance,0,same_point_tol,within_distance_tol)) {
			samples->Append(pt);
		    }
		}
		p = curve->PointAt(knots[i]);
		p3d = ON_3dPoint::UnsetPoint;
		if (surface_GetClosestPoint3dFirstOrder(surf,p,pt,p3d,distance,0,same_point_tol,within_distance_tol)) {
		    samples->Append(pt);
		}
	    }
	}
    }
    delete[] knots;
    return samples;
}


/*
 *  Unwrap 2D UV point values to within actual surface UV. Points often wrap around the closed seam.
 */
ON_2dPoint
UnwrapUVPoint(const ON_Surface *surf,const ON_2dPoint &pt, double tol)
{
    ON_2dPoint p = pt;
    for (int i=0; i<2; i++) {
      if (!surf->IsClosed(i))
        continue;
      while (p[i] < surf->Domain(i).m_t[0] - tol) {
	  double length = surf->Domain(i).Length();
	  if (i<=0) {
	      p.x = p.x + length;
	  } else {
	      p.y = p.y + length;
	  }
      }
      while (p[i] >= surf->Domain(i).m_t[1] + tol) {
	  double length = surf->Domain(i).Length();
	  if (i<=0) {
	      p.x = p.x - length;
	  } else {
	      p.y = p.y - length;
	  }
      }
    }

    return p;
}


double
DistToNearestClosedSeam(const ON_Surface *surf,const ON_2dPoint &pt)
{
    double dist = -1.0;
    ON_2dPoint unwrapped_pt = UnwrapUVPoint(surf,pt);
    for (int i=0; i<2; i++) {
      if (!surf->IsClosed(i))
        continue;
      dist = fabs(unwrapped_pt[i] - surf->Domain(i)[0]);
      V_MIN(dist,fabs(surf->Domain(i)[1]-unwrapped_pt[i]));
    }
    return dist;
}


void
GetClosestExtendedPoint(const ON_Surface *surf,ON_2dPoint &pt,ON_2dPoint &prev_pt, double UNUSED(tol)) {
    if (surf->IsClosed(0)) {
	double length = surf->Domain(0).Length();
	double delta=pt.x-prev_pt.x;
	while (fabs(delta) > length/2.0) {
	    if (delta > length/2.0) {
		pt.x = pt.x - length;
		delta=pt.x-prev_pt.x;
	    } else {
		pt.x = pt.x + length;
		delta=pt.x - prev_pt.x;
	    }
	}
    }

    if (surf->IsClosed(1)) {
	double length = surf->Domain(1).Length();
	double delta=pt.y-prev_pt.y;
	while (fabs(delta) > length/2.0) {
	    if (delta > length/2.0) {
		pt.y = pt.y - length;
		delta=pt.y - prev_pt.y;
	    } else {
		pt.y = pt.y + length;
		delta=pt.y -prev_pt.y;
	    }
	}
    }
}


/*
 *  Simple check to determine if two consecutive points pulled back from 3d curve sampling
 *  to 2d UV parameter space crosses the seam of the closed UV. The assumption here is that
 *  the sampling of the 3d curve is a small fraction of the UV domain.
 *
 *  // dir  - 0 = not crossing, 1 = south/east bound, 2 = north/west bound
 */
bool
ConsecutivePointsCrossClosedSeam(const ON_Surface *surf,const ON_2dPoint &pt,const ON_2dPoint &prev_pt, int &udir, int &vdir, double tol)
{
    bool rc = false;

    /*
     * if one of the points is at a seam then not crossing
     */
    int dir =0;
    ON_2dPoint unwrapped_pt = UnwrapUVPoint(surf,pt);
    ON_2dPoint unwrapped_prev_pt = UnwrapUVPoint(surf,prev_pt);

    if (!IsAtSeam(surf,dir,pt,tol) && !IsAtSeam(surf,dir,prev_pt,tol)) {
	udir = vdir = 0;
	if (surf->IsClosed(0)) {
	    double delta=unwrapped_pt.x-unwrapped_prev_pt.x;
	    if (fabs(delta) > surf->Domain(0).Length()/2.0) {
		if (delta < 0.0) {
		    udir = 1; // east bound
		} else {
		    udir= 2; // west bound
		}
		rc = true;
	    }
	}
    }
    dir = 1;
    if (!IsAtSeam(surf,dir,pt,tol) && !IsAtSeam(surf,dir,prev_pt,tol)) {
	if (surf->IsClosed(1)) {
	    double delta=unwrapped_pt.y-unwrapped_prev_pt.y;
	    if (fabs(delta) > surf->Domain(1).Length()/2.0) {
		if (delta < 0.0) {
		    vdir = 2; // north bound
		} else {
		    vdir= 1; // south bound
		}
		rc = true;
	    }
	}
    }

    return rc;
}

/*
 *  If within UV tolerance to a seam force force to actually seam value so surface
 *  seam function can be used.
 */
void
ForceToClosestSeam(const ON_Surface *surf, ON_2dPoint &pt, double tol)
{
    int seam;
    ON_2dPoint unwrapped_pt = UnwrapUVPoint(surf,pt,tol);
    ON_2dVector wrap = ON_2dVector::ZeroVector;
    ON_Interval dom[2] = { ON_Interval::EmptyInterval, ON_Interval::EmptyInterval };
    double length[2] = { ON_UNSET_VALUE, ON_UNSET_VALUE};

    for (int i=0; i<2; i++) {
	dom[i] = surf->Domain(i);
	length[i] = dom[i].Length();
	if (!surf->IsClosed(i))
	    continue;
	if (pt[i] > (dom[i].m_t[1] + tol)) {
	  ON_2dPoint p = pt;
	  while (p[i] > (dom[i].m_t[1] + tol)) {
	      p[i] -= length[i];
	      wrap[i] += 1.0;
	  }
	} else if (pt[i] < (dom[i].m_t[0] - tol)) {
	  ON_2dPoint p = pt;
	  while (p[i] < (dom[i].m_t[0] - tol)) {
	      p[i] += length[i];
	      wrap[i] -= 1.0;
	  }
	}
	wrap[i] = wrap[i] * length[i];
    }

    if ((seam=IsAtSeam(surf, unwrapped_pt, tol)) > 0) {
	if (seam == 1) { // east/west seam
	    if (fabs(unwrapped_pt.x - dom[0].m_t[0]) < length[0]/2.0) {
		unwrapped_pt.x = dom[0].m_t[0]; // on east swap to west seam
	    } else {
		unwrapped_pt.x = dom[0].m_t[1]; // on west swap to east seam
	    }
	} else if (seam == 2) { // north/south seam
	    if (fabs(unwrapped_pt.y - dom[1].m_t[0]) < length[1]/2.0) {
		unwrapped_pt.y = dom[1].m_t[0]; // on north swap to south seam
	    } else {
		unwrapped_pt.y = dom[1].m_t[1]; // on south swap to north seam
	    }
	} else { //on both seams
	    if (fabs(unwrapped_pt.x - dom[0].m_t[0]) < length[0]/2.0) {
		unwrapped_pt.x = dom[0].m_t[0]; // on east swap to west seam
	    } else {
		unwrapped_pt.x = dom[0].m_t[1]; // on west swap to east seam
	    }
	    if (fabs(pt.y - dom[1].m_t[0]) < length[1]/2.0) {
		unwrapped_pt.y = dom[1].m_t[0]; // on north swap to south seam
	    } else {
		unwrapped_pt.y = dom[1].m_t[1]; // on south swap to north seam
	    }
	}
    }
    pt = unwrapped_pt + wrap;
}


/*
 *  If point lies on a seam(s) swap to opposite side of UV.
 *  hint = 1 swap E/W, 2 swap N/S or default 3 swap both
 */
void
SwapUVSeamPoint(const ON_Surface *surf, ON_2dPoint &p, int hint)
{
    int seam;
    ON_Interval dom[2];
    dom[0] = surf->Domain(0);
    dom[1] = surf->Domain(1);

    if ((seam=surf->IsAtSeam(p.x,p.y)) > 0) {
	if (seam == 1) { // east/west seam
	    if (fabs(p.x - dom[0].m_t[0]) > dom[0].Length()/2.0) {
		p.x = dom[0].m_t[0]; // on east swap to west seam
	    } else {
		p.x = dom[0].m_t[1]; // on west swap to east seam
	    }
	} else if (seam == 2) { // north/south seam
	    if (fabs(p.y - dom[1].m_t[0]) > dom[1].Length()/2.0) {
		p.y = dom[1].m_t[0]; // on north swap to south seam
	    } else {
		p.y = dom[1].m_t[1]; // on south swap to north seam
	    }
	} else { //on both seams check hint 1=east/west only, 2=north/south, 3 = both
	    if (hint == 1) {
		if (fabs(p.x - dom[0].m_t[0]) > dom[0].Length()/2.0) {
		    p.x = dom[0].m_t[0]; // on east swap to west seam
		} else {
		    p.x = dom[0].m_t[1]; // on west swap to east seam
		}
	    } else if (hint == 2) {
		if (fabs(p.y - dom[1].m_t[0]) > dom[1].Length()/2.0) {
		    p.y = dom[1].m_t[0]; // on north swap to south seam
		} else {
		    p.y = dom[1].m_t[1]; // on south swap to north seam
		}
	    } else {
		if (fabs(p.x - dom[0].m_t[0]) > dom[0].Length()/2.0) {
		    p.x = dom[0].m_t[0]; // on east swap to west seam
		} else {
		    p.x = dom[0].m_t[1]; // on west swap to east seam
		}
		if (fabs(p.y - dom[1].m_t[0]) > dom[1].Length()/2.0) {
		    p.y = dom[1].m_t[0]; // on north swap to south seam
		} else {
		    p.y = dom[1].m_t[1]; // on south swap to north seam
		}
	    }
	}
    }
}


/*
 *  Find where Pullback of 3d curve crosses closed seam of surface UV
 */
bool
Find3DCurveSeamCrossing(PBCData &data,double t0,double t1, double UNUSED(offset),double &seam_t,ON_2dPoint &from,ON_2dPoint &to,double tol,double same_point_tol,double within_distance_tol)
{
    bool rc = true;
    const ON_Surface *surf = data.surf;

    // quick bail out is surface not closed
    if (surf->IsClosed(0) || surf->IsClosed(1)) {
	ON_2dPoint p0_2d = ON_2dPoint::UnsetPoint;
	ON_2dPoint p1_2d = ON_2dPoint::UnsetPoint;
	ON_3dPoint p0_3d = data.curve->PointAt(t0);
	ON_3dPoint p1_3d = data.curve->PointAt(t1);
	ON_Interval dom[2];
	double p0_distance;
	double p1_distance;

	dom[0] = surf->Domain(0);
	dom[1] = surf->Domain(1);

	ON_3dPoint check_pt_3d = ON_3dPoint::UnsetPoint;
	int udir=0;
	int vdir=0;
	if (surface_GetClosestPoint3dFirstOrder(surf,p0_3d,p0_2d,check_pt_3d,p0_distance,0,same_point_tol,within_distance_tol) &&
		surface_GetClosestPoint3dFirstOrder(surf,p1_3d,p1_2d,check_pt_3d,p1_distance,0,same_point_tol,within_distance_tol) ) {
	    if (ConsecutivePointsCrossClosedSeam(surf,p0_2d,p1_2d,udir,vdir,tol)) {
		ON_2dPoint p_2d;
		//lets check to see if p0 || p1 are already on a seam
		int seam0=0;
		if ((seam0 = IsAtSeam(surf,p0_2d, tol)) > 0) {
		    ForceToClosestSeam(surf, p0_2d, tol);
		}
		int seam1 = 0;
		if ((seam1 = IsAtSeam(surf,p1_2d, tol)) > 0) {
		    ForceToClosestSeam(surf, p1_2d, tol);
		}
		if (seam0 > 0 ) {
		    if (seam1 > 0) { // both p0 & p1 on seam shouldn't happen report error and return false
			rc = false;
		    } else { // just p0 on seam
			from = to = p0_2d;
			seam_t = t0;
			SwapUVSeamPoint(surf, to);
		    }
		} else if (seam1 > 0) { // only p1 on seam
		    from = to = p1_2d;
		    seam_t = t1;
		    SwapUVSeamPoint(surf, from);
		} else { // crosses the seam somewhere in between the two points
		    bool seam_not_found = true;
		    while(seam_not_found) {
			double d0 = DistToNearestClosedSeam(surf,p0_2d);
			double d1 = DistToNearestClosedSeam(surf,p1_2d);
			if ((d0 > 0.0) && (d1 > 0.0)) {
			    double t = t0 + (t1 - t0)*(d0/(d0+d1));
			    int seam;
			    ON_3dPoint p_3d = data.curve->PointAt(t);
			    double distance;

			    if (surface_GetClosestPoint3dFirstOrder(surf,p_3d,p_2d,check_pt_3d,distance,0,same_point_tol,within_distance_tol)) {
				if ((seam=IsAtSeam(surf,p_2d, tol)) > 0) {
				    ForceToClosestSeam(surf, p_2d, tol);
				    from = to = p_2d;
				    seam_t = t;
				    if (p0_2d.DistanceTo(p_2d) < p1_2d.DistanceTo(p_2d)) {
					SwapUVSeamPoint(surf, to);
				    } else {
					SwapUVSeamPoint(surf, from);
				    }
				    seam_not_found=false;
				    rc = true;
				} else {
				    if (ConsecutivePointsCrossClosedSeam(surf,p0_2d,p_2d,udir,vdir,tol)) {
					p1_2d = p_2d;
					t1 = t;
				    } else if (ConsecutivePointsCrossClosedSeam(surf,p_2d,p1_2d,udir,vdir,tol)) {
					p0_2d = p_2d;
					t0=t;
				    } else {
					seam_not_found=false;
					rc = false;
				    }
				}
			    } else {
				seam_not_found=false;
				rc = false;
			    }
			} else {
			    seam_not_found=false;
			    rc = false;
			}
		    }
		}
	    }
	}
    }

    return rc;
}


/*
 *  Find where 2D trim curve crosses closed seam of surface UV
 */
bool
FindTrimSeamCrossing(const ON_BrepTrim &trim,double t0,double t1,double &seam_t,ON_2dPoint &from,ON_2dPoint &to,double tol)
{
    bool rc = true;
    const ON_Surface *surf = trim.SurfaceOf();

    // quick bail out is surface not closed
    if (surf->IsClosed(0) || surf->IsClosed(1)) {
	ON_2dPoint p0 = trim.PointAt(t0);
	ON_2dPoint p1 = trim.PointAt(t1);
	ON_Interval dom[2];
	dom[0] = surf->Domain(0);
	dom[1] = surf->Domain(1);

	p0 = UnwrapUVPoint(surf,p0);
	p1 = UnwrapUVPoint(surf,p1);

        int udir=0;
        int vdir=0;
	if (ConsecutivePointsCrossClosedSeam(surf,p0,p1,udir,vdir,tol)) {
	    ON_2dPoint p;
	    //lets check to see if p0 || p1 are already on a seam
	    int seam0=0;
	    if ((seam0 = IsAtSeam(surf,p0, tol)) > 0) {
		ForceToClosestSeam(surf, p0, tol);
	    }
	    int seam1 = 0;
	    if ((seam1 = IsAtSeam(surf,p1, tol)) > 0) {
		ForceToClosestSeam(surf, p1, tol);
	    }
	    if (seam0 > 0 ) {
		if (seam1 > 0) { // both p0 & p1 on seam shouldn't happen report error and return false
		    rc = false;
		} else { // just p0 on seam
		    from = to = p0;
		    seam_t = t0;
		    SwapUVSeamPoint(surf, to);
		}
	    } else if (seam1 > 0) { // only p1 on seam
		from = to = p1;
		seam_t = t1;
		SwapUVSeamPoint(surf, from);
	    } else { // crosses the seam somewhere in between the two points
		bool seam_not_found = true;
		while (seam_not_found) {
		    double d0 = DistToNearestClosedSeam(surf,p0);
		    double d1 = DistToNearestClosedSeam(surf,p1);
		    if ((d0 > tol) && (d1 > tol)) {
			double t = t0 + (t1 - t0)*(d0/(d0+d1));
			int seam;
			p = trim.PointAt(t);
			if ((seam=IsAtSeam(surf,p, tol)) > 0) {
			    ForceToClosestSeam(surf, p, tol);
			    from = to = p;
			    seam_t = t;

			    if (p0.DistanceTo(p) < p1.DistanceTo(p)) {
				SwapUVSeamPoint(surf, to);
			    } else {
				SwapUVSeamPoint(surf, from);
			    }
			    seam_not_found=false;
			    rc = true;
			} else {
			    if (ConsecutivePointsCrossClosedSeam(surf,p0,p,udir,vdir,tol)) {
				p1 = p;
				t1 = t;
			    } else if (ConsecutivePointsCrossClosedSeam(surf,p,p1,udir,vdir,tol)) {
				p0 = p;
				t0=t;
			    } else {
				seam_not_found=false;
				rc = false;
			    }
			}
		    } else {
			seam_not_found=false;
			rc = false;
		    }
		}
	    }
	}
    }

    return rc;
}


void
pullback_samples_from_closed_surface(PBCData* data,
		 double t,
		 double s,
		 double same_point_tol,
		 double within_distance_tol)
{
    if (!data)
	return;

    if (!data->surf || !data->curve)
	return;

    const ON_Curve* curve= data->curve;
    const ON_Surface *surf = data->surf;

    ON_2dPointArray *samples= new ON_2dPointArray();
    size_t numKnots = curve->SpanCount();
    double *knots = new double[numKnots+1];

    curve->GetSpanVector(knots);

    size_t istart = 0;
    while ((istart < (numKnots+1)) && (t >= knots[istart]))
	istart++;

    if (istart > 0) {
	knots[--istart] = t;
    }

    size_t istop = numKnots;
    while ((istop > 0) && (s <= knots[istop]))
	istop--;

    if (istop < numKnots) {
	knots[++istop] = s;
    }

    size_t degree = curve->Degree();
    size_t samplesperknotinterval=18*degree;

    ON_2dPoint pt;
    ON_2dPoint prev_pt;
    double prev_t = knots[istart];
    double offset = 0.0;
    double delta;
    for (size_t i=istart; i<istop; i++) {
	delta = (knots[i+1] - knots[i])/(double)samplesperknotinterval;
	if (i <= numKnots/2) {
	    offset = PBC_FROM_OFFSET;
	} else {
	    offset = -PBC_FROM_OFFSET;
	}
	for (size_t j=0; j<=samplesperknotinterval; j++) {
	    if ((j == samplesperknotinterval) && (i < istop - 1))
		continue;

	    double curr_t = knots[i]+j*delta;
	    if (curr_t < (s-t)/2.0) {
		offset = PBC_FROM_OFFSET;
	    } else {
		offset = -PBC_FROM_OFFSET;
	    }
	    ON_3dPoint p = curve->PointAt(curr_t);
	    ON_3dPoint p3d = ON_3dPoint::UnsetPoint;
	    double distance;
	    if (surface_GetClosestPoint3dFirstOrder(surf,p,pt,p3d,distance,0,same_point_tol,within_distance_tol)) {
		if (IsAtSeam(surf,pt,PBC_SEAM_TOL) > 0) {
		    ForceToClosestSeam(surf, pt, PBC_SEAM_TOL);
		}
		if ((i == istart) && (j == 0)) {
		    // first point just append and set reference in prev_pt
		    samples->Append(pt);
		    prev_pt = pt;
		    prev_t = curr_t;
		    continue;
		}
		int udir= 0;
		int vdir= 0;
		if (ConsecutivePointsCrossClosedSeam(surf,pt,prev_pt,udir,vdir,PBC_SEAM_TOL)) {
		    int pt_seam = surf->IsAtSeam(pt.x,pt.y);
		    int prev_pt_seam = surf->IsAtSeam(prev_pt.x,prev_pt.y);
		    if ( pt_seam > 0) {
			if ((prev_pt_seam > 0) && (samples->Count() == 1)) {
			    samples->Empty();
			    SwapUVSeamPoint(surf, prev_pt,pt_seam);
			    samples->Append(prev_pt);
			} else {
			    if (pt_seam == 3) {
				if (prev_pt_seam == 1) {
				    pt.x = prev_pt.x;
				    if (ConsecutivePointsCrossClosedSeam(surf,pt,prev_pt,udir,vdir,PBC_SEAM_TOL)) {
					SwapUVSeamPoint(surf, pt, 2);
				    }
				} else if (prev_pt_seam == 2) {
				    pt.y = prev_pt.y;
				    if (ConsecutivePointsCrossClosedSeam(surf,pt,prev_pt,udir,vdir,PBC_SEAM_TOL)) {
					SwapUVSeamPoint(surf, pt, 1);
				    }
				}
			    } else {
				SwapUVSeamPoint(surf, pt, prev_pt_seam);
			    }
			}
		    } else if (prev_pt_seam > 0) {
			if (samples->Count() == 1) {
			    samples->Empty();
			    SwapUVSeamPoint(surf, prev_pt);
			    samples->Append(prev_pt);
			}
		    } else if (data->curve->IsClosed()) {
			ON_2dPoint from,to;
			double seam_t;
			if (Find3DCurveSeamCrossing(*data,prev_t,curr_t,offset,seam_t,from,to,PBC_TOL,same_point_tol,within_distance_tol)) {
			    samples->Append(from);
			    data->segments.push_back(samples);
			    samples= new ON_2dPointArray();
			    samples->Append(to);
			    prev_pt = to;
			    prev_t = seam_t;
			} else {
			    std::cout << "Can not find seam crossing...." << std::endl;
			}
		    }
		}
		samples->Append(pt);

		prev_pt = pt;
		prev_t = curr_t;
	    }
	}
    }
    delete [] knots;

    if (samples != NULL) {
	data->segments.push_back(samples);

	int numsegs = data->segments.size();

	if (numsegs > 1) {
	    if (curve->IsClosed()) {
		ON_2dPointArray *reordered_samples= new ON_2dPointArray();
		// must have walked over seam but have closed curve so reorder stitching
		int seg = 0;
		for (std::list<ON_2dPointArray *>::reverse_iterator rit=data->segments.rbegin(); rit!=data->segments.rend(); ++seg) {
		    samples = *rit;
		    if (seg < numsegs-1) { // since end points should be repeated
			reordered_samples->Append(samples->Count()-1,(const ON_2dPoint *)samples->Array());
		    } else {
			reordered_samples->Append(samples->Count(),(const ON_2dPoint *)samples->Array());
		    }
		    data->segments.erase((++rit).base());
		    rit = data->segments.rbegin();
		    delete samples;
		}
		data->segments.clear();
		data->segments.push_back(reordered_samples);

	    } else {
		//punt for now
	    }
	}
    }

    return;
}


PBCData *
pullback_samples(const ON_Surface* surf,
		 const ON_Curve* curve,
		 double tolerance,
		 double flatness,
		 double same_point_tol,
		 double within_distance_tol)
{
    if (!surf)
	return NULL;

    PBCData *data = new PBCData;
    data->tolerance = tolerance;
    data->flatness = flatness;
    data->curve = curve;
    data->surf = surf;
    data->surftree = NULL;

    double tmin, tmax;
    data->curve->GetDomain(&tmin, &tmax);

    if (surf->IsClosed(0) || surf->IsClosed(1)) {
	if ((tmin < 0.0) && (tmax > 0.0)) {
	    ON_2dPoint uv = ON_2dPoint::UnsetPoint;
	    ON_3dPoint p = curve->PointAt(0.0);
	    ON_3dPoint p3d = ON_3dPoint::UnsetPoint;
	    double distance;
	    int quadrant = 0; // optional - 0 = default, 1 from NE quadrant, 2 from NW quadrant, 3 from SW quadrant, 4 from SE quadrant
	    if (surface_GetClosestPoint3dFirstOrder(surf,p,uv,p3d,distance,quadrant,same_point_tol,within_distance_tol)) {
		if (IsAtSeam(surf, uv, PBC_SEAM_TOL) > 0) {
		    ON_2dPointArray *samples1 = pullback_samples(data, tmin, 0.0,same_point_tol,within_distance_tol);
		    ON_2dPointArray *samples2 = pullback_samples(data, 0.0, tmax,same_point_tol,within_distance_tol);
		    if (samples1 != NULL) {
			data->segments.push_back(samples1);
		    }
		    if (samples2 != NULL) {
			data->segments.push_back(samples2);
		    }
		} else {
		    ON_2dPointArray *samples = pullback_samples(data, tmin, tmax,same_point_tol,within_distance_tol);
		    if (samples != NULL) {
			data->segments.push_back(samples);
		    }
		}
	    } else {
		std::cerr << "pullback_samples:Error: cannot evaluate curve at parameter 0.0" << std::endl;
		delete data;
		return NULL;
	    }
	} else {
	    pullback_samples_from_closed_surface(data, tmin, tmax,same_point_tol,within_distance_tol);
	}
    } else {
	ON_2dPointArray *samples = pullback_samples(data, tmin, tmax,same_point_tol,within_distance_tol);
	if (samples != NULL) {
	    data->segments.push_back(samples);
	}
    }
    return data;
}


ON_Curve*
refit_edge(const ON_BrepEdge* edge, double UNUSED(tolerance))
{
    double edge_tolerance = 0.01;
    ON_Brep *brep = edge->Brep();
#ifdef SHOW_UNUSED
    ON_3dPoint start = edge->PointAtStart();
    ON_3dPoint end = edge->PointAtEnd();
#endif

    ON_BrepTrim& trim1 = brep->m_T[edge->m_ti[0]];
    ON_BrepTrim& trim2 = brep->m_T[edge->m_ti[1]];
    ON_BrepFace *face1 = trim1.Face();
    ON_BrepFace *face2 = trim2.Face();
    const ON_Surface *surface1 = face1->SurfaceOf();
    const ON_Surface *surface2 = face2->SurfaceOf();
    bool removeTrimmed = false;
    brlcad::SurfaceTree *st1 = new brlcad::SurfaceTree(face1, removeTrimmed);
    brlcad::SurfaceTree *st2 = new brlcad::SurfaceTree(face2, removeTrimmed);

    ON_Curve *curve = brep->m_C3[edge->m_c3i];
    double t0, t1;
    curve->GetDomain(&t0, &t1);
    ON_Plane plane;
    curve->FrameAt(t0, plane);
#ifdef SHOW_UNUSED
    ON_3dPoint origin = plane.Origin();
    ON_3dVector xaxis = plane.Xaxis();
    ON_3dVector yaxis = plane.Yaxis();
    ON_3dVector zaxis = plane.zaxis;
    ON_3dPoint px = origin + xaxis;
    ON_3dPoint py = origin + yaxis;
    ON_3dPoint pz = origin + zaxis;
#endif

    int numKnots = curve->SpanCount();
    double *knots = new double[numKnots + 1];
    curve->GetSpanVector(knots);

    int samplesperknotinterval;
    int degree = curve->Degree();

    if (degree > 1) {
	samplesperknotinterval = 3 * degree;
    } else {
	samplesperknotinterval = 18 * degree;
    }
    ON_2dPoint pt;
    double t = 0.0;
    ON_3dPoint pointOnCurve;
    ON_3dPoint knudgedPointOnCurve;
    for (int i = 0; i <= numKnots; i++) {
	if (i <= numKnots / 2) {
	    if (i > 0) {
		double delta = (knots[i] - knots[i - 1]) / (double) samplesperknotinterval;
		for (int j = 1; j < samplesperknotinterval; j++) {
		    t = knots[i - 1] + j * delta;
		    pointOnCurve = curve->PointAt(t);
		    knudgedPointOnCurve = curve->PointAt(t + PBC_TOL);

		    ON_3dPoint point = pointOnCurve;
		    ON_3dPoint knudgepoint = knudgedPointOnCurve;
		    ON_3dPoint ps1;
		    ON_3dPoint ps2;
		    bool found = false;
		    double dist;
		    while (!found) {
			ON_2dPoint uv;
			if (st1->getSurfacePoint((const ON_3dPoint&) point, uv, (const ON_3dPoint&) knudgepoint, edge_tolerance) > 0) {
			    ps1 = surface1->PointAt(uv.x, uv.y);
			    if (st2->getSurfacePoint((const ON_3dPoint&) point, uv, (const ON_3dPoint&) knudgepoint, edge_tolerance) > 0) {
				ps2 = surface2->PointAt(uv.x, uv.y);
			    }
			}
			dist = ps1.DistanceTo(ps2);
			if (NEAR_ZERO(dist, PBC_TOL)) {
			    point = ps1;
			    found = true;
			} else {
			    ON_3dVector v1 = ps1 - point;
			    ON_3dVector v2 = ps2 - point;
			    knudgepoint = point;
			    ON_3dVector deltav = v1 + v2;
			    if (NEAR_ZERO(deltav.Length(), PBC_TOL)) {
				found = true; // as close as we are going to get
			    } else {
				point = point + v1 + v2;
			    }
			}
		    }
		}
	    }
	    t = knots[i];
	    pointOnCurve = curve->PointAt(t);
	    knudgedPointOnCurve = curve->PointAt(t + PBC_TOL);
	    ON_3dPoint point = pointOnCurve;
	    ON_3dPoint knudgepoint = knudgedPointOnCurve;
	    ON_3dPoint ps1;
	    ON_3dPoint ps2;
	    bool found = false;
	    double dist;

	    while (!found) {
		ON_2dPoint uv;
		if (st1->getSurfacePoint((const ON_3dPoint&) point, uv, (const ON_3dPoint&) knudgepoint, edge_tolerance) > 0) {
		    ps1 = surface1->PointAt(uv.x, uv.y);
		    if (st2->getSurfacePoint((const ON_3dPoint&) point, uv, (const ON_3dPoint&) knudgepoint, edge_tolerance) > 0) {
			ps2 = surface2->PointAt(uv.x, uv.y);
		    }
		}
		dist = ps1.DistanceTo(ps2);
		if (NEAR_ZERO(dist, PBC_TOL)) {
		    point = ps1;
		    found = true;
		} else {
		    ON_3dVector v1 = ps1 - point;
		    ON_3dVector v2 = ps2 - point;
		    knudgepoint = point;
		    ON_3dVector deltav = v1 + v2;
		    if (NEAR_ZERO(deltav.Length(), PBC_TOL)) {
			found = true; // as close as we are going to get
		    } else {
			point = point + v1 + v2;
		    }
		}
	    }
	} else {
	    if (i > 0) {
		double delta = (knots[i] - knots[i - 1]) / (double) samplesperknotinterval;
		for (int j = 1; j < samplesperknotinterval; j++) {
		    t = knots[i - 1] + j * delta;
		    pointOnCurve = curve->PointAt(t);
		    knudgedPointOnCurve = curve->PointAt(t - PBC_TOL);

		    ON_3dPoint point = pointOnCurve;
		    ON_3dPoint knudgepoint = knudgedPointOnCurve;
		    ON_3dPoint ps1;
		    ON_3dPoint ps2;
		    bool found = false;
		    double dist;

		    while (!found) {
			ON_2dPoint uv;
			if (st1->getSurfacePoint((const ON_3dPoint&) point, uv, (const ON_3dPoint&) knudgepoint, edge_tolerance) > 0) {
			    ps1 = surface1->PointAt(uv.x, uv.y);
			    if (st2->getSurfacePoint((const ON_3dPoint&) point, uv, (const ON_3dPoint&) knudgepoint, edge_tolerance) > 0) {
				ps2 = surface2->PointAt(uv.x, uv.y);
			    }
			}
			dist = ps1.DistanceTo(ps2);
			if (NEAR_ZERO(dist, PBC_TOL)) {
			    point = ps1;
			    found = true;
			} else {
			    ON_3dVector v1 = ps1 - point;
			    ON_3dVector v2 = ps2 - point;
			    knudgepoint = point;
			    ON_3dVector deltav = v1 + v2;
			    if (NEAR_ZERO(deltav.Length(), PBC_TOL)) {
				found = true; // as close as we are going to get
			    } else {
				point = point + v1 + v2;
			    }
			}
		    }
		}
		t = knots[i];
		pointOnCurve = curve->PointAt(t);
		knudgedPointOnCurve = curve->PointAt(t - PBC_TOL);
		ON_3dPoint point = pointOnCurve;
		ON_3dPoint knudgepoint = knudgedPointOnCurve;
		ON_3dPoint ps1;
		ON_3dPoint ps2;
		bool found = false;
		double dist;

		while (!found) {
		    ON_2dPoint uv;
		    if (st1->getSurfacePoint((const ON_3dPoint&) point, uv, (const ON_3dPoint&) knudgepoint, edge_tolerance) > 0) {
			ps1 = surface1->PointAt(uv.x, uv.y);
			if (st2->getSurfacePoint((const ON_3dPoint&) point, uv, (const ON_3dPoint&) knudgepoint, edge_tolerance) > 0) {
			    ps2 = surface2->PointAt(uv.x, uv.y);
			}
		    }
		    dist = ps1.DistanceTo(ps2);
		    if (NEAR_ZERO(dist, PBC_TOL)) {
			point = ps1;
			found = true;
		    } else {
			ON_3dVector v1 = ps1 - point;
			ON_3dVector v2 = ps2 - point;
			knudgepoint = point;
			ON_3dVector deltav = v1 + v2;
			if (NEAR_ZERO(deltav.Length(), PBC_TOL)) {
			    found = true; // as close as we are going to get
			} else {
			    point = point + v1 + v2;
			}
		    }
		}
	    }
	}
    }
    delete [] knots;


    return NULL;
}


bool
has_singularity(const ON_Surface *surf)
{
    bool ret = false;
    if (UNLIKELY(!surf)) return ret;
    // 0 = south, 1 = east, 2 = north, 3 = west
    for (int i = 0; i < 4; i++) {
	if (surf->IsSingular(i)) {
	    /*
	      switch (i) {
	      case 0:
	      std::cout << "Singular South" << std::endl;
	      break;
	      case 1:
	      std::cout << "Singular East" << std::endl;
	      break;
	      case 2:
	      std::cout << "Singular North" << std::endl;
	      break;
	      case 3:
	      std::cout << "Singular West" << std::endl;
	      }
	    */
	    ret = true;
	}
    }
    return ret;
}


bool is_closed(const ON_Surface *surf)
{
    bool ret = false;
    if (UNLIKELY(!surf)) return ret;
    // dir 0 = "s", 1 = "t"
    for (int i = 0; i < 2; i++) {
	if (surf->IsClosed(i)) {
//			switch (i) {
//			case 0:
//				std::cout << "Closed in U" << std::endl;
//				break;
//			case 1:
//				std::cout << "Closed in V" << std::endl;
//			}
	    ret = true;
	}
    }
    return ret;
}


bool
check_pullback_closed(std::list<PBCData*> &pbcs)
{
    std::list<PBCData*>::iterator d = pbcs.begin();
    if ((*d) == NULL || (*d)->surf == NULL)
	return false;

    const ON_Surface *surf = (*d)->surf;

    //TODO:
    // 0 = U, 1 = V
    if (surf->IsClosed(0) && surf->IsClosed(1)) {
	//TODO: need to check how torus UV looks to determine checks
	std::cerr << "Is this some kind of torus????" << std::endl;
    } else if (surf->IsClosed(0)) {
	//check_pullback_closed_U(pbcs);
	std::cout << "check closed in U" << std::endl;
    } else if (surf->IsClosed(1)) {
	//check_pullback_closed_V(pbcs);
	std::cout << "check closed in V" << std::endl;
    }
    return true;
}


bool
check_pullback_singular_east(std::list<PBCData*> &pbcs)
{
    std::list<PBCData *>::iterator cs = pbcs.begin();
    if ((*cs) == NULL || (*cs)->surf == NULL)
	return false;

    const ON_Surface *surf = (*cs)->surf;
    double umin, umax;
    ON_2dPoint *prev = NULL;

    surf->GetDomain(0, &umin, &umax);
    std::cout << "Umax: " << umax << std::endl;
    while (cs != pbcs.end()) {
	PBCData *data = (*cs);
	std::list<ON_2dPointArray *>::iterator si = data->segments.begin();
	int segcnt = 0;
	while (si != data->segments.end()) {
	    ON_2dPointArray *samples = (*si);
	    std::cerr << std::endl << "Segment:" << ++segcnt << std::endl;
	    if (true) {
		int ilast = samples->Count() - 1;
		std::cerr << std::endl << 0 << "- " << (*samples)[0].x << ", " << (*samples)[0].y << std::endl;
		std::cerr << ilast << "- " << (*samples)[ilast].x << ", " << (*samples)[ilast].y << std::endl;
	    } else {
		for (int i = 0; i < samples->Count(); i++) {
		    if (NEAR_EQUAL((*samples)[i].x, umax, PBC_TOL)) {
			if (prev != NULL) {
			    std::cerr << "prev - " << prev->x << ", " << prev->y << std::endl;
			}
			std::cerr << i << "- " << (*samples)[i].x << ", " << (*samples)[i].y << std::endl << std::endl;
		    }
		    prev = &(*samples)[i];
		}
	    }
	    si ++;
	}
	cs++;
    }
    return true;
}


bool
check_pullback_singular(std::list<PBCData*> &pbcs)
{
    std::list<PBCData*>::iterator d = pbcs.begin();
    if ((*d) == NULL || (*d)->surf == NULL)
	return false;

    const ON_Surface *surf = (*d)->surf;
    int cnt = 0;

    for (int i = 0; i < 4; i++) {
	if (surf->IsSingular(i)) {
	    cnt++;
	}
    }
    if (cnt > 2) {
	//TODO: I don't think this makes sense but check out
	std::cerr << "Is this some kind of sickness????" << std::endl;
	return false;
    } else if (cnt == 2) {
	if (surf->IsSingular(0) && surf->IsSingular(2)) {
	    std::cout << "check singular North-South" << std::endl;
	} else if (surf->IsSingular(1) && surf->IsSingular(2)) {
	    std::cout << "check singular East-West" << std::endl;
	} else {
	    //TODO: I don't think this makes sense but check out
	    std::cerr << "Is this some kind of sickness????" << std::endl;
	    return false;
	}
    } else {
	if (surf->IsSingular(0)) {
	    std::cout << "check singular South" << std::endl;
	} else if (surf->IsSingular(1)) {
	    std::cout << "check singular East" << std::endl;
	    if (check_pullback_singular_east(pbcs)) {
		return true;
	    }
	} else if (surf->IsSingular(2)) {
	    std::cout << "check singular North" << std::endl;
	} else if (surf->IsSingular(3)) {
	    std::cout << "check singular West" << std::endl;
	}
    }
    return true;
}


#ifdef _DEBUG_TESTING_
void
print_pullback_data(std::string str, std::list<PBCData*> &pbcs, bool justendpoints)
{
    std::list<PBCData*>::iterator cs = pbcs.begin();
    int trimcnt = 0;
    if (justendpoints) {
	// print out endpoints before
	std::cerr << "EndPoints " << str << ":" << std::endl;
	while (cs != pbcs.end()) {
	    PBCData *data = (*cs);
	    if (!data || !data->surf)
		continue;

	    const ON_Surface *surf = data->surf;
	    std::list<ON_2dPointArray *>::iterator si = data->segments.begin();
	    int segcnt = 0;
	    while (si != data->segments.end()) {
		ON_2dPointArray *samples = (*si);
		std::cerr << std::endl << "  Segment:" << ++segcnt << std::endl;
		int ilast = samples->Count() - 1;
		std::cerr << "    T:" << ++trimcnt << std::endl;
		int i = 0;
		int singularity = IsAtSingularity(surf, (*samples)[i], PBC_SEAM_TOL);
		int seam = IsAtSeam(surf, (*samples)[i], PBC_SEAM_TOL);
		std::cerr << "--------";
		if ((seam > 0) && (singularity >= 0)) {
		    std::cerr << " S/S  " << (*samples)[i].x << ", " << (*samples)[i].y;
		} else if (seam > 0) {
		    std::cerr << " Seam " << (*samples)[i].x << ", " << (*samples)[i].y;
		} else if (singularity >= 0) {
		    std::cerr << " Sing " << (*samples)[i].x << ", " << (*samples)[i].y;
		} else {
		    std::cerr << "      " << (*samples)[i].x << ", " << (*samples)[i].y;
		}
		ON_3dPoint p = surf->PointAt((*samples)[i].x, (*samples)[i].y);
		std::cerr << "  (" << p.x << ", " << p.y << ", " << p.z << ") " << std::endl;

		i = ilast;
		singularity = IsAtSingularity(surf, (*samples)[i], PBC_SEAM_TOL);
		seam = IsAtSeam(surf, (*samples)[i], PBC_SEAM_TOL);
		std::cerr << "        ";
		if ((seam > 0) && (singularity >= 0)) {
		    std::cerr << " S/S  " << (*samples)[i].x << ", " << (*samples)[i].y << std::endl;
		} else if (seam > 0) {
		    std::cerr << " Seam " << (*samples)[i].x << ", " << (*samples)[i].y << std::endl;
		} else if (singularity >= 0) {
		    std::cerr << " Sing " << (*samples)[i].x << ", " << (*samples)[i].y << std::endl;
		} else {
		    std::cerr << "      " << (*samples)[i].x << ", " << (*samples)[i].y << std::endl;
		}
		p = surf->PointAt((*samples)[i].x, (*samples)[i].y);
		std::cerr << "  (" << p.x << ", " << p.y << ", " << p.z << ") " << std::endl;
		si++;
	    }
	    cs++;
	}
    } else {
	// print out all points
	trimcnt = 0;
	cs = pbcs.begin();
	std::cerr << str << ":" << std::endl;
	while (cs != pbcs.end()) {
	    PBCData *data = (*cs);
	    if (!data || !data->surf)
		continue;

	    const ON_Surface *surf = data->surf;
	    std::list<ON_2dPointArray *>::iterator si = data->segments.begin();
	    int segcnt = 0;
	    std::cerr << "2d surface domain: " << std::endl;
	    std::cerr << "in rpp rpp" << surf->Domain(0).m_t[0] << " " << surf->Domain(0).m_t[1] << " " << surf->Domain(1).m_t[0] << " " << surf->Domain(1).m_t[1] << " 0.0 0.01"  << std::endl;
	    while (si != data->segments.end()) {
		ON_2dPointArray *samples = (*si);
		std::cerr << std::endl << "  Segment:" << ++segcnt << std::endl;
		std::cerr << "    T:" << ++trimcnt << std::endl;
		for (int i = 0; i < samples->Count(); i++) {
		    int singularity = IsAtSingularity(surf, (*samples)[i], PBC_SEAM_TOL);
		    int seam = IsAtSeam(surf, (*samples)[i], PBC_SEAM_TOL);
		    if (_debug_print_mged2d_points_) {
			std::cerr << "in pt_" << _debug_point_count_++ << " sph " << (*samples)[i].x << " " << (*samples)[i].y << " 0.0 0.1000"  << std::endl;
		    } else if (_debug_print_mged3d_points_) {
			ON_3dPoint p = surf->PointAt((*samples)[i].x, (*samples)[i].y);
			std::cerr << "in pt_" << _debug_point_count_++ << " sph " << p.x << " " << p.y << " " << p.z << " 0.1000"  << std::endl;
		    } else {
			if (i == 0) {
			    std::cerr << "--------";
			} else {
			    std::cerr << "        ";
			}
			if ((seam > 0) && (singularity >= 0)) {
			    std::cerr << " S/S  " << (*samples)[i].x << ", " << (*samples)[i].y;
			} else if (seam > 0) {
			    std::cerr << " Seam " << (*samples)[i].x << ", " << (*samples)[i].y;
			} else if (singularity >= 0) {
			    std::cerr << " Sing " << (*samples)[i].x << ", " << (*samples)[i].y;
			} else {
			    std::cerr << "      " << (*samples)[i].x << ", " << (*samples)[i].y;
			}
			ON_3dPoint p = surf->PointAt((*samples)[i].x, (*samples)[i].y);
			std::cerr << "  (" << p.x << ", " << p.y << ", " << p.z << ") " << std::endl;
		    }
		}
		si++;
	    }
	    cs++;
	}
    }
    /////
}
#endif


bool
resolve_seam_segment_from_prev(const ON_Surface *surface, ON_2dPointArray &segment, ON_2dPoint *prev = NULL)
{
    bool complete = false;
    double umin, umax, umid;
    double vmin, vmax, vmid;

    surface->GetDomain(0, &umin, &umax);
    surface->GetDomain(1, &vmin, &vmax);
    umid = (umin + umax) / 2.0;
    vmid = (vmin + vmax) / 2.0;

    for (int i = 0; i < segment.Count(); i++) {
	int singularity = IsAtSingularity(surface, segment[i], PBC_SEAM_TOL);
	int seam = IsAtSeam(surface, segment[i], PBC_SEAM_TOL);
	if ((seam > 0)) {
	    if (prev != NULL) {
		//std::cerr << " at seam " << seam << " but has prev" << std::endl;
		//std::cerr << "    prev: " << prev->x << ", " << prev->y << std::endl;
		//std::cerr << "    curr: " << data->samples[i].x << ", " << data->samples[i].y << std::endl;
		switch (seam) {
		    case 1: //east/west
			if (prev->x < umid) {
			    segment[i].x = umin;
			} else {
			    segment[i].x = umax;
			}
			break;
		    case 2: //north/south
			if (prev->y < vmid) {
			    segment[i].y = vmin;
			} else {
			    segment[i].y = vmax;
			}
			break;
		    case 3: //both
			if (prev->x < umid) {
			    segment[i].x = umin;
			} else {
			    segment[i].x = umax;
			}
			if (prev->y < vmid) {
			    segment[i].y = vmin;
			} else {
			    segment[i].y = vmax;
			}
		}
		prev = &segment[i];
	    } else {
		//std::cerr << " at seam and no prev" << std::endl;
		complete = false;
	    }
	} else {
	    if (singularity < 0) {
		prev = &segment[i];
	    } else {
		prev = NULL;
	    }
	}
    }
    return complete;
}


bool
resolve_seam_segment_from_next(const ON_Surface *surface, ON_2dPointArray &segment, ON_2dPoint *next = NULL)
{
    bool complete = false;
    double umin, umax, umid;
    double vmin, vmax, vmid;

    surface->GetDomain(0, &umin, &umax);
    surface->GetDomain(1, &vmin, &vmax);
    umid = (umin + umax) / 2.0;
    vmid = (vmin + vmax) / 2.0;

    if (next != NULL) {
	complete = true;
	for (int i = segment.Count() - 1; i >= 0; i--) {
	    int singularity = IsAtSingularity(surface, segment[i], PBC_SEAM_TOL);
	    int seam = IsAtSeam(surface, segment[i], PBC_SEAM_TOL);

	    if ((seam > 0)) {
		if (next != NULL) {
		    switch (seam) {
			case 1: //east/west
			    if (next->x < umid) {
				segment[i].x = umin;
			    } else {
				segment[i].x = umax;
			    }
			    break;
			case 2: //north/south
			    if (next->y < vmid) {
				segment[i].y = vmin;
			    } else {
				segment[i].y = vmax;
			    }
			    break;
			case 3: //both
			    if (next->x < umid) {
				segment[i].x = umin;
			    } else {
				segment[i].x = umax;
			    }
			    if (next->y < vmid) {
				segment[i].y = vmin;
			    } else {
				segment[i].y = vmax;
			    }
		    }
		    next = &segment[i];
		} else {
		    //std::cerr << " at seam and no prev" << std::endl;
		    complete = false;
		}
	    } else {
		if (singularity < 0) {
		    next = &segment[i];
		} else {
		    next = NULL;
		}
	    }
	}
    }
    return complete;
}


bool
resolve_seam_segment(const ON_Surface *surface, ON_2dPointArray &segment, bool &UNUSED(u_resolved), bool &UNUSED(v_resolved))
{
    ON_2dPoint *prev = NULL;
    bool complete = false;
    double umin, umax, umid;
    double vmin, vmax, vmid;
    int prev_seam = 0;

    surface->GetDomain(0, &umin, &umax);
    surface->GetDomain(1, &vmin, &vmax);
    umid = (umin + umax) / 2.0;
    vmid = (vmin + vmax) / 2.0;

    for (int i = 0; i < segment.Count(); i++) {
	int singularity = IsAtSingularity(surface, segment[i], PBC_SEAM_TOL);
	int seam = IsAtSeam(surface, segment[i], PBC_SEAM_TOL);

	if ((seam > 0)) {
	    if (prev != NULL) {
		//std::cerr << " at seam " << seam << " but has prev" << std::endl;
		//std::cerr << "    prev: " << prev->x << ", " << prev->y << std::endl;
		//std::cerr << "    curr: " << data->samples[i].x << ", " << data->samples[i].y << std::endl;
		switch (seam) {
		    case 1: //east/west
			if (prev->x < umid) {
			    segment[i].x = umin;
			} else {
			    segment[i].x = umax;
			}
			break;
		    case 2: //north/south
			if (prev->y < vmid) {
			    segment[i].y = vmin;
			} else {
			    segment[i].y = vmax;
			}
			break;
		    case 3: //both
			if (prev->x < umid) {
			    segment[i].x = umin;
			} else {
			    segment[i].x = umax;
			}
			if (prev->y < vmid) {
			    segment[i].y = vmin;
			} else {
			    segment[i].y = vmax;
			}
		}
		prev = &segment[i];
	    } else {
		//std::cerr << " at seam and no prev" << std::endl;
		complete = false;
	    }
	    prev_seam = seam;
	} else {
	    if (singularity < 0) {
		prev = &segment[i];
		prev_seam = 0;
	    } else {
		prev = NULL;
	    }
	}
    }
    prev_seam = 0;
    if ((!complete) && (prev != NULL)) {
	complete = true;
	for (int i = segment.Count() - 2; i >= 0; i--) {
	    int singularity = IsAtSingularity(surface, segment[i], PBC_SEAM_TOL);
	    int seam = IsAtSeam(surface, segment[i], PBC_SEAM_TOL);
	    if ((seam > 0)) {
		if (prev != NULL) {
		    //std::cerr << " at seam " << seam << " but has prev" << std::endl;
		    //std::cerr << "    prev: " << prev->x << ", " << prev->y << std::endl;
		    //std::cerr << "    curr: " << data->samples[i].x << ", " << data->samples[i].y << std::endl;
		    switch (seam) {
			case 1: //east/west
			    if (prev->x < umid) {
				segment[i].x = umin;
			    } else {
				segment[i].x = umax;
			    }
			    break;
			case 2: //north/south
			    if (prev->y < vmid) {
				segment[i].y = vmin;
			    } else {
				segment[i].y = vmax;
			    }
			    break;
			case 3: //both
			    if (prev->x < umid) {
				segment[i].x = umin;
			    } else {
				segment[i].x = umax;
			    }
			    if (prev->y < vmid) {
				segment[i].y = vmin;
			    } else {
				segment[i].y = vmax;
			    }
		    }
		    prev = &segment[i];
		} else {
		    //std::cerr << " at seam and no prev" << std::endl;
		    complete = false;
		}
	    } else {
		if (singularity < 0) {
		    prev = &segment[i];
		} else {
		    prev = NULL;
		}
	    }
	}
    }
    return complete;
}


/*
 * number_of_seam_crossings
 */
int
number_of_seam_crossings(std::list<PBCData*> &pbcs)
{
    int rc = 0;
    std::list<PBCData*>::iterator cs;

    cs = pbcs.begin();
    while (cs != pbcs.end()) {
	PBCData *data = (*cs);
	if (!data || !data->surf)
	    continue;

	const ON_Surface *surf = data->surf;
	std::list<ON_2dPointArray *>::iterator si = data->segments.begin();
	ON_2dPoint *pt = NULL;
	ON_2dPoint *prev_pt = NULL;
	ON_2dPoint *next_pt = NULL;
	while (si != data->segments.end()) {
	    ON_2dPointArray *samples = (*si);
	    for (int i = 0; i < samples->Count(); i++) {
		pt = &(*samples)[i];
		if (!IsAtSeam(surf,*pt,PBC_SEAM_TOL)) {
		    if (prev_pt == NULL) {
			prev_pt = pt;
		    } else {
			next_pt = pt;
		    }
		    int udir=0;
		    int vdir=0;
		    if (next_pt != NULL) {
			if (ConsecutivePointsCrossClosedSeam(surf,*prev_pt,*next_pt,udir,vdir,PBC_SEAM_TOL)) {
			    rc++;
			}
			prev_pt = next_pt;
			next_pt = NULL;
		    }
		}
	    }
	    if (si != data->segments.end())
		si++;
	}

	if (cs != pbcs.end())
	    cs++;
    }

    return rc;
}


/*
 * if current and previous point on seam make sure they are on same seam
 */
bool
check_for_points_on_same_seam(std::list<PBCData*> &pbcs)
{

    std::list<PBCData*>::iterator cs = pbcs.begin();
    ON_2dPoint *prev_pt = NULL;
    int prev_seam = 0;
    while ( cs != pbcs.end()) {
	PBCData *data = (*cs);
	const ON_Surface *surf = data->surf;
	std::list<ON_2dPointArray *>::iterator seg = data->segments.begin();
	while (seg != data->segments.end()) {
	    ON_2dPointArray *points = (*seg);
	    for (int i=0; i < points->Count(); i++) {
		ON_2dPoint *pt = points->At(i);
		int seam = IsAtSeam(surf,*pt,PBC_SEAM_TOL);
		if (seam > 0) {
		    if (prev_seam > 0) {
			if ((seam == 1) && ((prev_seam % 2) == 1)) {
			    pt->x = prev_pt->x;
			} else if ((seam == 2) && (prev_seam > 1)) {
			    pt->y = prev_pt->y;
			} else if (seam == 3) {
			    if ((prev_seam % 2) == 1) {
				pt->x = prev_pt->x;
			    }
			    if (prev_seam > 1) {
				pt->y = prev_pt->y;
			    }
			}
		    }
		    prev_seam = seam;
		    prev_pt = pt;
		}
	    }
	    seg++;
	}
	cs++;
    }
    return true;
}


/*
 * extend_pullback_at_shared_3D_curve_seam
 */
bool
extend_pullback_at_shared_3D_curve_seam(std::list<PBCData*> &pbcs)
{
    const ON_Curve *next_curve = NULL;
    std::set<const ON_Curve *> set;
    std::map<const ON_Curve *,int> map;
    std::list<PBCData*>::iterator cs = pbcs.begin();

    while ( cs != pbcs.end()) {
	PBCData *data = (*cs++);
	const ON_Curve *curve = data->curve;
	const ON_Surface *surf = data->surf;

	if (cs != pbcs.end()) {
	    PBCData *nextdata = (*cs);
	    next_curve = nextdata->curve;
	}

	if (curve == next_curve) {
	    std::cerr << "Consecutive seam usage" << std::endl;
	    //find which direction we need to extend
	    if (surf->IsClosed(0) && !surf->IsClosed(1)) {
		double length = surf->Domain(0).Length();
		std::list<ON_2dPointArray *>::iterator seg = data->segments.begin();
		while (seg != data->segments.end()) {
		    ON_2dPointArray *points = (*seg);
		    for (int i=0; i < points->Count(); i++) {
			points->At(i)->x = points->At(i)->x + length;
		    }
		    seg++;
		}
	    } else if (!surf->IsClosed(0) && surf->IsClosed(1)) {
		double length = surf->Domain(1).Length();
		std::list<ON_2dPointArray *>::iterator seg = data->segments.begin();
		while (seg != data->segments.end()) {
		    ON_2dPointArray *points = (*seg);
		    for (int i=0; i < points->Count(); i++) {
			points->At(i)->y = points->At(i)->y + length;
		    }
		    seg++;
		}
	    } else {
		std::cerr << "both directions" << std::endl;
	    }
	}
	next_curve = NULL;
    }
    return true;
}


/*
 * shift_closed_curve_split_over_seam
 */
bool
shift_single_curve_loop_straddled_over_seam(std::list<PBCData*> &pbcs)
{
    if (pbcs.size() == 1) { // single curve for this loop
	std::list<PBCData*>::iterator cs;

	PBCData *data = pbcs.front();
	if (!data || !data->surf)
	    return false;

	const ON_Surface *surf = data->surf;
	ON_Interval udom = surf->Domain(0);
	ON_Interval vdom = surf->Domain(1);
	std::list<ON_2dPointArray *>::iterator si = data->segments.begin();
	ON_2dPoint pt;
	ON_2dPoint prev_pt;
	if (data->curve->IsClosed()) {
	    int numseamcrossings = number_of_seam_crossings(pbcs);
	    if (numseamcrossings == 1) {
		ON_2dPointArray part1,part2;
		ON_2dPointArray* curr_point_array = &part2;
		while (si != data->segments.end()) {
		    ON_2dPointArray *samples = (*si);
		    for (int i = 0; i < samples->Count(); i++) {
			pt = (*samples)[i];
			if (i == 0) {
			    prev_pt = pt;
			    curr_point_array->Append(pt);
			    continue;
			}
			int udir= 0;
			int vdir= 0;
			if (ConsecutivePointsCrossClosedSeam(surf,pt,prev_pt,udir,vdir,PBC_SEAM_TOL)) {
			    if (surf->IsAtSeam(pt.x,pt.y) > 0) {
				SwapUVSeamPoint(surf, pt);
				curr_point_array->Append(pt);
				curr_point_array = &part1;
				SwapUVSeamPoint(surf, pt);
			    } else if (surf->IsAtSeam(prev_pt.x,prev_pt.y) > 0) {
				SwapUVSeamPoint(surf, prev_pt);
				curr_point_array->Append(prev_pt);
			    } else {
				std::cerr << "shift_single_curve_loop_straddled_over_seam(): Error expecting to see seam in sample points" << std::endl;
			    }
			}
			curr_point_array->Append(pt);
			prev_pt = pt;
		    }
		    samples->Empty();
		    samples->Append(part1.Count(),part1.Array());
		    samples->Append(part2.Count(),part2.Array());
		    if (si != data->segments.end())
			si++;
		}
	    }
	}
    }
    return true;
}


/*
 * extend_over_seam_crossings - all incoming points assumed to be within UV bounds
 */
bool
extend_over_seam_crossings(std::list<PBCData*> &pbcs)
{
    std::list<PBCData*>::iterator cs;
    ON_2dPoint *pt = NULL;
    ON_2dPoint *prev_pt = NULL;
<<<<<<< HEAD
    // ON_2dVector curr_uv_offsets = ON_2dVector::ZeroVector;
=======
>>>>>>> 04ca41ab

    ///// Loop through and fix any seam ambiguities
    cs = pbcs.begin();
    while (cs != pbcs.end()) {
	PBCData *data = (*cs);
	if (!data || !data->surf)
	    continue;

	std::list<ON_2dPointArray *>::iterator si = data->segments.begin();
	while (si != data->segments.end()) {
	    ON_2dPointArray *samples = (*si);
	    for (int i = 0; i < samples->Count(); i++) {
		pt = &(*samples)[i];

		if (prev_pt != NULL) {
		    GetClosestExtendedPoint(data->surf,*pt,*prev_pt,PBC_SEAM_TOL);
		}
		prev_pt = pt;
	    }
	    if (si != data->segments.end())
		si++;
	}
	if (cs != pbcs.end())
	    cs++;
    }

    return true;
}


/*
 * run through curve loop to determine correct start/end
 * points resolving ambiguities when point lies on a seam or
 * singularity
 */
bool
resolve_pullback_seams(std::list<PBCData*> &pbcs)
{
    std::list<PBCData*>::iterator cs;

    ///// Loop through and fix any seam ambiguities
    ON_2dPoint *prev = NULL;
    ON_2dPoint *next = NULL;
    bool u_resolved = false;
    bool v_resolved = false;
    cs = pbcs.begin();
    while (cs != pbcs.end()) {
	PBCData *data = (*cs);
	if (!data || !data->surf)
	    continue;

	const ON_Surface *surf = data->surf;
	double umin, umax;
	double vmin, vmax;
	surf->GetDomain(0, &umin, &umax);
	surf->GetDomain(1, &vmin, &vmax);

	std::list<ON_2dPointArray *>::iterator si = data->segments.begin();
	while (si != data->segments.end()) {
	    ON_2dPointArray *samples = (*si);
	    if (resolve_seam_segment(surf, *samples,u_resolved,v_resolved)) {
		// Found a starting point
		//1) walk back up with resolved next point
		next = (*samples).First();
		std::list<PBCData*>::reverse_iterator rcs(cs);
		rcs--;
		std::list<ON_2dPointArray *>::reverse_iterator rsi(si);
		while (rcs != pbcs.rend()) {
		    PBCData *rdata = (*rcs);
		    while (rsi != rdata->segments.rend()) {
			ON_2dPointArray *rsamples = (*rsi);
			// first try and resolve on own merits
			if (!resolve_seam_segment(surf, *rsamples,u_resolved,v_resolved)) {
			    resolve_seam_segment_from_next(surf, *rsamples, next);
			}
			next = (*rsamples).First();
			rsi++;
		    }
		    rcs++;
		    if (rcs != pbcs.rend()) {
			rdata = (*rcs);
			rsi = rdata->segments.rbegin();
		    }
		}

		//2) walk rest of way down with resolved prev point
		if (samples->Count() > 1)
		    prev = &(*samples)[samples->Count() - 1];
		else
		    prev = NULL;
		si++;
		std::list<PBCData*>::iterator current(cs);
		while (cs != pbcs.end()) {
		    while (si != data->segments.end()) {
			samples = (*si);
			// first try and resolve on own merits
			if (!resolve_seam_segment(surf, *samples,u_resolved,v_resolved)) {
			    resolve_seam_segment_from_prev(surf, *samples, prev);
			}
			if (samples->Count() > 1)
			    prev = &(*samples)[samples->Count() - 1];
			else
			    prev = NULL;
			si++;
		    }
		    cs++;
		    if (cs != pbcs.end()) {
			data = (*cs);
			si = data->segments.begin();
		    }
		}
		// make sure to wrap back around with previous
		cs = pbcs.begin();
		data = (*cs);
		si = data->segments.begin();
		while ((cs != pbcs.end()) && (cs != current)) {
		    while (si != data->segments.end()) {
			samples = (*si);
			// first try and resolve on own merits
			if (!resolve_seam_segment(surf, *samples,u_resolved,v_resolved)) {
			    resolve_seam_segment_from_prev(surf, *samples, prev);
			}
			if (samples->Count() > 1)
			    prev = &(*samples)[samples->Count() - 1];
			else
			    prev = NULL;
			si++;
		    }
		    cs++;
		    if (cs != pbcs.end()) {
			data = (*cs);
			si = data->segments.begin();
		    }
		}
	    }
	    if (si != data->segments.end())
		si++;
	}
	if (cs != pbcs.end())
	    cs++;
    }
    return true;
}


/*
 * run through curve loop to determine correct start/end
 * points resolving ambiguities when point lies on a seam or
 * singularity
 */
bool
resolve_pullback_singularities(std::list<PBCData*> &pbcs)
{
    std::list<PBCData*>::iterator cs = pbcs.begin();

    ///// Loop through and fix any seam ambiguities
    ON_2dPoint *prev = NULL;
    bool complete = false;
    int checkcnt = 0;

    prev = NULL;
    complete = false;
    checkcnt = 0;
    while (!complete && (checkcnt < 2)) {
	cs = pbcs.begin();
	complete = true;
	checkcnt++;
	//std::cerr << "Checkcnt - " << checkcnt << std::endl;
	while (cs != pbcs.end()) {
	    int singularity;
	    prev = NULL;
	    PBCData *data = (*cs);
	    if (!data || !data->surf)
		continue;

	    const ON_Surface *surf = data->surf;
	    std::list<ON_2dPointArray *>::iterator si = data->segments.begin();
	    while (si != data->segments.end()) {
		ON_2dPointArray *samples = (*si);
		for (int i = 0; i < samples->Count(); i++) {
		    // 0 = south, 1 = east, 2 = north, 3 = west
		    if ((singularity = IsAtSingularity(surf, (*samples)[i], PBC_SEAM_TOL)) >= 0) {
			if (prev != NULL) {
			    //std::cerr << " at singularity " << singularity << " but has prev" << std::endl;
			    //std::cerr << "    prev: " << prev->x << ", " << prev->y << std::endl;
			    //std::cerr << "    curr: " << data->samples[i].x << ", " << data->samples[i].y << std::endl;
			    switch (singularity) {
				case 0: //south
				    (*samples)[i].x = prev->x;
				    (*samples)[i].y = surf->Domain(1)[0];
				    break;
				case 1: //east
				    (*samples)[i].y = prev->y;
				    (*samples)[i].x = surf->Domain(0)[1];
				    break;
				case 2: //north
				    (*samples)[i].x = prev->x;
				    (*samples)[i].y = surf->Domain(1)[1];
				    break;
				case 3: //west
				    (*samples)[i].y = prev->y;
				    (*samples)[i].x = surf->Domain(0)[0];
			    }
			    prev = NULL;
			    //std::cerr << "    curr now: " << data->samples[i].x << ", " << data->samples[i].y << std::endl;
			} else {
			    //std::cerr << " at singularity " << singularity << " and no prev" << std::endl;
			    //std::cerr << "    curr: " << data->samples[i].x << ", " << data->samples[i].y << std::endl;
			    complete = false;
			}
		    } else {
			prev = &(*samples)[i];
		    }
		}
		if (!complete) {
		    //std::cerr << "Lets work backward:" << std::endl;
		    for (int i = samples->Count() - 2; i >= 0; i--) {
			// 0 = south, 1 = east, 2 = north, 3 = west
			if ((singularity = IsAtSingularity(surf, (*samples)[i], PBC_SEAM_TOL)) >= 0) {
			    if (prev != NULL) {
				//std::cerr << " at singularity " << singularity << " but has prev" << std::endl;
				//std::cerr << "    prev: " << prev->x << ", " << prev->y << std::endl;
				//std::cerr << "    curr: " << data->samples[i].x << ", " << data->samples[i].y << std::endl;
				switch (singularity) {
				    case 0: //south
					(*samples)[i].x = prev->x;
					(*samples)[i].y = surf->Domain(1)[0];
					break;
				    case 1: //east
					(*samples)[i].y = prev->y;
					(*samples)[i].x = surf->Domain(0)[1];
					break;
				    case 2: //north
					(*samples)[i].x = prev->x;
					(*samples)[i].y = surf->Domain(1)[1];
					break;
				    case 3: //west
					(*samples)[i].y = prev->y;
					(*samples)[i].x = surf->Domain(0)[0];
				}
				prev = NULL;
				//std::cerr << "    curr now: " << data->samples[i].x << ", " << data->samples[i].y << std::endl;
			    } else {
				//std::cerr << " at singularity " << singularity << " and no prev" << std::endl;
				//std::cerr << "    curr: " << data->samples[i].x << ", " << data->samples[i].y << std::endl;
				complete = false;
			    }
			} else {
			    prev = &(*samples)[i];
			}
		    }
		}
		si++;
	    }
	    cs++;
	}
    }

    return true;
}


void
remove_consecutive_intersegment_duplicates(std::list<PBCData*> &pbcs)
{
    std::list<PBCData*>::iterator cs = pbcs.begin();
    while (cs != pbcs.end()) {
	PBCData *data = (*cs);
	std::list<ON_2dPointArray *>::iterator si = data->segments.begin();
	while (si != data->segments.end()) {
	    ON_2dPointArray *samples = (*si);
	    if (samples->Count() == 0) {
		si = data->segments.erase(si);
	    } else {
		for (int i = 0; i < samples->Count() - 1; i++) {
		    while ((i < (samples->Count() - 1)) && (*samples)[i].DistanceTo((*samples)[i + 1]) < 1e-9) {
			samples->Remove(i + 1);
		    }
		}
		si++;
	    }
	}
	if (data->segments.empty()) {
	    cs = pbcs.erase(cs);
	} else {
	    cs++;
	}
    }
}


bool
check_pullback_data(std::list<PBCData*> &pbcs)
{
    std::list<PBCData*>::iterator d = pbcs.begin();

    if (d == pbcs.end() || (*d) == NULL || (*d)->surf == NULL)
	return false;

    const ON_Surface *surf = (*d)->surf;
    bool singular = has_singularity(surf);
    bool closed = is_closed(surf);

    if (singular) {
	if (!resolve_pullback_singularities(pbcs)) {
	    std::cerr << "Error: Can not resolve singular ambiguities." << std::endl;
	}
    }

    if (closed) {
	// check for same 3D curve use
	if (!check_for_points_on_same_seam(pbcs)) {
	    std::cerr << "Error: Can not extend pullback at shared 3D curve seam." << std::endl;
	    return false;
	}
	// check for same 3D curve use
	if (!extend_pullback_at_shared_3D_curve_seam(pbcs)) {
	    std::cerr << "Error: Can not extend pullback at shared 3D curve seam." << std::endl;
	    return false;
	}
	if (!shift_single_curve_loop_straddled_over_seam(pbcs)) {
	    std::cerr << "Error: Can not resolve seam ambiguities." << std::endl;
	    return false;
	}
	if (!resolve_pullback_seams(pbcs)) {
	    std::cerr << "Error: Can not resolve seam ambiguities." << std::endl;
	    return false;
	}
	if (!extend_over_seam_crossings(pbcs)) {
	    std::cerr << "Error: Can not resolve seam ambiguities." << std::endl;
	    return false;
	}
    }

    // consecutive duplicates within segment will cause problems in curve fit
    remove_consecutive_intersegment_duplicates(pbcs);

    return true;
}


int
check_pullback_singularity_bridge(const ON_Surface *surf, const ON_2dPoint &p1, const ON_2dPoint &p2)
{
    if (has_singularity(surf)) {
	int is, js;
	if (((is = IsAtSingularity(surf, p1, PBC_SEAM_TOL)) >= 0) && ((js = IsAtSingularity(surf, p2, PBC_SEAM_TOL)) >= 0)) {
	    //create new singular trim
	    if (is == js) {
		return is;
	    }
	}
    }
    return -1;
}


int
check_pullback_seam_bridge(const ON_Surface *surf, const ON_2dPoint &p1, const ON_2dPoint &p2)
{
    if (is_closed(surf)) {
	int is, js;
	if (((is = IsAtSeam(surf, p1, PBC_SEAM_TOL)) > 0) && ((js = IsAtSeam(surf, p2, PBC_SEAM_TOL)) > 0)) {
	    //create new seam trim
	    if (is == js) {
		// need to check if seam 3d points are equal
		double endpoint_distance = p1.DistanceTo(p2);
		double t0, t1;

		int dir = is - 1;
		surf->GetDomain(dir, &t0, &t1);
		if (endpoint_distance > 0.5 * (t1 - t0)) {
		    return is;
		}
	    }
	}
    }
    return -1;
}


ON_Curve*
pullback_curve(const brlcad::SurfaceTree* surfacetree,
	       const ON_Surface* surf,
	       const ON_Curve* curve,
	       double tolerance,
	       double flatness)
{
    PBCData data;
    data.tolerance = tolerance;
    data.flatness = flatness;
    data.curve = curve;
    data.surf = surf;
    data.surftree = (brlcad::SurfaceTree*)surfacetree;
    ON_2dPointArray samples;
    data.segments.push_back(&samples);

    // Step 1 - adaptively sample the curve
    double tmin, tmax;
    data.curve->GetDomain(&tmin, &tmax);
    ON_2dPoint& start = samples.AppendNew(); // new point is added to samples and returned
    if (!toUV(data, start, tmin, 0.001)) {
	return NULL;    // fails if first point is out of tolerance!
    }

    ON_2dPoint uv;
    ON_3dPoint p = curve->PointAt(tmin);
    ON_3dPoint from = curve->PointAt(tmin + 0.0001);
    brlcad::SurfaceTree *st = (brlcad::SurfaceTree *)surfacetree;
    if (st->getSurfacePoint((const ON_3dPoint&)p, uv, (const ON_3dPoint&)from) < 0) {
	std::cerr << "Error: Can not get surface point." << std::endl;
    }

    ON_2dPoint p1, p2;

#ifdef SHOW_UNUSED
    if (!data.surf)
	return NULL;

    const ON_Surface *surf = data.surf;
#endif

    if (toUV(data, p1, tmin, PBC_TOL) && toUV(data, p2, tmax, -PBC_TOL)) {
#ifdef SHOW_UNUSED
	ON_3dPoint a = surf->PointAt(p1.x, p1.y);
	ON_3dPoint b = surf->PointAt(p2.x, p2.y);
#endif

	p = curve->PointAt(tmax);
	from = curve->PointAt(tmax - 0.0001);
	if (st->getSurfacePoint((const ON_3dPoint&)p, uv, (const ON_3dPoint&)from) < 0) {
	    std::cerr << "Error: Can not get surface point." << std::endl;
	}

	if (!sample(data, tmin, tmax, p1, p2)) {
	    return NULL;
	}

	for (int i = 0; i < samples.Count(); i++) {
	    std::cerr << samples[i].x << ", " << samples[i].y << std::endl;
	}
    } else {
	return NULL;
    }

    return interpolateCurve(samples);
}


ON_Curve*
pullback_seam_curve(enum seam_direction seam_dir,
		    const brlcad::SurfaceTree* surfacetree,
		    const ON_Surface* surf,
		    const ON_Curve* curve,
		    double tolerance,
		    double flatness)
{
    PBCData data;
    data.tolerance = tolerance;
    data.flatness = flatness;
    data.curve = curve;
    data.surf = surf;
    data.surftree = (brlcad::SurfaceTree*)surfacetree;
    ON_2dPointArray samples;
    data.segments.push_back(&samples);

    // Step 1 - adaptively sample the curve
    double tmin, tmax;
    data.curve->GetDomain(&tmin, &tmax);
    ON_2dPoint& start = samples.AppendNew(); // new point is added to samples and returned
    if (!toUV(data, start, tmin, 0.001)) {
	return NULL;    // fails if first point is out of tolerance!
    }

    ON_2dPoint p1, p2;

    if (toUV(data, p1, tmin, PBC_TOL) && toUV(data, p2, tmax, -PBC_TOL)) {
	if (!sample(data, tmin, tmax, p1, p2)) {
	    return NULL;
	}

	for (int i = 0; i < samples.Count(); i++) {
	    if (seam_dir == NORTH_SEAM) {
		samples[i].y = 1.0;
	    } else if (seam_dir == EAST_SEAM) {
		samples[i].x = 1.0;
	    } else if (seam_dir == SOUTH_SEAM) {
		samples[i].y = 0.0;
	    } else if (seam_dir == WEST_SEAM) {
		samples[i].x = 0.0;
	    }
	    std::cerr << samples[i].x << ", " << samples[i].y << std::endl;
	}
    } else {
	return NULL;
    }

    return interpolateCurve(samples);
}


// Local Variables:
// tab-width: 8
// mode: C++
// c-basic-offset: 4
// indent-tabs-mode: t
// c-file-style: "stroustrup"
// End:
// ex: shiftwidth=4 tabstop=8<|MERGE_RESOLUTION|>--- conflicted
+++ resolved
@@ -4124,10 +4124,6 @@
     std::list<PBCData*>::iterator cs;
     ON_2dPoint *pt = NULL;
     ON_2dPoint *prev_pt = NULL;
-<<<<<<< HEAD
-    // ON_2dVector curr_uv_offsets = ON_2dVector::ZeroVector;
-=======
->>>>>>> 04ca41ab
 
     ///// Loop through and fix any seam ambiguities
     cs = pbcs.begin();
