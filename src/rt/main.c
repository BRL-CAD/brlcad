--- conflicted
+++ resolved
@@ -298,15 +298,6 @@
 
     title_file = argv[bu_optind];
     title_obj = argv[bu_optind+1];
-<<<<<<< HEAD
-    objc = argc - bu_optind - 1;
-    objv = (char **)&(argv[bu_optind+1]);
-
-    if (objc <= 0) {
-	bu_log("%s: no objects specified -- raytrace aborted\n", argv[0]);
-	usage(argv[0], 0);
-	return 1;
-=======
     if (!objv) {
 	objc = argc - bu_optind - 1;
 	if (objc) {
@@ -319,7 +310,6 @@
 	}
     } else {
 	objs_free_argv = 1;
->>>>>>> 9b9d70b0
     }
 
 #ifdef USE_OPENCL
