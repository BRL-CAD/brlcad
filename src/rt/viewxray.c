--- conflicted
+++ resolved
@@ -1,11 +1,7 @@
 /*                      V I E W X R A Y . C
  * BRL-CAD
  *
-<<<<<<< HEAD
- * Copyright (c) 1990-2018 United States Government as represented by
-=======
  * Copyright (c) 1990-2020 United States Government as represented by
->>>>>>> 60304d81
  * the U.S. Army Research Laboratory.
  *
  * This program is free software; you can redistribute it and/or
@@ -327,13 +323,8 @@
     option("Raytrace", "-i", "Enable incremental (progressive-style) rendering", 1);
     option("Raytrace", "-t", "Render from top to bottom (default: from bottom up)", 1);
 
-<<<<<<< HEAD
-    option(NULL, "-C", "Disabled, not implemented", 2);
-    option(NULL, "-W", "Disabled, non implemented", 2);
-=======
     option(NULL, "-C", "Disabled, not implemented", -2);
     option(NULL, "-W", "Disabled, non implemented", -2);
->>>>>>> 60304d81
 }
 
 /*
