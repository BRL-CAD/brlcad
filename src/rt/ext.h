/*                           E X T . H
 * BRL-CAD
 *
 * Copyright (c) 1989-2010 United States Government as represented by
 * the U.S. Army Research Laboratory.
 *
 * This program is free software; you can redistribute it and/or
 * modify it under the terms of the GNU Lesser General Public License
 * version 2.1 as published by the Free Software Foundation.
 *
 * This program is distributed in the hope that it will be useful, but
 * WITHOUT ANY WARRANTY; without even the implied warranty of
 * MERCHANTABILITY or FITNESS FOR A PARTICULAR PURPOSE.  See the GNU
 * Lesser General Public License for more details.
 *
 * You should have received a copy of the GNU Lesser General Public
 * License along with this file; see the file named COPYING for more
 * information.
 */
/** @file ext.h
 *
 *  External variable declarations for the RT family of analysis programs.
 *
 *
 *  Author -
 *	Michael John Muuss
 *
 */
<<<<<<< HEAD
=======

>>>>>>> 57df9c61
#include "optical.h"

/***** Variables declared in opt.c *****/
extern char		*framebuffer;		/* desired framebuffer */
extern double		azimuth, elevation;
extern int		lightmodel;		/* Select lighting model */
extern int		rpt_overlap;		/* Warn about overlaps? */
extern int		rpt_dist;		/* Output depth along w/ RGB? */
extern int		space_partition;		/* Space partitioning algorithm to use */
extern int		nugrid_dimlimit;		/* limit to dimensions of nugrid; <= 0 means no limit */
extern double		nu_gfactor;		/* constant factor in NUgrid algorithm */
extern int		sub_grid_mode;		/* mode to raytrace a rectangular portion of view */
extern int		sub_xmin;		/* lower left of sub rectangle */
extern int		sub_ymin;
extern int		sub_xmax;		/* upper right of sub rectangle */
extern int		sub_ymax;
extern int              transpose_grid;         /* reverse the order of grid traversal */
extern int		use_air;		/* Handling of air in librt */

/***** variables from main.c *****/
extern FILE		*outfp;			/* optional output file */
extern int		output_is_binary;	/* !0 means output is binary */
extern mat_t		view2model;
extern mat_t		model2view;
extern vect_t		left_eye_delta;
extern int		report_progress;	/* !0 = user wants progress report */
extern struct application	ap;
extern vect_t		left_eye_delta;
extern int		save_overlaps;		/* flag for setting rti_save_overlaps */
extern struct bu_image_file *bif;

/***** variables shared with worker() ******/
extern int		stereo;			/* stereo viewing */
extern int		hypersample;		/* number of extra rays to fire */
extern unsigned int	jitter;			/* jitter (bit vector) */
#define JITTER_CELL	0x1			/* jitter position of ray in each cell */
#define JITTER_FRAME	0x2			/* jitter position of entire frame */
extern fastf_t		rt_perspective;		/* presp (degrees X) 0 => ortho */
extern fastf_t		aspect;			/* view aspect ratio X/Y */
extern point_t		viewbase_model;		/* model-space location of viewplane corner */
extern vect_t		dx_model;		/* view delta-X as model-space vect (width of pixel as vector) */
extern vect_t		dy_model;		/* view delta-Y as model-space vect (height of pixel as vector) */
extern vect_t		dx_unit;		/* unit-len dir vector of pixel side-to-side */
extern vect_t		dy_unit;		/* unit-len dir vector of pixel top-to-bottom */
extern fastf_t		cell_width;		/* model space grid cell width */
extern fastf_t		cell_height;		/* model space grid cell height */
extern int		cell_newsize;		/* new grid cell size (for worker) */
extern point_t		eye_model;		/* model-space location of eye */
extern fastf_t		eye_backoff;		/* dist from eye to center */
extern size_t		width;			/* # of pixels in X */
extern size_t		height;			/* # of lines in Y */
extern mat_t		Viewrotscale;
extern fastf_t		viewsize;
extern char		*scanbuf;		/* pixels for REMRT */
extern int		incr_mode;		/* !0 for incremental resolution */
extern int		incr_level;		/* current incremental level */
extern size_t		incr_nlevel;		/* number of levels */
extern int		npsw;			/* number of worker PSWs to run */
extern struct resource	resource[];		/* memory resources */
extern int		fullfloat_mode;
extern int		reproject_mode;
extern int		reproj_cur;	/* number of pixels reprojected this frame */
extern int		reproj_max;	/* out of total number of pixels */
extern struct floatpixel	*curr_float_frame;	/* buffer of full frame */
extern struct floatpixel	*prev_float_frame;
/***** end variables shared with worker() *****/

/***** Photon Mapping Variables *****/
extern	double		pmargs[9];
extern	char		pmfile[255];
/***** ************************ *****/

/***** variables shared with do.c *****/
extern int		pix_start;		/* pixel to start at */
extern int		pix_end;		/* pixel to end at */
extern int		nobjs;			/* Number of cmd-line treetops */
extern char		**objtab;		/* array of treetop strings */
extern int		matflag;		/* read matrix from stdin */
extern int		desiredframe;		/* frame to start at */
extern int		curframe;		/* current frame number */
extern fastf_t		frame_delta_t;		/* 1.0 / frames_per_second_playback */
extern char		*outputfile;		/* name of base of output file */
extern int		interactive;		/* human is watching results */
extern int		benchmark;		/* No random numbers:  benchmark */
/***** end variables shared with do.c *****/

/*
 * Local Variables:
 * mode: C
 * tab-width: 8
 * indent-tabs-mode: t
 * c-file-style: "stroustrup"
 * End:
 * ex: shiftwidth=4 tabstop=8
 */<|MERGE_RESOLUTION|>--- conflicted
+++ resolved
@@ -26,10 +26,7 @@
  *	Michael John Muuss
  *
  */
-<<<<<<< HEAD
-=======
 
->>>>>>> 57df9c61
 #include "optical.h"
 
 /***** Variables declared in opt.c *****/
