#
# - Find perplex executable and provides macros to generate custom build rules
# The module defines the following variables
#
#  PERPLEX_EXECUTABLE - path to the perplex program
#  PERPLEX_TEMPLATE - location of the perplex template file

#=============================================================================
#                 F I N D P E R P L E X . C M A K E
#
# Originally based off of FindBISON.cmake from Kitware's CMake distribution
#
<<<<<<< HEAD
# Copyright (c) 2010-2018 United States Government as represented by
=======
# Copyright (c) 2010-2020 United States Government as represented by
>>>>>>> 60304d81
#                the U.S. Army Research Laboratory.
# Copyright 2009 Kitware, Inc.
# Copyright 2006 Tristan Carel
# All rights reserved.
#
# Redistribution and use in source and binary forms, with or without
# modification, are permitted provided that the following conditions
# are met:
#
# * Redistributions of source code must retain the above copyright
#   notice, this list of conditions and the following disclaimer.
#
# * Redistributions in binary form must reproduce the above copyright
#   notice, this list of conditions and the following disclaimer in the
#   documentation and/or other materials provided with the distribution.
#
# * The names of the authors may not be used to endorse or promote
#   products derived from this software without specific prior written
#   permission.
#
# THIS SOFTWARE IS PROVIDED BY THE COPYRIGHT HOLDERS AND CONTRIBUTORS
# "AS IS" AND ANY EXPRESS OR IMPLIED WARRANTIES, INCLUDING, BUT NOT
# LIMITED TO, THE IMPLIED WARRANTIES OF MERCHANTABILITY AND FITNESS FOR
# A PARTICULAR PURPOSE ARE DISCLAIMED. IN NO EVENT SHALL THE COPYRIGHT
# HOLDER OR CONTRIBUTORS BE LIABLE FOR ANY DIRECT, INDIRECT, INCIDENTAL,
# SPECIAL, EXEMPLARY, OR CONSEQUENTIAL DAMAGES (INCLUDING, BUT NOT
# LIMITED TO, PROCUREMENT OF SUBSTITUTE GOODS OR SERVICES; LOSS OF USE,
# DATA, OR PROFITS; OR BUSINESS INTERRUPTION) HOWEVER CAUSED AND ON ANY
# THEORY OF LIABILITY, WHETHER IN CONTRACT, STRICT LIABILITY, OR TORT
# (INCLUDING NEGLIGENCE OR OTHERWISE) ARISING IN ANY WAY OUT OF THE USE
# OF THIS SOFTWARE, EVEN IF ADVISED OF THE POSSIBILITY OF SUCH DAMAGE.
#=============================================================================

find_program(PERPLEX_EXECUTABLE perplex DOC "path to the perplex executable")
mark_as_advanced(PERPLEX_EXECUTABLE)

if(PERPLEX_EXECUTABLE AND NOT PERPLEX_TEMPLATE)
  get_filename_component(perplex_path ${PERPLEX_EXECUTABLE} PATH)
  if(perplex_path)
    set(PERPLEX_TEMPLATE "")
    if(EXISTS ${perplex_path}/../share/perplex/perplex_template.c)
      get_filename_component(perplex_template_path "${perplex_path}/../share/perplex/perplex_template.c" ABSOLUTE)
      set(PERPLEX_TEMPLATE "${perplex_template_path}")
    endif(EXISTS ${perplex_path}/../share/perplex/perplex_template.c)
    if(EXISTS ${perplex_path}/../share/perplex_template.c AND NOT PERPLEX_TEMPLATE)
      get_filename_component(perplex_template_path "${perplex_path}/../share/perplex_template.c" ABSOLUTE)
      set(PERPLEX_TEMPLATE "${perplex_template_path}")
    endif(EXISTS ${perplex_path}/../share/perplex_template.c AND NOT PERPLEX_TEMPLATE)
  endif(perplex_path)
  if(EXISTS /usr/share/perplex/perplex_template.c AND NOT PERPLEX_TEMPLATE)
    set(PERPLEX_TEMPLATE "/usr/share/perplex/perplex_template.c")
  endif(EXISTS /usr/share/perplex/perplex_template.c AND NOT PERPLEX_TEMPLATE)
endif(PERPLEX_EXECUTABLE AND NOT PERPLEX_TEMPLATE)
include(FindPackageHandleStandardArgs)
FIND_PACKAGE_HANDLE_STANDARD_ARGS(PERPLEX DEFAULT_MSG PERPLEX_EXECUTABLE PERPLEX_TEMPLATE)
mark_as_advanced(PERPLEX_TEMPLATE)

# Defines two macros - PERPLEX_TARGET, which takes perplex inputs and
# runs both perplex and re2c to generate C source code/headers, and
# ADD_PERPLEX_LEMON_DEPENDENCY which is used to set up dependencies between
# scanner and parser targets when necessary.
#
# #====================================================================
#  Example:
#
#   find_package(LEMON)
#   find_package(RE2C)
#   find_package(PERPLEX)
#
#   LEMON_TARGET(MyParser parser.y "${CMAKE_CURRENT_BINARY_DIR}/parser.cpp")
#   PERPLEX_TARGET(MyScanner scanner.re  "${CMAKE_CURRENT_BINARY_DIR}/scanner.cpp" "${CMAKE_CURRENT_BINARY_DIR}/scanner_header.hpp")
#   ADD_PERPLEX_LEMON_DEPENDENCY(MyScanner MyParser)
#
#   include_directories("${CMAKE_CURRENT_BINARY_DIR}")
#   add_executable(Foo
#      Foo.cc
#      ${LEMON_MyParser_OUTPUTS}
#      ${PERPLEX_MyScanner_OUTPUTS}
#   )
#  ====================================================================
#
#=============================================================================
#
# Originally based off of FindBISON.cmake from Kitware's CMake distribution
#
<<<<<<< HEAD
# Copyright (c) 2010-2018 United States Government as represented by
=======
# Copyright (c) 2010-2020 United States Government as represented by
>>>>>>> 60304d81
#                the U.S. Army Research Laboratory.
# Copyright 2009 Kitware, Inc.
# Copyright 2006 Tristan Carel
# All rights reserved.
#
# Redistribution and use in source and binary forms, with or without
# modification, are permitted provided that the following conditions
# are met:
#
# * Redistributions of source code must retain the above copyright
#   notice, this list of conditions and the following disclaimer.
#
# * Redistributions in binary form must reproduce the above copyright
#   notice, this list of conditions and the following disclaimer in the
#   documentation and/or other materials provided with the distribution.
#
# * The names of the authors may not be used to endorse or promote
#   products derived from this software without specific prior written
#   permission.
#
# THIS SOFTWARE IS PROVIDED BY THE COPYRIGHT HOLDERS AND CONTRIBUTORS
# "AS IS" AND ANY EXPRESS OR IMPLIED WARRANTIES, INCLUDING, BUT NOT
# LIMITED TO, THE IMPLIED WARRANTIES OF MERCHANTABILITY AND FITNESS FOR
# A PARTICULAR PURPOSE ARE DISCLAIMED. IN NO EVENT SHALL THE COPYRIGHT
# HOLDER OR CONTRIBUTORS BE LIABLE FOR ANY DIRECT, INDIRECT, INCIDENTAL,
# SPECIAL, EXEMPLARY, OR CONSEQUENTIAL DAMAGES (INCLUDING, BUT NOT
# LIMITED TO, PROCUREMENT OF SUBSTITUTE GOODS OR SERVICES; LOSS OF USE,
# DATA, OR PROFITS; OR BUSINESS INTERRUPTION) HOWEVER CAUSED AND ON ANY
# THEORY OF LIABILITY, WHETHER IN CONTRACT, STRICT LIABILITY, OR TORT
# (INCLUDING NEGLIGENCE OR OTHERWISE) ARISING IN ANY WAY OUT OF THE USE
# OF THIS SOFTWARE, EVEN IF ADVISED OF THE POSSIBILITY OF SUCH DAMAGE.
#=============================================================================

#============================================================
# PERPLEX_TARGET (public macro)
#============================================================

include(CMakeParseArguments)

if(NOT COMMAND PERPLEX_TARGET)
  macro(PERPLEX_TARGET Name Input)
    get_filename_component(IN_FILE_WE ${Input} NAME_WE)
    set(PVAR_PREFIX ${Name}_${IN_FILE_WE})

    if(${ARGC} GREATER 3)
      CMAKE_PARSE_ARGUMENTS(${PVAR_PREFIX} "" "TEMPLATE;OUT_SRC_FILE;OUT_HDR_FILE;WORKING_DIR" "" ${ARGN})
    endif(${ARGC} GREATER 3)

    # Need a working directory
    if("${${PVAR_PREFIX}_WORKING_DIR}" STREQUAL "")
      set(${PVAR_PREFIX}_WORKING_DIR "${CMAKE_CURRENT_BINARY_DIR}/${PVAR_PREFIX}")
    endif("${${PVAR_PREFIX}_WORKING_DIR}" STREQUAL "")
    file(MAKE_DIRECTORY ${${PVAR_PREFIX}_WORKING_DIR})

    # Set up intermediate and final output names

    # Output source file
    if ("${${PVAR_PREFIX}_OUT_SRC_FILE}" STREQUAL "")
      set(${PVAR_PREFIX}_OUT_SRC_FILE ${${PVAR_PREFIX}_WORKING_DIR}/${IN_FILE_WE}.c)
    else ("${${PVAR_PREFIX}_OUT_SRC_FILE}" STREQUAL "")
      get_filename_component(specified_out_dir ${${PVAR_PREFIX}_OUT_SRC_FILE} PATH)
      if(NOT "${specified_out_dir}" STREQUAL "")
	message(FATAL_ERROR "\nFull path specified for OUT_SRC_FILE - should be filename only.\n")
      endif(NOT "${specified_out_dir}" STREQUAL "")
      set(${PVAR_PREFIX}_OUT_SRC_FILE ${${PVAR_PREFIX}_WORKING_DIR}/${${PVAR_PREFIX}_OUT_SRC_FILE})
    endif ("${${PVAR_PREFIX}_OUT_SRC_FILE}" STREQUAL "")

    # Output header file
    if ("${${PVAR_PREFIX}_OUT_HDR_FILE}" STREQUAL "")
      set(${PVAR_PREFIX}_OUT_HDR_FILE ${${PVAR_PREFIX}_WORKING_DIR}/${IN_FILE_WE}.h)
    else ("${${PVAR_PREFIX}_OUT_HDR_FILE}" STREQUAL "")
      get_filename_component(specified_out_dir ${${PVAR_PREFIX}_OUT_HDR_FILE} PATH)
      if(NOT "${specified_out_dir}" STREQUAL "")
	message(FATAL_ERROR "\nFull path specified for OUT_HDR_FILE - should be filename only.\n")
      endif(NOT "${specified_out_dir}" STREQUAL "")
      set(${PVAR_PREFIX}_OUT_HDR_FILE ${${PVAR_PREFIX}_WORKING_DIR}/${${PVAR_PREFIX}_OUT_HDR_FILE})
    endif ("${${PVAR_PREFIX}_OUT_HDR_FILE}" STREQUAL "")

    # input file
    get_filename_component(in_full ${Input} ABSOLUTE)
    if("${in_full}" STREQUAL "${Input}")
      set(perplex_in_file ${Input})
    else("${in_full}" STREQUAL "${Input}")
      set(perplex_in_file "${CMAKE_CURRENT_SOURCE_DIR}/${Input}")
    endif("${in_full}" STREQUAL "${Input}")

    # Intermediate file
    set(re2c_src "${${PVAR_PREFIX}_WORKING_DIR}/${IN_FILE_WE}.re")

    # Make sure we have a template
    if ("${${PVAR_PREFIX}_TEMPLATE}" STREQUAL "")
      if(PERPLEX_TEMPLATE)
	set(${PVAR_PREFIX}_TEMPLATE ${PERPLEX_TEMPLATE})
      else(PERPLEX_TEMPLATE)
	message(FATAL_ERROR "\nNo Perplex template file specified - please specify the file using the PERPLEX_TEMPLATE variable:\ncmake .. -DPERPLEX_TEMPLATE=/path/to/template_file.c\n")
      endif(PERPLEX_TEMPLATE)
    endif ("${${PVAR_PREFIX}_TEMPLATE}" STREQUAL "")

    get_filename_component(IN_FILE ${Input} NAME)
    add_custom_command(
      OUTPUT ${re2c_src} ${${PVAR_PREFIX}_OUT_HDR_FILE} ${${PVAR_PREFIX}_WORKING_DIR}/${IN_FILE}
      COMMAND ${CMAKE_COMMAND} -E copy ${perplex_in_file} ${${PVAR_PREFIX}_WORKING_DIR}/${IN_FILE}
      COMMAND ${PERPLEX_EXECUTABLE} -c -o ${re2c_src} -i ${${PVAR_PREFIX}_OUT_HDR_FILE} -t ${${PVAR_PREFIX}_TEMPLATE} ${${PVAR_PREFIX}_WORKING_DIR}/${IN_FILE}
      DEPENDS ${Input} ${${PVAR_PREFIX}_TEMPLATE} ${PERPLEX_EXECUTABLE_TARGET} ${RE2C_EXECUTABLE_TARGET}
      WORKING_DIRECTORY ${${PVAR_PREFIX}_WORKING_DIR}
      COMMENT "[PERPLEX][${Name}] Generating re2c input with ${PERPLEX_EXECUTABLE}"
      )

    if(NOT DEBUGGING_GENERATED_SOURCES)
      add_custom_command(
	OUTPUT ${${PVAR_PREFIX}_OUT_SRC_FILE}
	COMMAND ${RE2C_EXECUTABLE} --no-debug-info --no-generation-date -c -o ${${PVAR_PREFIX}_OUT_SRC_FILE} ${re2c_src}
	DEPENDS ${Input} ${re2c_src} ${${PVAR_PREFIX}_OUT_HDR_FILE} ${PERPLEX_EXECUTABLE_TARGET} ${RE2C_EXECUTABLE_TARGET}
	WORKING_DIRECTORY ${${PVAR_PREFIX}_WORKING_DIR}
	COMMENT "[RE2C][${Name}] Building scanner with ${RE2C_EXECUTABLE}"
	)
    else(NOT DEBUGGING_GENERATED_SOURCES)
      add_custom_command(
	OUTPUT ${${PVAR_PREFIX}_OUT_SRC_FILE}
	COMMAND ${RE2C_EXECUTABLE} --no-generation-date -c -o ${${PVAR_PREFIX}_OUT_SRC_FILE} ${re2c_src}
	DEPENDS ${Input} ${re2c_src} ${${PVAR_PREFIX}_OUT_HDR_FILE} ${PERPLEX_EXECUTABLE_TARGET} ${RE2C_EXECUTABLE_TARGET}
	WORKING_DIRECTORY ${${PVAR_PREFIX}_WORKING_DIR}
	COMMENT "[RE2C][${Name}] Building scanner with ${RE2C_EXECUTABLE}"
	)
    endif(NOT DEBUGGING_GENERATED_SOURCES)

    set(PERPLEX_${Name}_DEFINED TRUE)
    set(PERPLEX_${Name}_SRC ${${PVAR_PREFIX}_OUT_SRC_FILE})
    set(PERPLEX_${Name}_HDR ${${PVAR_PREFIX}_OUT_HDR_FILE})
    set(PERPLEX_${Name}_INCLUDE_DIR ${${PVAR_PREFIX}_WORKING_DIR})
  endmacro(PERPLEX_TARGET)
endif(NOT COMMAND PERPLEX_TARGET)

#============================================================
# ADD_PERPLEX_LEMON_DEPENDENCY (public macro)
#============================================================
if(NOT COMMAND ADD_PERPLEX_LEMON_DEPENDENCY)
  macro(ADD_PERPLEX_LEMON_DEPENDENCY PERPLEXTarget LemonTarget)

    if(NOT PERPLEX_${PERPLEXTarget}_SRC)
      message(SEND_ERROR "PERPLEX target `${PERPLEXTarget}' does not exists.")
    endif()

    if(NOT LEMON_${LemonTarget}_HDR)
      message(SEND_ERROR "Lemon target `${LemonTarget}' does not exists.")
    endif()

    set_source_files_properties(${PERPLEX_${PERPLEXTarget}_SRC}
      PROPERTIES OBJECT_DEPENDS ${LEMON_${LemonTarget}_HDR})
  endmacro(ADD_PERPLEX_LEMON_DEPENDENCY)
endif(NOT COMMAND ADD_PERPLEX_LEMON_DEPENDENCY)

#============================================================
# FindPERPLEX.cmake ends here

# Local Variables:
# tab-width: 8
# mode: cmake
# indent-tabs-mode: t
# End:
# ex: shiftwidth=2 tabstop=8<|MERGE_RESOLUTION|>--- conflicted
+++ resolved
@@ -10,11 +10,7 @@
 #
 # Originally based off of FindBISON.cmake from Kitware's CMake distribution
 #
-<<<<<<< HEAD
-# Copyright (c) 2010-2018 United States Government as represented by
-=======
 # Copyright (c) 2010-2020 United States Government as represented by
->>>>>>> 60304d81
 #                the U.S. Army Research Laboratory.
 # Copyright 2009 Kitware, Inc.
 # Copyright 2006 Tristan Carel
@@ -100,11 +96,7 @@
 #
 # Originally based off of FindBISON.cmake from Kitware's CMake distribution
 #
-<<<<<<< HEAD
-# Copyright (c) 2010-2018 United States Government as represented by
-=======
 # Copyright (c) 2010-2020 United States Government as represented by
->>>>>>> 60304d81
 #                the U.S. Army Research Laboratory.
 # Copyright 2009 Kitware, Inc.
 # Copyright 2006 Tristan Carel
