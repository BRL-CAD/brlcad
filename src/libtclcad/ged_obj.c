/*                       G E D _ O B J . C
 * BRL-CAD
 *
 * Copyright (c) 2000-2010 United States Government as represented by
 * the U.S. Army Research Laboratory.
 *
 * This library is free software; you can redistribute it and/or
 * modify it under the terms of the GNU Lesser General Public License
 * version 2.1 as published by the Free Software Foundation.
 *
 * This library is distributed in the hope that it will be useful, but
 * WITHOUT ANY WARRANTY; without even the implied warranty of
 * MERCHANTABILITY or FITNESS FOR A PARTICULAR PURPOSE.  See the GNU
 * Lesser General Public License for more details.
 *
 * You should have received a copy of the GNU Lesser General Public
 * License along with this file; see the file named COPYING for more
 * information.
 */
/** @addtogroup libged */
/** @{ */
/** @file ged_obj.c
 *
 * A quasi-object-oriented database interface.
 *
 * A GED object contains the attributes and methods for controlling a
 * BRL-CAD geometry edit object.
 *
 */
/** @} */

#include "common.h"

#include <stdlib.h>
#include <ctype.h>
#include <string.h>
#include <math.h>
#include <errno.h>
#include <assert.h>
#include "bio.h"

#include <zlib.h>
#include <png.h>

#include "tcl.h"

#include "bu.h"
#include "bn.h"
#include "cmd.h"
#include "vmath.h"
#include "db.h"
#include "rtgeom.h"
#include "wdb.h"
#include "mater.h"
#include "tclcad.h"

#include "solid.h"
#include "dm.h"
#include "dg.h"

#include "ged.h"

#ifdef DM_X
#  ifdef WITH_TK
#    include "tk.h"
#endif
#  include <X11/Xutil.h>
#  include "dm_xvars.h"
#  include "dm-X.h"
#endif /* DM_X */

#ifdef DM_TK
#  ifdef WITH_TK
#    include "tk.h"
#  endif
#  include "dm_xvars.h"
#  include "dm-tk.h"
#endif /* DM_TK */

#ifdef DM_OGL
#  include "dm_xvars.h"
#  include "dm-ogl.h"
#endif /* DM_OGL */

#ifdef DM_TOGL
#  include "tk.h"
#  define USE_TOGL_STUBS
#  include "togl.h"
#  include "dm_xvars.h"
#  include "dm-togl.h"
#endif /* DM_TOGL */

#ifdef DM_WGL
#  include <tkwinport.h>
#  include "dm_xvars.h"
#  include "dm-wgl.h"
#endif /* DM_WGL */


HIDDEN int go_open_tcl(ClientData clientData,
		       Tcl_Interp *interp,
		       int argc,
		       const char **argv);
HIDDEN int go_autoview(struct ged *gedp,
		       int argc,
		       const char *argv[],
		       ged_func_ptr func,
		       const char *usage,
		       int maxargs);
HIDDEN int go_axes(struct ged *gedp,
		   struct ged_dm_view *gdvp,
		   struct ged_axes_state *gasp,
		   int argc,
		   const char *argv[],
		   const char *usage);
HIDDEN int go_base2local(struct ged *gedp,
			 int argc,
			 const char *argv[],
			 ged_func_ptr func,
			 const char *usage,
			 int maxargs);
HIDDEN int go_bg(struct ged *gedp,
		 int argc,
		 const char *argv[],
		 ged_func_ptr func,
		 const char *usage,
		 int maxargs);
HIDDEN int go_blast(struct ged *gedp,
		    int argc,
		    const char *argv[],
		    ged_func_ptr func,
		    const char *usage,
		    int maxargs);
HIDDEN int go_bounds(struct ged *gedp,
		     int argc,
		     const char *argv[],
		     ged_func_ptr func,
		     const char *usage,
		     int maxargs);
HIDDEN int go_configure(struct ged *gedp,
			int argc,
			const char *argv[],
			ged_func_ptr func,
			const char *usage,
			int maxargs);
HIDDEN int go_constrain_rmode(struct ged *gedp,
			      int argc,
			      const char *argv[],
			      ged_func_ptr func,
			      const char *usage,
			      int maxargs);
HIDDEN int go_constrain_tmode(struct ged *gedp,
			      int argc,
			      const char *argv[],
			      ged_func_ptr func,
			      const char *usage,
			      int maxargs);
HIDDEN int go_copy(struct ged *gedp,
		   int argc,
		   const char *argv[],
		   ged_func_ptr func,
		   const char *usage,
		   int maxargs);
HIDDEN int go_data_arrows(struct ged *gedp,
			int argc,
			const char *argv[],
			ged_func_ptr func,
			const char *usage,
			int maxargs);
HIDDEN int go_data_axes(struct ged *gedp,
			int argc,
			const char *argv[],
			ged_func_ptr func,
			const char *usage,
			int maxargs);
HIDDEN int go_data_labels(struct ged *gedp,
			int argc,
			const char *argv[],
			ged_func_ptr func,
			const char *usage,
			int maxargs);
HIDDEN int go_data_lines(struct ged *gedp,
			int argc,
			const char *argv[],
			ged_func_ptr func,
			const char *usage,
			int maxargs);
HIDDEN int go_data_move(struct ged *gedp,
			int argc,
			const char *argv[],
			ged_func_ptr func,
			const char *usage,
			int maxargs);
HIDDEN int go_data_pick(struct ged *gedp,
			int argc,
			const char *argv[],
			ged_func_ptr func,
			const char *usage,
			int maxargs);
HIDDEN int go_init_view_bindings(struct ged *gedp,
				 int argc,
				 const char *argv[],
				 ged_func_ptr func,
				 const char *usage,
				 int maxargs);
HIDDEN int go_delete_view(struct ged *gedp,
			  int argc,
			  const char *argv[],
			  ged_func_ptr func,
			  const char *usage,
			  int maxargs);
HIDDEN int go_faceplate(struct ged *gedp,
			int argc,
			const char *argv[],
			ged_func_ptr func,
			const char *usage,
			int maxargs);
HIDDEN int go_handle_expose(struct ged *gedp,
			    int argc,
			    const char *argv[],
			    ged_func_ptr func,
			    const char *usage,
			    int maxargs);
HIDDEN int go_handle_refresh(struct ged *gedp,
			     const char *name);
HIDDEN int go_idle_mode(struct ged *gedp,
			int argc,
			const char *argv[],
			ged_func_ptr func,
			const char *usage,
			int maxargs);
HIDDEN int go_light(struct ged *gedp,
		    int argc,
		    const char *argv[],
		    ged_func_ptr func,
		    const char *usage,
		    int maxargs);
HIDDEN int go_list_views(struct ged *gedp,
			 int argc,
			 const char *argv[],
			 ged_func_ptr func,
			 const char *usage,
			 int maxargs);
HIDDEN int go_listen(struct ged *gedp,
		     int argc,
		     const char *argv[],
		     ged_func_ptr func,
		     const char *usage,
		     int maxargs);
HIDDEN int go_local2base(struct ged *gedp,
			 int argc,
			 const char *argv[],
			 ged_func_ptr func,
			 const char *usage,
			 int maxargs);
HIDDEN int go_make(struct ged *gedp,
		   int argc,
		   const char *argv[],
		   ged_func_ptr func,
		   const char *usage,
		   int maxargs);
HIDDEN int go_mirror(struct ged *gedp,
		     int argc,
		     const char *argv[],
		     ged_func_ptr func,
		     const char *usage,
		     int maxargs);
HIDDEN int go_model_axes(struct ged *gedp,
			 int argc,
			 const char *argv[],
			 ged_func_ptr func,
			 const char *usage,
			 int maxargs);
HIDDEN int go_more_args_callback(struct ged *gedp,
				 int argc,
				 const char *argv[],
				 ged_func_ptr func,
				 const char *usage,
				 int maxargs);
HIDDEN int go_mouse_constrain_rot(struct ged *gedp,
				  int argc,
				  const char *argv[],
				  ged_func_ptr func,
				  const char *usage,
				  int maxargs);
HIDDEN int go_mouse_constrain_trans(struct ged *gedp,
				    int argc,
				    const char *argv[],
				    ged_func_ptr func,
				    const char *usage,
				    int maxargs);
HIDDEN int go_mouse_move_arb_edge(struct ged *gedp,
				  int argc,
				  const char *argv[],
				  ged_func_ptr func,
				  const char *usage,
				  int maxargs);
HIDDEN int go_mouse_move_arb_face(struct ged *gedp,
				  int argc,
				  const char *argv[],
				  ged_func_ptr func,
				  const char *usage,
				  int maxargs);
HIDDEN int go_mouse_orotate(struct ged *gedp,
			    int argc,
			    const char *argv[],
			    ged_func_ptr func,
			    const char *usage,
			    int maxargs);
HIDDEN int go_mouse_oscale(struct ged *gedp,
			   int argc,
			   const char *argv[],
			   ged_func_ptr func,
			   const char *usage,
			   int maxargs);
HIDDEN int go_mouse_otranslate(struct ged *gedp,
			       int argc,
			       const char *argv[],
			       ged_func_ptr func,
			       const char *usage,
			       int maxargs);
HIDDEN int go_mouse_translate(struct ged *gedp,
			      int argc,
			      const char *argv[],
			      ged_func_ptr func,
			      const char *usage,
			      int maxargs);
HIDDEN int go_mouse_ray(struct ged *gedp,
			int argc,
			const char *argv[],
			ged_func_ptr func,
			const char *usage,
			int maxargs);
HIDDEN int go_mouse_rect(struct ged *gedp,
			 int argc,
			 const char *argv[],
			 ged_func_ptr func,
			 const char *usage,
			 int maxargs);
HIDDEN int go_mouse_rot(struct ged *gedp,
			int argc,
			const char *argv[],
			ged_func_ptr func,
			const char *usage,
			int maxargs);
HIDDEN int go_mouse_rotate_arb_face(struct ged *gedp,
				    int argc,
				    const char *argv[],
				    ged_func_ptr func,
				    const char *usage,
				    int maxargs);
HIDDEN int go_mouse_scale(struct ged *gedp,
			  int argc,
			  const char *argv[],
			  ged_func_ptr func,
			  const char *usage,
			  int maxargs);
HIDDEN int go_mouse_protate(struct ged *gedp,
			    int argc,
			    const char *argv[],
			    ged_func_ptr func,
			    const char *usage,
			    int maxargs);
HIDDEN int go_mouse_pscale(struct ged *gedp,
			   int argc,
			   const char *argv[],
			   ged_func_ptr func,
			   const char *usage,
			   int maxargs);
HIDDEN int go_mouse_ptranslate(struct ged *gedp,
			       int argc,
			       const char *argv[],
			       ged_func_ptr func,
			       const char *usage,
			       int maxargs);
HIDDEN int go_mouse_trans(struct ged *gedp,
			  int argc,
			  const char *argv[],
			  ged_func_ptr func,
			  const char *usage,
			  int maxargs);
HIDDEN int go_move_arb_edge_mode(struct ged *gedp,
				 int argc,
				 const char *argv[],
				 ged_func_ptr func,
				 const char *usage,
				 int maxargs);
HIDDEN int go_move_arb_face_mode(struct ged *gedp,
				 int argc,
				 const char *argv[],
				 ged_func_ptr func,
				 const char *usage,
				 int maxargs);
HIDDEN int go_new_view(struct ged *gedp,
		       int argc,
		       const char *argv[],
		       ged_func_ptr func,
		       const char *usage,
		       int maxargs);
HIDDEN int go_orotate_mode(struct ged *gedp,
			   int argc,
			   const char *argv[],
			   ged_func_ptr func,
			   const char *usage,
			   int maxargs);
HIDDEN int go_oscale_mode(struct ged *gedp,
			  int argc,
			  const char *argv[],
			  ged_func_ptr func,
			  const char *usage,
			  int maxargs);
HIDDEN int go_otranslate_mode(struct ged *gedp,
			      int argc,
			      const char *argv[],
			      ged_func_ptr func,
			      const char *usage,
			      int maxargs);
HIDDEN int go_paint_rect_area(struct ged *gedp,
			      int argc,
			      const char *argv[],
			      ged_func_ptr func,
			      const char *usage,
			      int maxargs);
#if defined(DM_OGL) || defined(DM_TOGL) || defined(DM_WGL)
HIDDEN int go_png(struct ged *gedp,
		  int argc,
		  const char *argv[],
		  ged_func_ptr func,
		  const char *usage,
		  int maxargs);
#endif

HIDDEN int go_prim_label(struct ged *gedp,
			 int argc,
			 const char *argv[],
			 ged_func_ptr func,
			 const char *usage,
			 int maxargs);
HIDDEN int go_rect_mode(struct ged *gedp,
			int argc,
			const char *argv[],
			ged_func_ptr func,
			const char *usage,
			int maxargs);
HIDDEN int go_refresh(struct ged *gedp,
		      int argc,
		      const char *argv[],
		      ged_func_ptr func,
		      const char *usage,
		      int maxargs);
HIDDEN int go_refresh_all(struct ged *gedp,
			  int argc,
			  const char *argv[],
			  ged_func_ptr func,
			  const char *usage,
			  int maxargs);
HIDDEN int go_refresh_on(struct ged *gedp,
			 int argc,
			 const char *argv[],
			 ged_func_ptr func,
			 const char *usage,
			 int maxargs);
HIDDEN int go_rotate_arb_face_mode(struct ged *gedp,
				   int argc,
				   const char *argv[],
				   ged_func_ptr func,
				   const char *usage,
				   int maxargs);
HIDDEN int go_rotate_mode(struct ged *gedp,
			  int argc,
			  const char *argv[],
			  ged_func_ptr func,
			  const char *usage,
			  int maxargs);
HIDDEN int go_rt_end_callback(struct ged *gedp,
			      int argc,
			      const char *argv[],
			      ged_func_ptr func,
			      const char *usage,
			      int maxargs);
HIDDEN int go_rt_gettrees(struct ged *gedp,
			  int argc,
			  const char *argv[],
			  ged_func_ptr func,
			  const char *usage,
			  int maxargs);
HIDDEN int go_protate_mode(struct ged *gedp,
			   int argc,
			   const char *argv[],
			   ged_func_ptr func,
			   const char *usage,
			   int maxargs);
HIDDEN int go_pscale_mode(struct ged *gedp,
			  int argc,
			  const char *argv[],
			  ged_func_ptr func,
			  const char *usage,
			  int maxargs);
HIDDEN int go_ptranslate_mode(struct ged *gedp,
			      int argc,
			      const char *argv[],
			      ged_func_ptr func,
			      const char *usage,
			      int maxargs);
HIDDEN int go_scale_mode(struct ged *gedp,
			 int argc,
			 const char *argv[],
			 ged_func_ptr func,
			 const char *usage,
			 int maxargs);
HIDDEN int go_screen2model(struct ged *gedp,
			   int argc,
			   const char *argv[],
			   ged_func_ptr func,
			   const char *usage,
			   int maxargs);
HIDDEN int go_screen2view(struct ged *gedp,
			  int argc,
			  const char *argv[],
			  ged_func_ptr func,
			  const char *usage,
			  int maxargs);
HIDDEN int go_set_coord(struct ged *gedp,
			int argc,
			const char *argv[],
			ged_func_ptr func,
			const char *usage,
			int maxargs);
HIDDEN int go_set_fb_mode(struct ged *gedp,
			  int argc,
			  const char *argv[],
			  ged_func_ptr func,
			  const char *usage,
			  int maxargs);
HIDDEN int go_snap_view(struct ged *gedp,
			int argc,
			const char *argv[],
			ged_func_ptr func,
			const char *usage,
			int maxargs);
HIDDEN int go_translate_mode(struct ged *gedp,
			     int argc,
			     const char *argv[],
			     ged_func_ptr func,
			     const char *usage,
			     int maxargs);
HIDDEN int go_transparency(struct ged *gedp,
			   int argc,
			   const char *argv[],
			   ged_func_ptr func,
			   const char *usage,
			   int maxargs);
HIDDEN int go_view_axes(struct ged *gedp,
			int argc,
			const char *argv[],
			ged_func_ptr func,
			const char *usage,
			int maxargs);
HIDDEN int go_view_win_size(struct ged *gedp,
			    int argc,
			    const char *argv[],
			    ged_func_ptr func,
			    const char *usage,
			    int maxargs);
HIDDEN int go_vmake(struct ged *gedp,
		    int argc,
		    const char *argv[],
		    ged_func_ptr func,
		    const char *usage,
		    int maxargs);
HIDDEN int go_vslew(struct ged *gedp,
		    int argc,
		    const char *argv[],
		    ged_func_ptr func,
		    const char *usage,
		    int maxargs);
HIDDEN int go_zbuffer(struct ged *gedp,
		      int argc,
		      const char *argv[],
		      ged_func_ptr func,
		      const char *usage,
		      int maxargs);
HIDDEN int go_zclip(struct ged *gedp,
		    int argc,
		    const char *argv[],
		    ged_func_ptr func,
		    const char *usage,
		    int maxargs);

/* Wrapper Functions */

HIDDEN int go_autoview_func(struct ged *gedp,
			    int argc,
			    const char *argv[],
			    ged_func_ptr func,
			    const char *usage,
			    int maxargs);
HIDDEN int go_more_args_func(struct ged *gedp,
			     int argc,
			     const char *argv[],
			     ged_func_ptr func,
			     const char *usage,
			     int maxargs);
HIDDEN int go_pass_through_func(struct ged *gedp,
				int argc,
				const char *argv[],
				ged_func_ptr func,
				const char *usage,
				int maxargs);
HIDDEN int go_pass_through_and_refresh_func(struct ged *gedp,
					    int argc,
					    const char *argv[],
					    ged_func_ptr func,
					    const char *usage,
					    int maxargs);
HIDDEN int go_view_func(struct ged *gedp,
			int argc,
			const char *argv[],
			ged_func_ptr func,
			const char *usage,
			int maxargs);
HIDDEN int go_dm_func(struct ged *gedp,
			int argc,
			const char *argv[],
			ged_func_ptr func,
			const char *usage,
			int maxargs);

/* Utility Functions */
HIDDEN void go_drawSolid(struct dm *dmp, struct solid *sp);
HIDDEN int go_drawDList(struct dm *dmp, struct bu_list *hsp);

HIDDEN int go_close_fbs(struct ged_dm_view *gdvp);
HIDDEN void go_fbs_callback();
HIDDEN int go_open_fbs(struct ged_dm_view *gdvp, Tcl_Interp *interp);

HIDDEN void go_refresh_view(struct ged_dm_view *gdvp);
HIDDEN void go_refresh_handler(void *clientdata);
HIDDEN void go_refresh_all_views(struct ged_obj *gop);
HIDDEN void go_autoview_view(struct ged_dm_view *gdvp);
HIDDEN void go_autoview_all_views(struct ged_obj *gop);
HIDDEN void go_rt_end_callback_internal(int aborted);

HIDDEN void go_output_handler(struct ged *gedp, char *line);

HIDDEN int go_edit_redraw(struct ged *gedp, int argc, const char *argv[]);

/*XXX these belong in libdm/data.c */
static void go_dm_draw_arrows(struct dm *dmp, struct ged_data_arrow_state *gdasp);
static void go_dm_draw_labels(struct dm *dmp, struct ged_data_label_state *gdlsp, matp_t m2vmat);
static void go_dm_draw_lines(struct dm *dmp, struct ged_data_line_state *gdasp);

typedef int (*go_wrapper_func_ptr)(struct ged *, int, const char *[], ged_func_ptr, const char *, int);
#define GO_WRAPPER_FUNC_PTR_NULL (go_wrapper_func_ptr)0

#define GO_MAX_RT_ARGS 64

static struct ged_obj HeadGedObj;
static struct ged_obj *go_current_gop = GED_OBJ_NULL;

#define GO_MAX_RT_ARGS 64
#define GO_UNLIMITED -1

struct go_cmdtab {
    char *go_name;
    char *go_usage;
    int go_maxargs;
    go_wrapper_func_ptr go_wrapper_func;
    ged_func_ptr go_func;
};

static struct go_cmdtab go_cmds[] = {
    {"3ptarb",	(char *)0, GO_UNLIMITED, go_more_args_func, ged_3ptarb},
    {"adc",	"args", 7, go_view_func, ged_adc},
    {"adjust",	(char *)0, GO_UNLIMITED, go_pass_through_func, ged_adjust},
    {"ae2dir",	(char *)0, GO_UNLIMITED, go_pass_through_func, ged_ae2dir},
    {"aet",	"[[-i] az el [tw]]", 6, go_view_func, ged_aet},
    {"analyze",	(char *)0, GO_UNLIMITED, go_pass_through_func, ged_analyze},
    {"arb",	(char *)0, GO_UNLIMITED, go_pass_through_func, ged_arb},
    {"arced",	(char *)0, GO_UNLIMITED, go_pass_through_func, ged_arced},
    {"arot",	"x y z angle", 6, go_view_func, ged_arot},
    {"attr",	(char *)0, GO_UNLIMITED, go_pass_through_func, ged_attr},
    {"autoview",	"vname", GO_UNLIMITED, go_autoview, GED_FUNC_PTR_NULL},
    {"bb",	(char *)0, GO_UNLIMITED, go_pass_through_func, ged_bb},
    {"bev",	(char *)0, GO_UNLIMITED, go_pass_through_func, ged_bev},
    {"base2local",	(char *)0, GO_UNLIMITED, go_base2local, GED_FUNC_PTR_NULL},
    {"bg",	"[r g b]", GO_UNLIMITED, go_bg, GED_FUNC_PTR_NULL},
    {"blast",	(char *)0, GO_UNLIMITED, go_blast, GED_FUNC_PTR_NULL},
    {"bo",	(char *)0, GO_UNLIMITED, go_pass_through_func, ged_bo},
    {"bot",	(char *)0, GO_UNLIMITED, go_pass_through_func, ged_bot},
    {"bot_condense",	(char *)0, GO_UNLIMITED, go_pass_through_func, ged_bot_condense},
    {"bot_decimate",	(char *)0, GO_UNLIMITED, go_pass_through_func, ged_bot_decimate},
    {"bot_dump",	(char *)0, GO_UNLIMITED, go_pass_through_func, ged_bot_dump},
    {"bot_face_fuse",	(char *)0, GO_UNLIMITED, go_pass_through_func, ged_bot_face_fuse},
    {"bot_face_sort",	(char *)0, GO_UNLIMITED, go_pass_through_func, ged_bot_face_sort},
    {"bot_flip",	(char *)0, GO_UNLIMITED, go_pass_through_func, ged_bot_flip},
    {"bot_merge",	(char *)0, GO_UNLIMITED, go_pass_through_func, ged_bot_merge},
    {"bot_smooth",	(char *)0, GO_UNLIMITED, go_pass_through_func, ged_bot_smooth},
    {"bot_split",	(char *)0, GO_UNLIMITED, go_pass_through_func, ged_bot_split},
    {"bot_sync",	(char *)0, GO_UNLIMITED, go_pass_through_func, ged_bot_sync},
    {"bot_vertex_fuse",	(char *)0, GO_UNLIMITED, go_pass_through_func, ged_bot_vertex_fuse},
    {"bounds",	"[\"minX maxX minY maxY minZ maxZ\"]", GO_UNLIMITED, go_bounds, GED_FUNC_PTR_NULL},
    {"c",	(char *)0, GO_UNLIMITED, go_pass_through_func, ged_comb_std},
    {"cat",	(char *)0, GO_UNLIMITED, go_pass_through_func, ged_cat},
    {"center",	"[x y z]", 5, go_view_func, ged_center},
    {"clear",	(char *)0, GO_UNLIMITED, go_pass_through_and_refresh_func, ged_zap},
    {"clone",	(char *)0, GO_UNLIMITED, go_pass_through_func, ged_clone},
    {"color",	(char *)0, GO_UNLIMITED, go_pass_through_func, ged_color},
    {"comb",	(char *)0, GO_UNLIMITED, go_pass_through_func, ged_comb},
    {"comb_color",	(char *)0, GO_UNLIMITED, go_pass_through_func, ged_comb_color},
    {"combmem",	(char *)0, GO_UNLIMITED, go_pass_through_func, ged_combmem},
    {"configure",	"vname", GO_UNLIMITED, go_configure, GED_FUNC_PTR_NULL},
    {"constrain_rmode",	"x|y|z x y", GO_UNLIMITED, go_constrain_rmode, GED_FUNC_PTR_NULL},
    {"constrain_tmode",	"x|y|z x y", GO_UNLIMITED, go_constrain_tmode, GED_FUNC_PTR_NULL},
    {"copyeval",	(char *)0, GO_UNLIMITED, go_pass_through_func, ged_copyeval},
    {"copymat",	(char *)0, GO_UNLIMITED, go_pass_through_func, ged_copymat},
    {"cp",	"[-f] from to", GO_UNLIMITED, go_copy, GED_FUNC_PTR_NULL},
    {"cpi",	(char *)0, GO_UNLIMITED, go_pass_through_func, ged_cpi},
    {"d",	(char *)0, GO_UNLIMITED, go_pass_through_and_refresh_func, ged_erase},
    {"dall",	(char *)0, GO_UNLIMITED, go_pass_through_and_refresh_func, ged_erase_all},
    {"data_arrows",	"???", GO_UNLIMITED, go_data_arrows, GED_FUNC_PTR_NULL},
    {"data_axes",	"???", GO_UNLIMITED, go_data_axes, GED_FUNC_PTR_NULL},
    {"data_labels",	"???", GO_UNLIMITED, go_data_labels, GED_FUNC_PTR_NULL},
    {"data_lines",	"???", GO_UNLIMITED, go_data_lines, GED_FUNC_PTR_NULL},
    {"data_move",	"???", GO_UNLIMITED, go_data_move, GED_FUNC_PTR_NULL},
    {"data_pick",	"???", GO_UNLIMITED, go_data_pick, GED_FUNC_PTR_NULL},
    {"dbconcat",	(char *)0, GO_UNLIMITED, go_pass_through_func, ged_concat},
    {"dbfind",	(char *)0, GO_UNLIMITED, go_pass_through_func, ged_find},
    {"dbip",	(char *)0, GO_UNLIMITED, go_pass_through_func, ged_dbip},
    {"dbot_dump",	(char *)0, GO_UNLIMITED, go_pass_through_func, ged_dbot_dump},
    {"decompose",	(char *)0, GO_UNLIMITED, go_pass_through_func, ged_decompose},
    {"delay",	(char *)0, GO_UNLIMITED, go_pass_through_func, ged_delay},
    {"delete_view",	"vname", GO_UNLIMITED, go_delete_view, GED_FUNC_PTR_NULL},
    {"dir2ae",	(char *)0, GO_UNLIMITED, go_pass_through_func, ged_dir2ae},
    {"draw",	(char *)0, GO_UNLIMITED, go_autoview_func, ged_draw},
    {"dump",	(char *)0, GO_UNLIMITED, go_pass_through_func, ged_dump},
    {"dup",	(char *)0, GO_UNLIMITED, go_pass_through_func, ged_dup},
    {"E",	(char *)0, GO_UNLIMITED, go_autoview_func, ged_E},
    {"e",	(char *)0, GO_UNLIMITED, go_autoview_func, ged_draw},
    {"eac",	(char *)0, GO_UNLIMITED, go_autoview_func, ged_eac},
    {"echo",	(char *)0, GO_UNLIMITED, go_pass_through_func, ged_echo},
    {"edcodes",	(char *)0, GO_UNLIMITED, go_pass_through_func, ged_edcodes},
    {"edcolor",	(char *)0, GO_UNLIMITED, go_pass_through_func, ged_edcolor},
    {"edcomb",	(char *)0, GO_UNLIMITED, go_pass_through_func, ged_edcomb},
    {"edmater",	(char *)0, GO_UNLIMITED, go_pass_through_func, ged_edmater},
    {"erase",	(char *)0, GO_UNLIMITED, go_pass_through_and_refresh_func, ged_erase},
    {"erase_all",	(char *)0, GO_UNLIMITED, go_pass_through_and_refresh_func, ged_erase_all},
    {"ev",	(char *)0, GO_UNLIMITED, go_autoview_func, ged_ev},
    {"expand",	(char *)0, GO_UNLIMITED, go_pass_through_func, ged_expand},
    {"eye",	"[x y z]", 5, go_view_func, ged_eye},
    {"eye_pos",	"[x y z]", 5, go_view_func, ged_eye_pos},
    {"faceplate",	"center_dot|prim_labels|view_params|view_scale color|draw [val(s)]", GO_UNLIMITED, go_faceplate, GED_FUNC_PTR_NULL},
    {"facetize",	(char *)0, GO_UNLIMITED, go_pass_through_func, ged_facetize},
    {"form",	(char *)0, GO_UNLIMITED, go_pass_through_func, ged_form},
    {"fracture",	(char *)0, GO_UNLIMITED, go_pass_through_func, ged_fracture},
    {"g",	(char *)0, GO_UNLIMITED, go_pass_through_func, ged_group},
    {"get",	(char *)0, GO_UNLIMITED, go_pass_through_func, ged_get},
    {"get_autoview",	(char *)0, GO_UNLIMITED, go_pass_through_func, ged_get_autoview},
    {"get_comb",	(char *)0, GO_UNLIMITED, go_pass_through_func, ged_get_comb},
    {"get_eyemodel",	"vname", 2, go_view_func, ged_get_eyemodel},
    {"get_type",	(char *)0, GO_UNLIMITED, go_pass_through_func, ged_get_type},
    {"glob",	(char *)0, GO_UNLIMITED, go_pass_through_func, ged_glob},
    {"gqa",	(char *)0, GO_UNLIMITED, go_pass_through_func, ged_gqa},
    {"grid",	"args", 6, go_view_func, ged_grid},
    {"handle_expose",	"vname count", GO_UNLIMITED, go_handle_expose, GED_FUNC_PTR_NULL},
    {"hide",	(char *)0, GO_UNLIMITED, go_pass_through_func, ged_hide},
    {"how",	(char *)0, GO_UNLIMITED, go_pass_through_func, ged_how},
    {"human",	(char *)0, GO_UNLIMITED, go_pass_through_func, ged_human},
    {"i",	(char *)0, GO_UNLIMITED, go_pass_through_func, ged_instance},
    {"idents",	(char *)0, GO_UNLIMITED, go_pass_through_func, ged_tables},
    {"idle_mode",	"vname", GO_UNLIMITED, go_idle_mode, GED_FUNC_PTR_NULL},
    {"illum",	(char *)0, GO_UNLIMITED, go_pass_through_and_refresh_func, ged_illum},
    {"importFg4Section",	(char *)0, GO_UNLIMITED, go_pass_through_func, ged_importFg4Section},
    {"in",	(char *)0, GO_UNLIMITED, go_more_args_func, ged_in},
    {"init_view_bindings",	"vname", GO_UNLIMITED, go_init_view_bindings, GED_FUNC_PTR_NULL},
    {"inside",	(char *)0, GO_UNLIMITED, go_more_args_func, ged_inside},
    {"isize",	"vname", 2, go_view_func, ged_isize},
    {"item",	(char *)0, GO_UNLIMITED, go_pass_through_func, ged_item},
    {"keep",	(char *)0, GO_UNLIMITED, go_pass_through_func, ged_keep},
    {"keypoint",	"[x y z]", 5, go_view_func, ged_keypoint},
    {"kill",	(char *)0, GO_UNLIMITED, go_pass_through_and_refresh_func, ged_kill},
    {"killall",	(char *)0, GO_UNLIMITED, go_pass_through_and_refresh_func, ged_killall},
    {"killrefs",	(char *)0, GO_UNLIMITED, go_pass_through_and_refresh_func, ged_killrefs},
    {"killtree",	(char *)0, GO_UNLIMITED, go_pass_through_and_refresh_func, ged_killtree},
    {"l",	(char *)0, GO_UNLIMITED, go_pass_through_func, ged_list},
    {"light",	"[0|1]", GO_UNLIMITED, go_light, GED_FUNC_PTR_NULL},
    {"list_views",	(char *)0, GO_UNLIMITED, go_list_views, GED_FUNC_PTR_NULL},
    {"listen",	"[port]", GO_UNLIMITED, go_listen, GED_FUNC_PTR_NULL},
    {"listeval",	(char *)0, GO_UNLIMITED, go_pass_through_func, ged_pathsum},
    {"loadview",	"filename", 3, go_view_func, ged_loadview},
    {"local2base",	(char *)0, GO_UNLIMITED, go_local2base, GED_FUNC_PTR_NULL},
    {"log",	(char *)0, GO_UNLIMITED, go_pass_through_func, ged_log},
    {"lookat",	"x y z", 5, go_view_func, ged_lookat},
    {"ls",	(char *)0, GO_UNLIMITED, go_pass_through_func, ged_ls},
    {"lt",	(char *)0, GO_UNLIMITED, go_pass_through_func, ged_lt},
    {"m2v_point",	"x y z", 5, go_view_func, ged_m2v_point},
    {"make",	(char *)0, GO_UNLIMITED, go_make, GED_FUNC_PTR_NULL},
    {"make_bb",	(char *)0, GO_UNLIMITED, go_pass_through_func, ged_make_bb},
    {"make_name",	(char *)0, GO_UNLIMITED, go_pass_through_func, ged_make_name},
    {"make_pnts",	(char *)0, GO_UNLIMITED, go_more_args_func, ged_make_pnts},
    {"match",	(char *)0, GO_UNLIMITED, go_pass_through_func, ged_match},
    {"mater",	(char *)0, GO_UNLIMITED, go_pass_through_func, ged_mater},
    {"mirror",	(char *)0, GO_UNLIMITED, go_mirror, GED_FUNC_PTR_NULL},
    {"model2view",	"vname", 2, go_view_func, ged_model2view},
    {"model_axes",	"???", GO_UNLIMITED, go_model_axes, GED_FUNC_PTR_NULL},
    {"more_args_callback",	"set/get the \"more args\" callback", GO_UNLIMITED, go_more_args_callback, GED_FUNC_PTR_NULL},
    {"move_arb_edge",	(char *)0, GO_UNLIMITED, go_pass_through_func, ged_move_arb_edge},
    {"move_arb_edge_mode",	"obj edge x y", GO_UNLIMITED, go_move_arb_edge_mode, GED_FUNC_PTR_NULL},
    {"move_arb_face",	(char *)0, GO_UNLIMITED, go_pass_through_func, ged_move_arb_face},
    {"move_arb_face_mode",	"obj face x y", GO_UNLIMITED, go_move_arb_face_mode, GED_FUNC_PTR_NULL},
    {"mouse_constrain_rot",	"coord x y", GO_UNLIMITED, go_mouse_constrain_rot, GED_FUNC_PTR_NULL},
    {"mouse_constrain_trans",	"coord x y", GO_UNLIMITED, go_mouse_constrain_trans, GED_FUNC_PTR_NULL},
    {"mouse_move_arb_edge",	"obj edge x y", GO_UNLIMITED, go_mouse_move_arb_edge, GED_FUNC_PTR_NULL},
    {"mouse_move_arb_face",	"obj face x y", GO_UNLIMITED, go_mouse_move_arb_face, GED_FUNC_PTR_NULL},
    {"mouse_orotate",	"obj x y", GO_UNLIMITED, go_mouse_orotate, GED_FUNC_PTR_NULL},
    {"mouse_oscale",	"obj x y", GO_UNLIMITED, go_mouse_oscale, GED_FUNC_PTR_NULL},
    {"mouse_otranslate",	"obj x y", GO_UNLIMITED, go_mouse_otranslate, GED_FUNC_PTR_NULL},
    {"mouse_ray",	"x y", GO_UNLIMITED, go_mouse_ray, GED_FUNC_PTR_NULL},
    {"mouse_rect",	"x y", GO_UNLIMITED, go_mouse_rect, GED_FUNC_PTR_NULL},
    {"mouse_rot",	"x y", GO_UNLIMITED, go_mouse_rot, GED_FUNC_PTR_NULL},
    {"mouse_rotate_arb_face",	"obj face v x y", GO_UNLIMITED, go_mouse_rotate_arb_face, GED_FUNC_PTR_NULL},
    {"mouse_scale",	"x y", GO_UNLIMITED, go_mouse_scale, GED_FUNC_PTR_NULL},
    {"mouse_protate",	"obj attribute x y", GO_UNLIMITED, go_mouse_protate, GED_FUNC_PTR_NULL},
    {"mouse_pscale",	"obj attribute x y", GO_UNLIMITED, go_mouse_pscale, GED_FUNC_PTR_NULL},
    {"mouse_ptranslate",	"obj attribute x y", GO_UNLIMITED, go_mouse_ptranslate, GED_FUNC_PTR_NULL},
    {"mouse_trans",	"x y", GO_UNLIMITED, go_mouse_trans, GED_FUNC_PTR_NULL},
    {"mv",	(char *)0, GO_UNLIMITED, go_pass_through_func, ged_move},
    {"mvall",	(char *)0, GO_UNLIMITED, go_pass_through_func, ged_move_all},
    {"new_view",	"vname type [args]", GO_UNLIMITED, go_new_view, GED_FUNC_PTR_NULL},
    {"nirt",	"[args]", GO_MAX_RT_ARGS, go_view_func, ged_nirt},
    {"nmg_collapse",	(char *)0, GO_UNLIMITED, go_pass_through_func, ged_nmg_collapse},
    {"nmg_simplify",	(char *)0, GO_UNLIMITED, go_pass_through_func, ged_nmg_simplify},
    {"ocenter",	(char *)0, GO_UNLIMITED, go_pass_through_func, ged_ocenter},
    {"open",	(char *)0, GO_UNLIMITED, go_pass_through_and_refresh_func, ged_reopen},
    {"orient",	"quat", 6, go_view_func, ged_orient},
    {"orotate",	(char *)0, GO_UNLIMITED, go_pass_through_func, ged_orotate},
    {"orotate_mode",	"obj x y", GO_UNLIMITED, go_orotate_mode, GED_FUNC_PTR_NULL},
    {"oscale",	(char *)0, GO_UNLIMITED, go_pass_through_func, ged_oscale},
    {"oscale_mode",	"obj x y", GO_UNLIMITED, go_oscale_mode, GED_FUNC_PTR_NULL},
    {"otranslate",	(char *)0, GO_UNLIMITED, go_pass_through_func, ged_otranslate},
    {"otranslate_mode",	"obj x y", GO_UNLIMITED, go_otranslate_mode, GED_FUNC_PTR_NULL},
    {"overlay",	(char *)0, GO_UNLIMITED, go_autoview_func, ged_overlay},
    {"paint_rect_area",	"vname", GO_UNLIMITED, go_paint_rect_area, GED_FUNC_PTR_NULL},
    {"pathlist",	(char *)0, GO_UNLIMITED, go_pass_through_func, ged_pathlist},
    {"paths",	(char *)0, GO_UNLIMITED, go_pass_through_func, ged_pathsum},
    {"perspective",	"[angle]", 3, go_view_func, ged_perspective},
    {"plot",	"[options] file.pl", 16, go_view_func, ged_plot},
    {"pmat",	"[mat]", 3, go_view_func, ged_pmat},
    {"pmodel2view",	"vname", 2, go_view_func, ged_pmodel2view},
<<<<<<< HEAD
#if defined(DM_OGL) || defined(DM_TOGL) || defined(DM_WGL)
    {"png",	"file", MAXARGS, go_png, GED_FUNC_PTR_NULL},
=======
#if defined(DM_OGL) || defined(DM_WGL)
    {"png",	"file", GO_UNLIMITED, go_png, GED_FUNC_PTR_NULL},
>>>>>>> b8499574
#endif
    {"pngwf",	"[options] file.png", 16, go_view_func, ged_png},
    {"pov",	"center quat scale eye_pos perspective", 7, go_view_func, ged_pmat},
    {"prcolor",	(char *)0, GO_UNLIMITED, go_pass_through_func, ged_prcolor},
    {"prefix",	(char *)0, GO_UNLIMITED, go_pass_through_func, ged_prefix},
    {"preview",	"[options] script", GO_UNLIMITED, go_dm_func, ged_preview},
    {"prim_label",	"[prim_1 prim_2 ... prim_N]", GO_UNLIMITED, go_prim_label, GED_FUNC_PTR_NULL},
    {"ps",	"[options] file.ps", 16, go_view_func, ged_ps},
    {"protate",	(char *)0, GO_UNLIMITED, go_pass_through_func, ged_protate},
    {"protate_mode",	"obj attribute x y", GO_UNLIMITED, go_protate_mode, GED_FUNC_PTR_NULL},
    {"pscale",	(char *)0, GO_UNLIMITED, go_pass_through_func, ged_pscale},
    {"pscale_mode",	"obj attribute x y", GO_UNLIMITED, go_pscale_mode, GED_FUNC_PTR_NULL},
    {"ptranslate",	(char *)0, GO_UNLIMITED, go_pass_through_func, ged_ptranslate},
    {"ptranslate_mode",	"obj attribute x y", GO_UNLIMITED, go_ptranslate_mode, GED_FUNC_PTR_NULL},
    {"push",	(char *)0, GO_UNLIMITED, go_pass_through_func, ged_push},
    {"put",	(char *)0, GO_UNLIMITED, go_pass_through_func, ged_put},
    {"put_comb",	(char *)0, GO_UNLIMITED, go_pass_through_func, ged_put_comb},
    {"putmat",	(char *)0, GO_UNLIMITED, go_pass_through_func, ged_putmat},
    {"qray",	(char *)0, GO_UNLIMITED, go_pass_through_func, ged_qray},
    {"quat",	"a b c d", 6, go_view_func, ged_quat},
    {"qvrot",	"x y z angle", 6, go_view_func, ged_qvrot},
    {"r",	(char *)0, GO_UNLIMITED, go_pass_through_func, ged_region},
    {"rcodes",	(char *)0, GO_UNLIMITED, go_pass_through_func, ged_rcodes},
    {"rect",	"args", 6, go_view_func, ged_rect},
    {"rect_mode",	"x y", GO_UNLIMITED, go_rect_mode, GED_FUNC_PTR_NULL},
    {"red",	(char *)0, GO_UNLIMITED, go_pass_through_func, ged_red},
    {"refresh",	"vname", GO_UNLIMITED, go_refresh, GED_FUNC_PTR_NULL},
    {"refresh_all",	(char *)0, GO_UNLIMITED, go_refresh_all, GED_FUNC_PTR_NULL},
    {"refresh_on",	"[0|1]", GO_UNLIMITED, go_refresh_on, GED_FUNC_PTR_NULL},
    {"regdef",	(char *)0, GO_UNLIMITED, go_pass_through_func, ged_regdef},
    {"regions",	(char *)0, GO_UNLIMITED, go_pass_through_func, ged_tables},
    {"report",	(char *)0, GO_UNLIMITED, go_pass_through_func, ged_report},
    {"rfarb",	(char *)0, GO_UNLIMITED, go_pass_through_func, ged_rfarb},
    {"rm",	(char *)0, GO_UNLIMITED, go_pass_through_and_refresh_func, ged_remove},
    {"rmap",	(char *)0, GO_UNLIMITED, go_pass_through_func, ged_rmap},
    {"rmat",	"[mat]", 3, go_view_func, ged_rmat},
    {"rmater",	(char *)0, GO_UNLIMITED, go_pass_through_func, ged_rmater},
    {"rot",	"[-m|-v] x y z", 6, go_view_func, ged_rot},
    {"rot_about",	"[e|k|m|v]", 3, go_view_func, ged_rotate_about},
    {"rot_point",	"x y z", 5, go_view_func, ged_rot_point},
    {"rotate_arb_face",	(char *)0, GO_UNLIMITED, go_pass_through_func, ged_rotate_arb_face},
    {"rotate_arb_face_mode",	"obj face v x y", GO_UNLIMITED, go_rotate_arb_face_mode, GED_FUNC_PTR_NULL},
    {"rotate_mode",	"x y", GO_UNLIMITED, go_rotate_mode, GED_FUNC_PTR_NULL},
    {"rrt",	"[args]", GO_MAX_RT_ARGS, go_view_func, ged_rrt},
    {"rselect",		(char *)0, GO_UNLIMITED, go_view_func, ged_rselect},
    {"rt",	"[args]", GO_MAX_RT_ARGS, go_view_func, ged_rt},
    {"rt_end_callback",	"[args]", GO_MAX_RT_ARGS, go_rt_end_callback, GED_FUNC_PTR_NULL},
    {"rt_gettrees",	"[-i] [-u] pname object", GO_UNLIMITED, go_rt_gettrees, GED_FUNC_PTR_NULL},
    {"rtabort",	(char *)0, GO_MAX_RT_ARGS, go_pass_through_func, ged_rtabort},
    {"rtarea",	"[args]", GO_MAX_RT_ARGS, go_view_func, ged_rt},
    {"rtcheck",	"[args]", GO_MAX_RT_ARGS, go_view_func, ged_rtcheck},
    {"rtedge",	"[args]", GO_MAX_RT_ARGS, go_view_func, ged_rt},
    {"rtweight",	"[args]", GO_MAX_RT_ARGS, go_view_func, ged_rt},
    {"savekey",	"filename", 3, go_view_func, ged_savekey},
    {"saveview",	"filename", 3, go_view_func, ged_saveview},
    {"sca",	"sf", 3, go_view_func, ged_scale},
    {"scale_mode",	"x y", GO_UNLIMITED, go_scale_mode, GED_FUNC_PTR_NULL},
    {"screen2model",	"x y", GO_UNLIMITED, go_screen2model, GED_FUNC_PTR_NULL},
    {"screen2view",	"x y", GO_UNLIMITED, go_screen2view, GED_FUNC_PTR_NULL},
    {"screengrab",	"imagename.ext", GO_UNLIMITED, go_dm_func, ged_screen_grab},
    {"sdata_arrows",	"???", GO_UNLIMITED, go_data_arrows, GED_FUNC_PTR_NULL},
    {"sdata_axes",	"???", GO_UNLIMITED, go_data_axes, GED_FUNC_PTR_NULL},
    {"sdata_labels",	"???", GO_UNLIMITED, go_data_labels, GED_FUNC_PTR_NULL},
    {"sdata_lines",	"???", GO_UNLIMITED, go_data_lines, GED_FUNC_PTR_NULL},
    {"search",		(char *)0, GO_UNLIMITED, go_pass_through_func, ged_search},
    {"select",		(char *)0, GO_UNLIMITED, go_view_func, ged_select},
    {"set_coord",	"[m|v]", GO_UNLIMITED, go_set_coord, GED_FUNC_PTR_NULL},
    {"set_fb_mode",	"[mode]", GO_UNLIMITED, go_set_fb_mode, GED_FUNC_PTR_NULL},
    {"set_output_script",	"[script]", GO_UNLIMITED, go_pass_through_func, ged_set_output_script},
    {"set_transparency",	(char *)0, GO_UNLIMITED, go_pass_through_and_refresh_func, ged_set_transparency},
    {"set_uplotOutputMode",	(char *)0, GO_UNLIMITED, go_pass_through_func, ged_set_uplotOutputMode},
    {"setview",	"x y z", 5, go_view_func, ged_setview},
    {"shaded_mode",	(char *)0, GO_UNLIMITED, go_pass_through_func, ged_shaded_mode},
    {"shader",	(char *)0, GO_UNLIMITED, go_pass_through_func, ged_shader},
    {"shells",	(char *)0, GO_UNLIMITED, go_pass_through_func, ged_shells},
    {"showmats",	(char *)0, GO_UNLIMITED, go_pass_through_func, ged_showmats},
    {"size",	"[size]", 3, go_view_func, ged_size},
    {"slew",	"x y [z]", 5, go_view_func, ged_slew},
    {"snap_view",	"vx vy", 4, go_snap_view, GED_FUNC_PTR_NULL},
    {"solids",	(char *)0, GO_UNLIMITED, go_pass_through_func, ged_tables},
    {"solids_on_ray",	(char *)0, GO_UNLIMITED, go_pass_through_func, ged_solids_on_ray},
    {"summary",	(char *)0, GO_UNLIMITED, go_pass_through_func, ged_summary},
    {"sync",	(char *)0, GO_UNLIMITED, go_pass_through_func, ged_sync},
    {"tire",	(char *)0, GO_UNLIMITED, go_pass_through_func, ged_tire},
    {"title",	(char *)0, GO_UNLIMITED, go_pass_through_func, ged_title},
    {"tol",	(char *)0, GO_UNLIMITED, go_pass_through_func, ged_tol},
    {"tops",	(char *)0, GO_UNLIMITED, go_pass_through_func, ged_tops},
    {"tra",	"[-m|-v] x y z", 6, go_view_func, ged_tra},
    {"track",	(char *)0, GO_UNLIMITED, go_pass_through_func, ged_track},
    {"translate_mode",	"x y", GO_UNLIMITED, go_translate_mode, GED_FUNC_PTR_NULL},
    {"transparency",	"[val]", GO_UNLIMITED, go_transparency, GED_FUNC_PTR_NULL},
    {"tree",	(char *)0, GO_UNLIMITED, go_pass_through_func, ged_tree},
    {"unhide",	(char *)0, GO_UNLIMITED, go_pass_through_func, ged_unhide},
    {"units",	(char *)0, GO_UNLIMITED, go_pass_through_func, ged_units},
    {"v2m_point",	"x y z", 5, go_view_func, ged_v2m_point},
    {"vdraw",	(char *)0, GO_UNLIMITED, go_pass_through_and_refresh_func, ged_vdraw},
    {"version",	(char *)0, GO_UNLIMITED, go_pass_through_func, ged_version},
    {"view",	"quat|ypr|aet|center|eye|size [args]", 3, go_view_func, ged_view},
    {"view_axes",	"vname [args]", GO_UNLIMITED, go_view_axes, GED_FUNC_PTR_NULL},
    {"view_win_size",	"[s] | [x y]", 4, go_view_win_size, GED_FUNC_PTR_NULL},
    {"view2model",	"vname", 2, go_view_func, ged_view2model},
    {"viewdir",	"[-i]", 3, go_view_func, ged_viewdir},
    {"vmake",	"pname ptype", GO_UNLIMITED, go_vmake, GED_FUNC_PTR_NULL},
    {"vnirt",	"[args]", GO_MAX_RT_ARGS, go_view_func, ged_vnirt},
    {"vslew",	"x y", GO_UNLIMITED, go_vslew, GED_FUNC_PTR_NULL},
    {"wcodes",	(char *)0, GO_UNLIMITED, go_pass_through_func, ged_wcodes},
    {"whatid",	(char *)0, GO_UNLIMITED, go_pass_through_func, ged_whatid},
    {"which_shader",	(char *)0, GO_UNLIMITED, go_pass_through_func, ged_which_shader},
    {"whichair",	(char *)0, GO_UNLIMITED, go_pass_through_func, ged_which},
    {"whichid",	(char *)0, GO_UNLIMITED, go_pass_through_func, ged_which},
    {"who",	(char *)0, GO_UNLIMITED, go_pass_through_func, ged_who},
    {"wmater",	(char *)0, GO_UNLIMITED, go_pass_through_func, ged_wmater},
    {"xpush",	(char *)0, GO_UNLIMITED, go_pass_through_func, ged_xpush},
    {"ypr",	"yaw pitch roll", 5, go_view_func, ged_ypr},
    {"zap",	(char *)0, GO_UNLIMITED, go_pass_through_and_refresh_func, ged_zap},
    {"zbuffer",	"[0|1]", GO_UNLIMITED, go_zbuffer, GED_FUNC_PTR_NULL},
    {"zclip",	"[0|1]", GO_UNLIMITED, go_zclip, GED_FUNC_PTR_NULL},
    {"zoom",	"sf", 3, go_view_func, ged_zoom},
    {(char *)0,	(char *)0, 0, GO_WRAPPER_FUNC_PTR_NULL, GED_FUNC_PTR_NULL}
};


/**
 * @brief create the Tcl command for go_open
 *
 */
int
Go_Init(Tcl_Interp *interp)
{
    /*XXX Use of brlcad_interp is temporary */
    brlcad_interp = interp;

    BU_LIST_INIT(&HeadGedObj.l);
    (void)Tcl_CreateCommand(interp, (const char *)"go_open", go_open_tcl,
			    (ClientData)NULL, (Tcl_CmdDeleteProc *)NULL);

#if 1
    /*XXX Temporary */
    /* initialize database objects */
    Wdb_Init(interp);

    /* initialize drawable geometry objects */
    Dgo_Init(interp);

    /* initialize view objects */
    Vo_Init(interp);
#endif

    bu_semaphore_reinit(GED_SEM_LAST);

    return TCL_OK;
}

/**
 * G O _ C M D
 *
 * @brief
 * Generic interface for database commands.
 *
 * @par Usage:
 * procname cmd ?args?
 *
 * @return result of ged command.
 */
HIDDEN int
go_cmd(ClientData clientData,
       Tcl_Interp *interp,
       int argc,
       char **argv)
{
    register struct go_cmdtab *ctp;
    struct ged_obj *gop = (struct ged_obj *)clientData;
    Tcl_DString ds;
    int ret = GED_ERROR;

    Tcl_DStringInit(&ds);

    if (argc < 2) {
	Tcl_DStringAppend(&ds, "subcommand not specfied; must be one of: ", -1);
	for (ctp = go_cmds; ctp->go_name != (char *)NULL; ctp++) {
	    Tcl_DStringAppend(&ds, " ", -1);
	    Tcl_DStringAppend(&ds, ctp->go_name, -1);
	}
	Tcl_DStringAppend(&ds, "\n", -1);
	Tcl_DStringResult(interp, &ds);

	return TCL_ERROR;
    }

    go_current_gop = gop;

    for (ctp = go_cmds; ctp->go_name != (char *)0; ctp++) {
	if (ctp->go_name[0] == argv[1][0] &&
	    !strcmp(ctp->go_name, argv[1])) {
	    ret = (*ctp->go_wrapper_func)(gop->go_gedp, argc-1, (const char **)argv+1, ctp->go_func, ctp->go_usage, ctp->go_maxargs);
	    break;
	}
    }

    /* Command not found. */
    if (ctp->go_name == (char *)0) {
	Tcl_DStringAppend(&ds, "unknown subcommand: ", -1);
	Tcl_DStringAppend(&ds, argv[1], -1);
	Tcl_DStringAppend(&ds, "; must be one of: ", -1);

	for (ctp = go_cmds; ctp->go_name != (char *)NULL; ctp++) {
	    Tcl_DStringAppend(&ds, " ", -1);
	    Tcl_DStringAppend(&ds, ctp->go_name, -1);
	}
	Tcl_DStringAppend(&ds, "\n", -1);
	Tcl_DStringResult(interp, &ds);

	return TCL_ERROR;
    }

    Tcl_DStringAppend(&ds, bu_vls_addr(&gop->go_gedp->ged_result_str), -1);
    Tcl_DStringResult(interp, &ds);

    if (ret & GED_ERROR)
	return TCL_ERROR;

    return TCL_OK;
}


/**
 * @brief
 * Called by Tcl when the object is destroyed.
 */
void
go_deleteProc(ClientData clientData)
{
    struct ged_obj *gop = (struct ged_obj *)clientData;
    struct ged_dm_view *gdvp;

    if (go_current_gop == gop)
	go_current_gop = GED_OBJ_NULL;

#if 0
    GED_CHECK_OBJ(gop);
#endif
    BU_LIST_DEQUEUE(&gop->l);
    bu_vls_free(&gop->go_name);
    ged_close(gop->go_gedp);
#if 1
    while (BU_LIST_WHILE(gdvp, ged_dm_view, &gop->go_head_views.l)) {
	BU_LIST_DEQUEUE(&(gdvp->l));
	bu_vls_free(&gdvp->gdv_name);
	DM_CLOSE(gdvp->gdv_dmp);
	bu_free((genptr_t)gdvp->gdv_view, "ged_view");

	go_close_fbs(gdvp);

	bu_free((genptr_t)gdvp, "ged_dm_view");
    }
#else
    for (i = 0; i < GED_OBJ_NUM_VIEWS; ++i)
	bu_free((genptr_t)gop->go_views[i], "struct ged_view");
    if (gop->go_dmp != DM_NULL)
	DM_CLOSE(gop->go_dmp);
#endif
    bu_free((genptr_t)gop, "struct ged_obj");
}

/**
 * @brief
 * Create a command named "oname" in "interp" using "gedp" as its state.
 *
 */
int
go_create_cmd(Tcl_Interp *interp,
	      struct ged_obj *gop,	/* pointer to object */
	      const char *oname)	/* object name */
{
    if (gop == GED_OBJ_NULL) {
	Tcl_AppendResult(interp, "go_create_cmd ", oname, " failed", NULL);
	return TCL_ERROR;
    }

    /* Instantiate the newprocname, with clientData of gop */
    /* Beware, returns a "token", not TCL_OK. */
    (void)Tcl_CreateCommand(interp, oname, (Tcl_CmdProc *)go_cmd,
			    (ClientData)gop, go_deleteProc);

    /* Return new function name as result */
    Tcl_AppendResult(interp, oname, (char *)NULL);

    return TCL_OK;
}


/**
 * G E D _ O P E N _ T C L
 *
 * @brief
 * A TCL interface to wdb_fopen() and wdb_dbopen().
 *
 * @par Implicit return -
 * Creates a new TCL proc which responds to get/put/etc. arguments
 * when invoked.  clientData of that proc will be ged_obj pointer for
 * this instance of the database.  Easily allows keeping track of
 * multiple databases.
 *
 * @return wdb pointer, for more traditional C-style interfacing.
 *
 * @par Example -
 * set gop [go_open .inmem inmem $dbip]
 *@n	.inmem get box.s
 *@n	.inmem close
 *
 *@n go_open db file "bob.g"
 *@n db get white.r
 *@n db close
 */
HIDDEN int
go_open_tcl(ClientData clientData,
	    Tcl_Interp *interp,
	    int argc,
	    const char **argv)
{
    struct ged_obj *gop = NULL;
    struct ged *gedp = NULL;
    const char *dbname = NULL;

    if (argc == 1) {
	/* get list of database objects */
	for (BU_LIST_FOR(gop, ged_obj, &HeadGedObj.l))
	    Tcl_AppendResult(interp, bu_vls_addr(&gop->go_name), " ", (char *)NULL);

	return TCL_OK;
    }

    if (argc < 3 || 4 < argc) {
	Tcl_AppendResult(interp, "\
Usage: go_open\n\
       go_open newprocname file filename\n\
       go_open newprocname disk $dbip\n\
       go_open newprocname disk_append $dbip\n\
       go_open newprocname inmem $dbip\n\
       go_open newprocname inmem_append $dbip\n\
       go_open newprocname db filename\n\
       go_open newprocname filename\n",
			 NULL);
	return TCL_ERROR;
    }

    /* Delete previous proc (if any) to release all that memory, first */
    (void)Tcl_DeleteCommand(interp, argv[1]);

    if (argc == 3 || strcmp(argv[2], "db") == 0) {
	if (argc == 3) {
	    dbname = argv[2];
	    gedp = ged_open("filename", dbname, 0); 
	} else {
	    dbname = argv[3];
	    gedp = ged_open("db", dbname, 0); 
	}
    } else {
	dbname = argv[3];
	gedp = ged_open(argv[2], dbname, 0); 
    }

    if (gedp == GED_NULL) {
	Tcl_AppendResult(interp, "Unable to open geometry database: ", dbname, (char *)NULL);
	return TCL_ERROR;
    }

    /* initialize ged_obj */
    BU_GETSTRUCT(gop, ged_obj);
    gop->go_gedp = gedp;
    gop->go_gedp->ged_output_handler = go_output_handler;
    gop->go_gedp->ged_refresh_handler = go_refresh_handler;
    gop->go_gedp->ged_gdp->gd_rtCmdNotify = go_rt_end_callback_internal;
    bu_vls_init(&gop->go_name);
    bu_vls_strcpy(&gop->go_name, argv[1]);
    bu_vls_init(&gop->go_more_args_callback);
    bu_vls_init(&gop->go_rt_end_callback);
    BU_LIST_INIT(&gop->go_observers.l);
    gop->go_interp = interp;
    gop->go_refresh_on = 1;

    BU_LIST_INIT(&gop->go_head_views.l);

    /* append to list of ged_obj */
    BU_LIST_APPEND(&HeadGedObj.l, &gop->l);

    return go_create_cmd(interp, gop, argv[1]);
}


/*************************** Local Command Functions ***************************/
HIDDEN int
go_autoview(struct ged *gedp,
	    int argc,
	    const char *argv[],
	    ged_func_ptr func,
	    const char *usage,
	    int UNUSED(maxargs))
{
    struct ged_dm_view *gdvp;

    /* initialize result */
    bu_vls_trunc(&gedp->ged_result_str, 0);

    if (argc != 2) {
	bu_vls_printf(&gedp->ged_result_str, "Usage: %s %s", argv[0], usage);
	return BRLCAD_ERROR;
    }

    for (BU_LIST_FOR(gdvp, ged_dm_view, &go_current_gop->go_head_views.l)) {
	if (!strcmp(bu_vls_addr(&gdvp->gdv_name), argv[1]))
	    break;
    }

    if (BU_LIST_IS_HEAD(&gdvp->l, &go_current_gop->go_head_views.l)) {
	bu_vls_printf(&gedp->ged_result_str, "View not found - %s", argv[1]);
	return BRLCAD_ERROR;
    }

    go_autoview_view(gdvp);

    return BRLCAD_OK;
}

HIDDEN int
go_axes(struct ged *gedp,
	struct ged_dm_view *gdvp,
	struct ged_axes_state *gasp,
	int argc,
	const char *argv[],
	const char *usage)
{

    if (strcmp(argv[2], "draw") == 0) {
	if (argc == 3) {
	    bu_vls_printf(&gedp->ged_result_str, "%d", gasp->gas_draw);
	    return BRLCAD_OK;
	}

	if (argc == 4) {
	    int i;

	    if (sscanf(argv[3], "%d", &i) != 1)
		goto bad;

	    if (i)
		gasp->gas_draw = 1;
	    else
		gasp->gas_draw = 0;

	    go_refresh_view(gdvp);
	    return BRLCAD_OK;
	}

	goto bad;
    }

    if (strcmp(argv[2], "axes_size") == 0) {
	if (argc == 3) {
	    bu_vls_printf(&gedp->ged_result_str, "%lf", gasp->gas_axes_size);
	    return BRLCAD_OK;
	}

	if (argc == 4) {
	    fastf_t size;

	    if (sscanf(argv[3], "%lf", &size) != 1)
		goto bad;

	    gasp->gas_axes_size = size;

	    go_refresh_view(gdvp);
	    return BRLCAD_OK;
	}

	goto bad;
    }

    if (strcmp(argv[2], "axes_pos") == 0) {
	if (argc == 3) {
	    bu_vls_printf(&gedp->ged_result_str, "%lf %lf %lf",
			  V3ARGS(gasp->gas_axes_pos));
	    return BRLCAD_OK;
	}

	if (argc == 6) {
	    fastf_t x, y, z;

	    if (sscanf(argv[3], "%lf", &x) != 1 ||
		sscanf(argv[4], "%lf", &y) != 1 ||
		sscanf(argv[5], "%lf", &z) != 1)
		goto bad;

	    VSET(gasp->gas_axes_pos, x, y, z);

	    go_refresh_view(gdvp);
	    return BRLCAD_OK;
	}

	goto bad;
    }

    if (strcmp(argv[2], "axes_color") == 0) {
	if (argc == 3) {
	    bu_vls_printf(&gedp->ged_result_str, "%d %d %d",
			  V3ARGS(gasp->gas_axes_color));
	    return BRLCAD_OK;
	}

	if (argc == 6) {
	    int r, g, b;

	    /* set background color */
	    if (sscanf(argv[3], "%d", &r) != 1 ||
		sscanf(argv[4], "%d", &g) != 1 ||
		sscanf(argv[5], "%d", &b) != 1)
		goto bad;

	    /* validate color */
	    if (r < 0 || 255 < r ||
		g < 0 || 255 < g ||
		b < 0 || 255 < b)
		goto bad;

	    VSET(gasp->gas_axes_color, r, g, b);

	    go_refresh_view(gdvp);
	    return BRLCAD_OK;
	}

	goto bad;
    }

    if (strcmp(argv[2], "label_color") == 0) {
	if (argc == 3) {
	    bu_vls_printf(&gedp->ged_result_str, "%d %d %d",
			  V3ARGS(gasp->gas_label_color));
	    return BRLCAD_OK;
	}

	if (argc == 6) {
	    int r, g, b;

	    /* set background color */
	    if (sscanf(argv[3], "%d", &r) != 1 ||
		sscanf(argv[4], "%d", &g) != 1 ||
		sscanf(argv[5], "%d", &b) != 1)
		goto bad;

	    /* validate color */
	    if (r < 0 || 255 < r ||
		g < 0 || 255 < g ||
		b < 0 || 255 < b)
		goto bad;

	    VSET(gasp->gas_label_color, r, g, b);

	    go_refresh_view(gdvp);
	    return BRLCAD_OK;
	}

	goto bad;
    }

    if (strcmp(argv[2], "line_width") == 0) {
	if (argc == 3) {
	    bu_vls_printf(&gedp->ged_result_str, "%d", gasp->gas_line_width);
	    return BRLCAD_OK;
	}

	if (argc == 4) {
	    int line_width;

	    if (sscanf(argv[3], "%d", &line_width) != 1)
		goto bad;

	    gasp->gas_line_width = line_width;

	    go_refresh_view(gdvp);
	    return BRLCAD_OK;
	}

	goto bad;
    }

    if (strcmp(argv[2], "pos_only") == 0) {
	if (argc == 3) {
	    bu_vls_printf(&gedp->ged_result_str, "%d", gasp->gas_pos_only);
	    return BRLCAD_OK;
	}

	if (argc == 4) {
	    int i;

	    if (sscanf(argv[3], "%d", &i) != 1)
		goto bad;

	    if (i)
		gasp->gas_pos_only = 1;
	    else
		gasp->gas_pos_only = 0;

	    go_refresh_view(gdvp);
	    return BRLCAD_OK;
	}

	goto bad;
    }

    if (strcmp(argv[2], "tick_color") == 0) {
	if (argc == 3) {
	    bu_vls_printf(&gedp->ged_result_str, "%d %d %d",
			  V3ARGS(gasp->gas_tick_color));
	    return BRLCAD_OK;
	}

	if (argc == 6) {
	    int r, g, b;

	    /* set background color */
	    if (sscanf(argv[3], "%d", &r) != 1 ||
		sscanf(argv[4], "%d", &g) != 1 ||
		sscanf(argv[5], "%d", &b) != 1)
		goto bad;

	    /* validate color */
	    if (r < 0 || 255 < r ||
		g < 0 || 255 < g ||
		b < 0 || 255 < b)
		goto bad;

	    VSET(gasp->gas_tick_color, r, g, b);

	    go_refresh_view(gdvp);
	    return BRLCAD_OK;
	}

	goto bad;
    }

    if (strcmp(argv[2], "tick_enable") == 0) {
	if (argc == 3) {
	    bu_vls_printf(&gedp->ged_result_str, "%d", gasp->gas_tick_enabled);
	    return BRLCAD_OK;
	}

	if (argc == 4) {
	    int i;

	    if (sscanf(argv[3], "%d", &i) != 1)
		goto bad;

	    if (i)
		gasp->gas_tick_enabled = 1;
	    else
		gasp->gas_tick_enabled = 0;

	    go_refresh_view(gdvp);
	    return BRLCAD_OK;
	}

	goto bad;
    }

    if (strcmp(argv[2], "tick_interval") == 0) {
	if (argc == 3) {
	    bu_vls_printf(&gedp->ged_result_str, "%d", gasp->gas_tick_interval);
	    return BRLCAD_OK;
	}

	if (argc == 4) {
	    int tick_interval;

	    if (sscanf(argv[3], "%d", &tick_interval) != 1)
		goto bad;

	    gasp->gas_tick_interval = tick_interval;

	    go_refresh_view(gdvp);
	    return BRLCAD_OK;
	}

	goto bad;
    }

    if (strcmp(argv[2], "tick_length") == 0) {
	if (argc == 3) {
	    bu_vls_printf(&gedp->ged_result_str, "%d", gasp->gas_tick_length);
	    return BRLCAD_OK;
	}

	if (argc == 4) {
	    int tick_length;

	    if (sscanf(argv[3], "%d", &tick_length) != 1)
		goto bad;

	    gasp->gas_tick_length = tick_length;

	    go_refresh_view(gdvp);
	    return BRLCAD_OK;
	}

	goto bad;
    }

    if (strcmp(argv[2], "tick_major_color") == 0) {
	if (argc == 3) {
	    bu_vls_printf(&gedp->ged_result_str, "%d %d %d",
			  V3ARGS(gasp->gas_tick_major_color));
	    return BRLCAD_OK;
	}

	if (argc == 6) {
	    int r, g, b;

	    /* set background color */
	    if (sscanf(argv[3], "%d", &r) != 1 ||
		sscanf(argv[4], "%d", &g) != 1 ||
		sscanf(argv[5], "%d", &b) != 1)
		goto bad;

	    /* validate color */
	    if (r < 0 || 255 < r ||
		g < 0 || 255 < g ||
		b < 0 || 255 < b)
		goto bad;

	    VSET(gasp->gas_tick_major_color, r, g, b);

	    go_refresh_view(gdvp);
	    return BRLCAD_OK;
	}

	goto bad;
    }

    if (strcmp(argv[2], "tick_major_length") == 0) {
	if (argc == 3) {
	    bu_vls_printf(&gedp->ged_result_str, "%d", gasp->gas_tick_major_length);
	    return BRLCAD_OK;
	}

	if (argc == 4) {
	    int tick_major_length;

	    if (sscanf(argv[3], "%d", &tick_major_length) != 1)
		goto bad;

	    gasp->gas_tick_major_length = tick_major_length;

	    go_refresh_view(gdvp);
	    return BRLCAD_OK;
	}

	goto bad;
    }

    if (strcmp(argv[2], "ticks_per_major") == 0) {
	if (argc == 3) {
	    bu_vls_printf(&gedp->ged_result_str, "%d", gasp->gas_ticks_per_major);
	    return BRLCAD_OK;
	}

	if (argc == 4) {
	    int ticks_per_major;

	    if (sscanf(argv[3], "%d", &ticks_per_major) != 1)
		goto bad;

	    gasp->gas_ticks_per_major = ticks_per_major;

	    go_refresh_view(gdvp);
	    return BRLCAD_OK;
	}

	goto bad;
    }

    if (strcmp(argv[2], "tick_threshold") == 0) {
	if (argc == 3) {
	    bu_vls_printf(&gedp->ged_result_str, "%d", gasp->gas_tick_threshold);
	    return BRLCAD_OK;
	}

	if (argc == 4) {
	    int tick_threshold;

	    if (sscanf(argv[3], "%d", &tick_threshold) != 1)
		goto bad;

	    if (tick_threshold < 1)
		tick_threshold = 1;

	    gasp->gas_tick_threshold = tick_threshold;

	    go_refresh_view(gdvp);
	    return BRLCAD_OK;
	}

	goto bad;
    }

    if (strcmp(argv[2], "triple_color") == 0) {
	if (argc == 3) {
	    bu_vls_printf(&gedp->ged_result_str, "%d", gasp->gas_triple_color);
	    return BRLCAD_OK;
	}

	if (argc == 4) {
	    int i;

	    if (sscanf(argv[3], "%d", &i) != 1)
		goto bad;

	    if (i)
		gasp->gas_triple_color = 1;
	    else
		gasp->gas_triple_color = 0;

	    go_refresh_view(gdvp);
	    return BRLCAD_OK;
	}

	goto bad;
    }

 bad:
    bu_vls_printf(&gedp->ged_result_str, "Usage: %s %s", argv[0], usage);
    return BRLCAD_ERROR;
}

HIDDEN int
go_base2local(struct ged *gedp,
	      int argc,
	      const char *argv[],
	      ged_func_ptr func,
	      const char *usage,
	      int UNUSED(maxargs))
{
    /* initialize result */
    bu_vls_trunc(&gedp->ged_result_str, 0);

    bu_vls_printf(&gedp->ged_result_str, "%lf", go_current_gop->go_gedp->ged_wdbp->dbip->dbi_base2local);

    return BRLCAD_OK;
}

HIDDEN int
go_bg(struct ged *gedp,
      int argc,
      const char *argv[],
      ged_func_ptr func,
      const char *usage,
      int UNUSED(maxargs))
{
    int r, g, b;
    struct ged_dm_view *gdvp;

    /* initialize result */
    bu_vls_trunc(&gedp->ged_result_str, 0);

    /* must be wanting help */
    if (argc == 1) {
	bu_vls_printf(&gedp->ged_result_str, "Usage: %s %s", argv[0], usage);
	return GED_HELP;
    }

    if (argc != 2 && argc != 5) {
	bu_vls_printf(&gedp->ged_result_str, "Usage: %s %s", argv[0], usage);
	return BRLCAD_ERROR;
    }

    for (BU_LIST_FOR(gdvp, ged_dm_view, &go_current_gop->go_head_views.l)) {
	if (!strcmp(bu_vls_addr(&gdvp->gdv_name), argv[1]))
	    break;
    }

    if (BU_LIST_IS_HEAD(&gdvp->l, &go_current_gop->go_head_views.l)) {
	bu_vls_printf(&gedp->ged_result_str, "View not found - %s", argv[1]);
	return BRLCAD_ERROR;
    }

    /* get background color */
    if (argc == 2) {
	bu_vls_printf(&gedp->ged_result_str, "%d %d %d",
		      gdvp->gdv_dmp->dm_bg[0],
		      gdvp->gdv_dmp->dm_bg[1],
		      gdvp->gdv_dmp->dm_bg[2]);
	return BRLCAD_OK;
    }

    /* set background color */
    if (sscanf(argv[2], "%d", &r) != 1 ||
	sscanf(argv[3], "%d", &g) != 1 ||
	sscanf(argv[4], "%d", &b) != 1)
	goto bad_color;

    /* validate color */
    if (r < 0 || 255 < r ||
	g < 0 || 255 < g ||
	b < 0 || 255 < b)
	goto bad_color;

    DM_SET_BGCOLOR(gdvp->gdv_dmp,
		   (unsigned char)r,
		   (unsigned char)g,
		   (unsigned char)b);

    go_refresh_view(gdvp);

    return BRLCAD_OK;

 bad_color:
    bu_vls_printf(&gedp->ged_result_str, "%s: %s %s %s", argv[0], argv[2], argv[3], argv[4]);
    return BRLCAD_ERROR;
}

HIDDEN int
go_blast(struct ged *gedp,
	 int argc,
	 const char *argv[],
	 ged_func_ptr func,
	 const char *usage,
	 int UNUSED(maxargs))
{
    int ret;

    ret = ged_blast(gedp, argc, argv);

    if (ret != GED_OK)
	return ret;

    go_autoview_all_views(go_current_gop);

    return ret;
}

HIDDEN int
go_bounds(struct ged *gedp,
	  int argc,
	  const char *argv[],
	  ged_func_ptr func,
	  const char *usage,
	  int UNUSED(maxargs))
{
    vect_t clipmin;
    vect_t clipmax;
    struct ged_dm_view *gdvp;

    /* initialize result */
    bu_vls_trunc(&gedp->ged_result_str, 0);

    /* must be wanting help */
    if (argc == 1) {
	bu_vls_printf(&gedp->ged_result_str, "Usage: %s %s", argv[0], usage);
	return GED_HELP;
    }

    if (argc != 2 && argc != 3) {
	bu_vls_printf(&gedp->ged_result_str, "Usage: %s %s", argv[0], usage);
	return BRLCAD_ERROR;
    }

    for (BU_LIST_FOR(gdvp, ged_dm_view, &go_current_gop->go_head_views.l)) {
	if (!strcmp(bu_vls_addr(&gdvp->gdv_name), argv[1]))
	    break;
    }

    if (BU_LIST_IS_HEAD(&gdvp->l, &go_current_gop->go_head_views.l)) {
	bu_vls_printf(&gedp->ged_result_str, "View not found - %s", argv[1]);
	return BRLCAD_ERROR;
    }

    /* get window bounds */
    if (argc == 2) {
	bu_vls_printf(&gedp->ged_result_str, "%g %g %g %g %g %g",
		      gdvp->gdv_dmp->dm_clipmin[X],
		      gdvp->gdv_dmp->dm_clipmax[X],
		      gdvp->gdv_dmp->dm_clipmin[Y],
		      gdvp->gdv_dmp->dm_clipmax[Y],
		      gdvp->gdv_dmp->dm_clipmin[Z],
		      gdvp->gdv_dmp->dm_clipmax[Z]);
	return BRLCAD_OK;
    }

    /* set window bounds */
    if (sscanf(argv[2], "%lf %lf %lf %lf %lf %lf",
	       &clipmin[X], &clipmax[X],
	       &clipmin[Y], &clipmax[Y],
	       &clipmin[Z], &clipmax[Z]) != 6) {
	bu_vls_printf(&gedp->ged_result_str, "%s: invalid bounds - %s", argv[0], argv[2]);
	return BRLCAD_ERROR;
    }

    VMOVE(gdvp->gdv_dmp->dm_clipmin, clipmin);
    VMOVE(gdvp->gdv_dmp->dm_clipmax, clipmax);

    /*
     * Since dm_bound doesn't appear to be used anywhere, I'm going to
     * use it for controlling the location of the zclipping plane in
     * dm-ogl.c. dm-X.c uses dm_clipmin and dm_clipmax.
     */
    if (gdvp->gdv_dmp->dm_clipmax[2] <= GED_MAX)
	gdvp->gdv_dmp->dm_bound = 1.0;
    else
	gdvp->gdv_dmp->dm_bound = GED_MAX / gdvp->gdv_dmp->dm_clipmax[2];

    return BRLCAD_OK;
}

HIDDEN int
go_configure(struct ged *gedp,
	     int argc,
	     const char *argv[],
	     ged_func_ptr func,
	     const char *usage,
	     int UNUSED(maxargs))
{
    struct ged_dm_view *gdvp;
    int status;

    /* initialize result */
    bu_vls_trunc(&gedp->ged_result_str, 0);

    if (argc != 2) {
	bu_vls_printf(&gedp->ged_result_str, "Usage: %s %s", argv[0], usage);
	return BRLCAD_ERROR;
    }

    for (BU_LIST_FOR(gdvp, ged_dm_view, &go_current_gop->go_head_views.l)) {
	if (!strcmp(bu_vls_addr(&gdvp->gdv_name), argv[1]))
	    break;
    }

    if (BU_LIST_IS_HEAD(&gdvp->l, &go_current_gop->go_head_views.l)) {
	bu_vls_printf(&gedp->ged_result_str, "View not found - %s", argv[1]);
	return BRLCAD_ERROR;
    }

    /* configure the display manager window */
    status = DM_CONFIGURE_WIN(gdvp->gdv_dmp);

    /* configure the framebuffer window */
    if (gdvp->gdv_fbs.fbs_fbp != FBIO_NULL)
	fb_configureWindow(gdvp->gdv_fbs.fbs_fbp,
			   gdvp->gdv_dmp->dm_width,
			   gdvp->gdv_dmp->dm_height);

    {
	char cdimX[32];
	char cdimY[32];
	char *av[5];

	snprintf(cdimX, 32, "%d", gdvp->gdv_dmp->dm_width);
	snprintf(cdimY, 32, "%d", gdvp->gdv_dmp->dm_height);

	av[0] = "rect";
	av[1] = "cdim";
	av[2] = cdimX;
	av[3] = cdimY;
	av[4] = '\0';

	gedp->ged_gvp = gdvp->gdv_view;
	(void)ged_rect(gedp, 4, (const char **)av);
    }

    if (status == TCL_OK) {
	go_refresh_view(gdvp);
	return BRLCAD_OK;
    }

    return BRLCAD_ERROR;
}

HIDDEN int
go_constrain_rmode(struct ged *gedp,
		   int argc,
		   const char *argv[],
		   ged_func_ptr func,
		   const char *usage,
		   int UNUSED(maxargs))
{
    fastf_t x, y;
    struct bu_vls bindings;
    struct ged_dm_view *gdvp;

    /* initialize result */
    bu_vls_trunc(&gedp->ged_result_str, 0);

    /* must be wanting help */
    if (argc == 1) {
	bu_vls_printf(&gedp->ged_result_str, "Usage: %s %s", argv[0], usage);
	return GED_HELP;
    }

    if (argc != 5) {
	bu_vls_printf(&gedp->ged_result_str, "Usage: %s %s", argv[0], usage);
	return BRLCAD_ERROR;
    }

    for (BU_LIST_FOR(gdvp, ged_dm_view, &go_current_gop->go_head_views.l)) {
	if (!strcmp(bu_vls_addr(&gdvp->gdv_name), argv[1]))
	    break;
    }

    if (BU_LIST_IS_HEAD(&gdvp->l, &go_current_gop->go_head_views.l)) {
	bu_vls_printf(&gedp->ged_result_str, "View not found - %s", argv[1]);
	return BRLCAD_ERROR;
    }

    if ((argv[2][0] != 'x' &&
	 argv[2][0] != 'y' &&
	 argv[2][0] != 'z') || argv[2][1] != '\0') {
	bu_vls_printf(&gedp->ged_result_str, "Usage: %s %s", argv[0], usage);
	return BRLCAD_OK;
    }

    if (sscanf(argv[3], "%lf", &x) != 1 ||
	sscanf(argv[4], "%lf", &y) != 1) {
	bu_vls_printf(&gedp->ged_result_str, "Usage: %s %s", argv[0], usage);
	return BRLCAD_ERROR;
    }

    gdvp->gdv_view->gv_prevMouseX = x;
    gdvp->gdv_view->gv_prevMouseY = y;
    gdvp->gdv_view->gv_mode = GED_CONSTRAINED_ROTATE_MODE;

    bu_vls_init(&bindings);
    bu_vls_printf(&bindings, "bind %V <Motion> {%V mouse_constrain_rot %V %s %%x %%y}; break",
		  &gdvp->gdv_dmp->dm_pathName,
		  &go_current_gop->go_name,
		  &gdvp->gdv_name,
		  argv[2]);
    Tcl_Eval(go_current_gop->go_interp, bu_vls_addr(&bindings));
    bu_vls_free(&bindings);

    return BRLCAD_OK;
}

HIDDEN int
go_constrain_tmode(struct ged *gedp,
		   int argc,
		   const char *argv[],
		   ged_func_ptr func,
		   const char *usage,
		   int UNUSED(maxargs))
{
    fastf_t x, y;
    struct bu_vls bindings;
    struct ged_dm_view *gdvp;

    /* initialize result */
    bu_vls_trunc(&gedp->ged_result_str, 0);

    /* must be wanting help */
    if (argc == 1) {
	bu_vls_printf(&gedp->ged_result_str, "Usage: %s %s", argv[0], usage);
	return GED_HELP;
    }

    if (argc != 5) {
	bu_vls_printf(&gedp->ged_result_str, "Usage: %s %s", argv[0], usage);
	return BRLCAD_ERROR;
    }

    for (BU_LIST_FOR(gdvp, ged_dm_view, &go_current_gop->go_head_views.l)) {
	if (!strcmp(bu_vls_addr(&gdvp->gdv_name), argv[1]))
	    break;
    }

    if (BU_LIST_IS_HEAD(&gdvp->l, &go_current_gop->go_head_views.l)) {
	bu_vls_printf(&gedp->ged_result_str, "View not found - %s", argv[1]);
	return BRLCAD_ERROR;
    }

    if ((argv[2][0] != 'x' &&
	 argv[2][0] != 'y' &&
	 argv[2][0] != 'z') || argv[2][1] != '\0') {
	bu_vls_printf(&gedp->ged_result_str, "Usage: %s %s", argv[0], usage);
	return BRLCAD_OK;
    }

    if (sscanf(argv[3], "%lf", &x) != 1 ||
	sscanf(argv[4], "%lf", &y) != 1) {
	bu_vls_printf(&gedp->ged_result_str, "Usage: %s %s", argv[0], usage);
	return BRLCAD_ERROR;
    }

    gdvp->gdv_view->gv_prevMouseX = x;
    gdvp->gdv_view->gv_prevMouseY = y;
    gdvp->gdv_view->gv_mode = GED_CONSTRAINED_TRANSLATE_MODE;

    bu_vls_init(&bindings);
    bu_vls_printf(&bindings, "bind %V <Motion> {%V mouse_constrain_trans %V %s %%x %%y}; break",
		  &gdvp->gdv_dmp->dm_pathName,
		  &go_current_gop->go_name,
		  &gdvp->gdv_name,
		  argv[2]);
    Tcl_Eval(go_current_gop->go_interp, bu_vls_addr(&bindings));
    bu_vls_free(&bindings);

    return BRLCAD_OK;
}

HIDDEN int
go_copy(struct ged *gedp,
	int argc,
	const char *argv[],
	ged_func_ptr func,
	const char *usage,
	int UNUSED(maxargs))
{
    struct ged *from_gedp = GED_NULL;
    struct ged *to_gedp = GED_NULL;
    int ret;
    char *cp;
    struct ged_obj *gop;
    struct bu_vls db_vls;
    struct bu_vls from_vls;
    struct bu_vls to_vls;
    int fflag;

    /* initialize result */
    bu_vls_trunc(&gedp->ged_result_str, 0);

    /* must be wanting help */
    if (argc == 1) {
	bu_vls_printf(&gedp->ged_result_str, "Usage: %s %s", argv[0], usage);
	return GED_HELP;
    }

    if (argc < 3 || 4 < argc) {
	bu_vls_printf(&gedp->ged_result_str, "Usage: %s %s", argv[0], usage);
	return BRLCAD_ERROR;
    }

    if (argc == 4) {
	if (argv[1][0] != '-' || argv[1][1] != 'f' ||  argv[1][2] != '\0') {
	    bu_vls_printf(&gedp->ged_result_str, "Usage: %s %s", argv[0], usage);
	    return BRLCAD_ERROR;
	}

	fflag = 1;

	/* Advance past the -f option */
	--argc;
	++argv;
    } else
	fflag = 0;

    bu_vls_init(&db_vls);
    bu_vls_init(&from_vls);
    bu_vls_init(&to_vls);

    cp = strchr(argv[1], ':');
    if (cp) {
	bu_vls_strncpy(&db_vls, argv[1], cp-argv[1]);
	bu_vls_strcpy(&from_vls, cp+1);

	for (BU_LIST_FOR(gop, ged_obj, &HeadGedObj.l)) {
	    if (!strcmp(bu_vls_addr(&gop->go_name), bu_vls_addr(&db_vls))) {
		from_gedp = gop->go_gedp;
		break;
	    }
	}

	bu_vls_free(&db_vls);

	if (from_gedp == GED_NULL) {
	    bu_vls_free(&from_vls);
	    bu_vls_printf(&gedp->ged_result_str, "Usage: %s %s", argv[0], usage);
	    return BRLCAD_ERROR;
	}
    } else {
	bu_vls_strcpy(&from_vls, argv[1]);
	from_gedp = gedp;
    }

    cp = strchr(argv[2], ':');
    if (cp) {
	bu_vls_trunc(&db_vls, 0);
	bu_vls_strncpy(&db_vls, argv[2], cp-argv[2]);
	bu_vls_strcpy(&to_vls, cp+1);

	for (BU_LIST_FOR(gop, ged_obj, &HeadGedObj.l)) {
	    if (!strcmp(bu_vls_addr(&gop->go_name), bu_vls_addr(&db_vls))) {
		to_gedp = gop->go_gedp;
		break;
	    }
	}

	bu_vls_free(&db_vls);

	if (to_gedp == GED_NULL) {
	    bu_vls_free(&from_vls);
	    bu_vls_free(&to_vls);
	    bu_vls_printf(&gedp->ged_result_str, "Usage: %s %s", argv[0], usage);
	    return BRLCAD_ERROR;
	}
    } else {
	bu_vls_strcpy(&to_vls, argv[2]);
	to_gedp = gedp;
    }

    if (from_gedp == to_gedp) {
	ret = ged_dbcopy(from_gedp, to_gedp,
			 bu_vls_addr(&from_vls),
			 bu_vls_addr(&to_vls),
			 fflag);

	if (ret != GED_OK && from_gedp != gedp)
	    bu_vls_strcpy(&gedp->ged_result_str, bu_vls_addr(&from_gedp->ged_result_str));
    } else {
	ret = ged_dbcopy(from_gedp, to_gedp,
			 bu_vls_addr(&from_vls),
			 bu_vls_addr(&to_vls),
			 fflag);

	if (ret != GED_OK) {
	    if (bu_vls_strlen((const struct bu_vls *)&from_gedp->ged_result_str)) {
		if (from_gedp != gedp)
		    bu_vls_strcpy(&gedp->ged_result_str, bu_vls_addr(&from_gedp->ged_result_str));
	    } else if (to_gedp != gedp && bu_vls_strlen((const struct bu_vls *)&to_gedp))
		bu_vls_strcpy(&gedp->ged_result_str, bu_vls_addr(&to_gedp->ged_result_str));
	}
    }

    bu_vls_free(&from_vls);
    bu_vls_free(&to_vls);

    return ret;
}

HIDDEN int
go_data_arrows(struct ged *gedp,
	       int argc,
	       const char *argv[],
	       ged_func_ptr func,
	       const char *usage,
	       int UNUSED(maxargs))
{
    struct ged_dm_view *gdvp;
    struct ged_data_arrow_state *gdasp;

    /* initialize result */
    bu_vls_trunc(&gedp->ged_result_str, 0);

    /* must be wanting help */
    if (argc == 1) {
	bu_vls_printf(&gedp->ged_result_str, "Usage: %s %s", argv[0], usage);
	return GED_HELP;
    }

    if (argc < 3 || 6 < argc) {
	bu_vls_printf(&gedp->ged_result_str, "Usage: %s %s", argv[0], usage);
	return BRLCAD_ERROR;
    }

    for (BU_LIST_FOR(gdvp, ged_dm_view, &go_current_gop->go_head_views.l)) {
	if (!strcmp(bu_vls_addr(&gdvp->gdv_name), argv[1]))
	    break;
    }

    if (BU_LIST_IS_HEAD(&gdvp->l, &go_current_gop->go_head_views.l)) {
	bu_vls_printf(&gedp->ged_result_str, "View not found - %s", argv[1]);
	return BRLCAD_ERROR;
    }

    if (argv[0][0] == 's')
	gdasp = &gdvp->gdv_view->gv_sdata_arrows;
    else
	gdasp = &gdvp->gdv_view->gv_data_arrows;

    if (strcmp(argv[2], "draw") == 0) {
	if (argc == 3) {
	    bu_vls_printf(&gedp->ged_result_str, "%d", gdasp->gdas_draw);
	    return BRLCAD_OK;
	}

	if (argc == 4) {
	    int i;

	    if (sscanf(argv[3], "%d", &i) != 1)
		goto bad;

	    if (i)
		gdasp->gdas_draw = 1;
	    else
		gdasp->gdas_draw = 0;

	    go_refresh_view(gdvp);
	    return BRLCAD_OK;
	}

	goto bad;
    }

    if (strcmp(argv[2], "color") == 0) {
	if (argc == 3) {
	    bu_vls_printf(&gedp->ged_result_str, "%d %d %d",
			  V3ARGS(gdasp->gdas_color));
	    return BRLCAD_OK;
	}

	if (argc == 6) {
	    int r, g, b;

	    /* set background color */
	    if (sscanf(argv[3], "%d", &r) != 1 ||
		sscanf(argv[4], "%d", &g) != 1 ||
		sscanf(argv[5], "%d", &b) != 1)
		goto bad;

	    /* validate color */
	    if (r < 0 || 255 < r ||
		g < 0 || 255 < g ||
		b < 0 || 255 < b)
		goto bad;

	    VSET(gdasp->gdas_color, r, g, b);

	    go_refresh_view(gdvp);
	    return BRLCAD_OK;
	}

	goto bad;
    }

    if (strcmp(argv[2], "line_width") == 0) {
	if (argc == 3) {
	    bu_vls_printf(&gedp->ged_result_str, "%d", gdasp->gdas_line_width);
	    return BRLCAD_OK;
	}

	if (argc == 4) {
	    int line_width;

	    if (sscanf(argv[3], "%d", &line_width) != 1)
		goto bad;

	    gdasp->gdas_line_width = line_width;

	    go_refresh_view(gdvp);
	    return BRLCAD_OK;
	}

	goto bad;
    }

    if (strcmp(argv[2], "points") == 0) {
	register int i;

	if (argc == 3) {
	    for (i = 0; i < gdasp->gdas_num_points; ++i) {
		bu_vls_printf(&gedp->ged_result_str, " {%lf %lf %lf} ",
			      V3ARGS(gdasp->gdas_points[i]));
	    }
	    return BRLCAD_OK;
	}

	if (argc == 4) {
	    int ac;
	    const char **av;

	    if (Tcl_SplitList(go_current_gop->go_interp, argv[3], &ac, &av) != TCL_OK) {
		bu_vls_printf(&gedp->ged_result_str, "%s", Tcl_GetStringResult(go_current_gop->go_interp));
		return BRLCAD_ERROR;
	    }

	    if (ac % 2) {
		bu_vls_printf(&gedp->ged_result_str, "%s: must be an even number of points", argv[0]);
		return BRLCAD_ERROR;
	    }

	    if (gdasp->gdas_num_points) {
		bu_free((genptr_t)gdasp->gdas_points, "data points");
		gdasp->gdas_points = (point_t *)0;
		gdasp->gdas_num_points = 0;
	    }

	    /* Clear out data points */
	    if (ac < 1) {
		go_refresh_view(gdvp);
		Tcl_Free((char *)av);
		return BRLCAD_OK;
	    }

	    gdasp->gdas_num_points = ac;
	    gdasp->gdas_points = (point_t *)bu_calloc(ac, sizeof(point_t), "data points");
	    for (i = 0; i < ac; ++i) {
		if (sscanf(av[i], "%lf %lf %lf",
			   &gdasp->gdas_points[i][X],
			   &gdasp->gdas_points[i][Y],
			   &gdasp->gdas_points[i][Z]) != 3) {

		    bu_vls_printf(&gedp->ged_result_str, "bad data point - %s\n", av[i]);

		    bu_free((genptr_t)gdasp->gdas_points, "data points");
		    gdasp->gdas_points = (point_t *)0;
		    gdasp->gdas_num_points = 0;

		    go_refresh_view(gdvp);
		    Tcl_Free((char *)av);
		    return BRLCAD_ERROR;
		}
	    }

	    go_refresh_view(gdvp);
	    Tcl_Free((char *)av);
	    return BRLCAD_OK;
	}
    }

    if (strcmp(argv[2], "tip_length") == 0) {
	if (argc == 3) {
	    bu_vls_printf(&gedp->ged_result_str, "%d", gdasp->gdas_tip_length);
	    return BRLCAD_OK;
	}

	if (argc == 4) {
	    int tip_length;

	    if (sscanf(argv[3], "%d", &tip_length) != 1)
		goto bad;

	    gdasp->gdas_tip_length = tip_length;

	    go_refresh_view(gdvp);
	    return BRLCAD_OK;
	}

	goto bad;
    }

    if (strcmp(argv[2], "tip_width") == 0) {
	if (argc == 3) {
	    bu_vls_printf(&gedp->ged_result_str, "%d", gdasp->gdas_tip_width);
	    return BRLCAD_OK;
	}

	if (argc == 4) {
	    int tip_width;

	    if (sscanf(argv[3], "%d", &tip_width) != 1)
		goto bad;

	    gdasp->gdas_tip_width = tip_width;

	    go_refresh_view(gdvp);
	    return BRLCAD_OK;
	}

	goto bad;
    }

 bad:
    bu_vls_printf(&gedp->ged_result_str, "Usage: %s %s", argv[0], usage);
    return BRLCAD_ERROR;
}

HIDDEN int
go_data_axes(struct ged *gedp,
	     int argc,
	     const char *argv[],
	     ged_func_ptr func,
	     const char *usage,
	     int UNUSED(maxargs))
{
    struct ged_dm_view *gdvp;
    struct ged_data_axes_state *gdasp;

    /* initialize result */
    bu_vls_trunc(&gedp->ged_result_str, 0);

    /* must be wanting help */
    if (argc == 1) {
	bu_vls_printf(&gedp->ged_result_str, "Usage: %s %s", argv[0], usage);
	return GED_HELP;
    }

    if (argc < 3 || 6 < argc) {
	bu_vls_printf(&gedp->ged_result_str, "Usage: %s %s", argv[0], usage);
	return BRLCAD_ERROR;
    }

    for (BU_LIST_FOR(gdvp, ged_dm_view, &go_current_gop->go_head_views.l)) {
	if (!strcmp(bu_vls_addr(&gdvp->gdv_name), argv[1]))
	    break;
    }

    if (BU_LIST_IS_HEAD(&gdvp->l, &go_current_gop->go_head_views.l)) {
	bu_vls_printf(&gedp->ged_result_str, "View not found - %s", argv[1]);
	return BRLCAD_ERROR;
    }

    if (argv[0][0] == 's')
	gdasp = &gdvp->gdv_view->gv_sdata_axes;
    else
	gdasp = &gdvp->gdv_view->gv_data_axes;

    if (strcmp(argv[2], "draw") == 0) {
	if (argc == 3) {
	    bu_vls_printf(&gedp->ged_result_str, "%d", gdasp->gdas_draw);
	    return BRLCAD_OK;
	}

	if (argc == 4) {
	    int i;

	    if (sscanf(argv[3], "%d", &i) != 1)
		goto bad;

	    if (i)
		gdasp->gdas_draw = 1;
	    else
		gdasp->gdas_draw = 0;

	    go_refresh_view(gdvp);
	    return BRLCAD_OK;
	}

	goto bad;
    }

    if (strcmp(argv[2], "color") == 0) {
	if (argc == 3) {
	    bu_vls_printf(&gedp->ged_result_str, "%d %d %d",
			  V3ARGS(gdasp->gdas_color));
	    return BRLCAD_OK;
	}

	if (argc == 6) {
	    int r, g, b;

	    /* set background color */
	    if (sscanf(argv[3], "%d", &r) != 1 ||
		sscanf(argv[4], "%d", &g) != 1 ||
		sscanf(argv[5], "%d", &b) != 1)
		goto bad;

	    /* validate color */
	    if (r < 0 || 255 < r ||
		g < 0 || 255 < g ||
		b < 0 || 255 < b)
		goto bad;

	    VSET(gdasp->gdas_color, r, g, b);

	    go_refresh_view(gdvp);
	    return BRLCAD_OK;
	}

	goto bad;
    }

    if (strcmp(argv[2], "line_width") == 0) {
	if (argc == 3) {
	    bu_vls_printf(&gedp->ged_result_str, "%d", gdasp->gdas_line_width);
	    return BRLCAD_OK;
	}

	if (argc == 4) {
	    int line_width;

	    if (sscanf(argv[3], "%d", &line_width) != 1)
		goto bad;

	    gdasp->gdas_line_width = line_width;

	    go_refresh_view(gdvp);
	    return BRLCAD_OK;
	}

	goto bad;
    }

    if (strcmp(argv[2], "size") == 0) {
	if (argc == 3) {
	    bu_vls_printf(&gedp->ged_result_str, "%lf", gdasp->gdas_size);
	    return BRLCAD_OK;
	}

	if (argc == 4) {
	    fastf_t size;

	    if (sscanf(argv[3], "%lf", &size) != 1)
		goto bad;

	    gdasp->gdas_size = size;

	    go_refresh_view(gdvp);
	    return BRLCAD_OK;
	}

	goto bad;
    }

    if (strcmp(argv[2], "points") == 0) {
	register int i;

	if (argc == 3) {
	    for (i = 0; i < gdasp->gdas_num_points; ++i) {
		bu_vls_printf(&gedp->ged_result_str, " {%lf %lf %lf} ",
			      V3ARGS(gdasp->gdas_points[i]));
	    }
	    return BRLCAD_OK;
	}

	if (argc == 4) {
	    int ac;
	    const char **av;

	    if (Tcl_SplitList(go_current_gop->go_interp, argv[3], &ac, &av) != TCL_OK) {
		bu_vls_printf(&gedp->ged_result_str, "%s", Tcl_GetStringResult(go_current_gop->go_interp));
		return BRLCAD_ERROR;
	    }

	    if (gdasp->gdas_num_points) {
		bu_free((genptr_t)gdasp->gdas_points, "data points");
		gdasp->gdas_points = (point_t *)0;
		gdasp->gdas_num_points = 0;
	    }

	    /* Clear out data points */
	    if (ac < 1) {
		go_refresh_view(gdvp);
		Tcl_Free((char *)av);
		return BRLCAD_OK;
	    }

	    gdasp->gdas_num_points = ac;
	    gdasp->gdas_points = (point_t *)bu_calloc(ac, sizeof(point_t), "data points");
	    for (i = 0; i < ac; ++i) {
		if (sscanf(av[i], "%lf %lf %lf",
			   &gdasp->gdas_points[i][X],
			   &gdasp->gdas_points[i][Y],
			   &gdasp->gdas_points[i][Z]) != 3) {

		    bu_vls_printf(&gedp->ged_result_str, "bad data point - %s\n", av[i]);

		    bu_free((genptr_t)gdasp->gdas_points, "data points");
		    gdasp->gdas_points = (point_t *)0;
		    gdasp->gdas_num_points = 0;

		    go_refresh_view(gdvp);
		    Tcl_Free((char *)av);
		    return BRLCAD_ERROR;
		}
	    }

	    go_refresh_view(gdvp);
	    Tcl_Free((char *)av);
	    return BRLCAD_OK;
	}
    }

 bad:
    bu_vls_printf(&gedp->ged_result_str, "Usage: %s %s", argv[0], usage);
    return BRLCAD_ERROR;
}

HIDDEN int
go_data_labels(struct ged *gedp,
	       int argc,
	       const char *argv[],
	       ged_func_ptr func,
	       const char *usage,
	       int UNUSED(maxargs))
{
    struct ged_dm_view *gdvp;
    struct ged_data_label_state *gdlsp;

    /* initialize result */
    bu_vls_trunc(&gedp->ged_result_str, 0);

    /* must be wanting help */
    if (argc == 1) {
	bu_vls_printf(&gedp->ged_result_str, "Usage: %s %s", argv[0], usage);
	return GED_HELP;
    }

    if (argc < 3 || 6 < argc) {
	bu_vls_printf(&gedp->ged_result_str, "Usage: %s %s", argv[0], usage);
	return BRLCAD_ERROR;
    }

    for (BU_LIST_FOR(gdvp, ged_dm_view, &go_current_gop->go_head_views.l)) {
	if (!strcmp(bu_vls_addr(&gdvp->gdv_name), argv[1]))
	    break;
    }

    if (BU_LIST_IS_HEAD(&gdvp->l, &go_current_gop->go_head_views.l)) {
	bu_vls_printf(&gedp->ged_result_str, "View not found - %s", argv[1]);
	return BRLCAD_ERROR;
    }

    if (argv[0][0] == 's')
	gdlsp = &gdvp->gdv_view->gv_sdata_labels;
    else
	gdlsp = &gdvp->gdv_view->gv_data_labels;

    if (strcmp(argv[2], "draw") == 0) {
	if (argc == 3) {
	    bu_vls_printf(&gedp->ged_result_str, "%d", gdlsp->gdls_draw);
	    return BRLCAD_OK;
	}

	if (argc == 4) {
	    int i;

	    if (sscanf(argv[3], "%d", &i) != 1)
		goto bad;

	    if (i)
		gdlsp->gdls_draw = 1;
	    else
		gdlsp->gdls_draw = 0;

	    go_refresh_view(gdvp);
	    return BRLCAD_OK;
	}

	goto bad;
    }

    if (strcmp(argv[2], "color") == 0) {
	if (argc == 3) {
	    bu_vls_printf(&gedp->ged_result_str, "%d %d %d",
			  V3ARGS(gdlsp->gdls_color));
	    return BRLCAD_OK;
	}

	if (argc == 6) {
	    int r, g, b;

	    /* set background color */
	    if (sscanf(argv[3], "%d", &r) != 1 ||
		sscanf(argv[4], "%d", &g) != 1 ||
		sscanf(argv[5], "%d", &b) != 1)
		goto bad;

	    /* validate color */
	    if (r < 0 || 255 < r ||
		g < 0 || 255 < g ||
		b < 0 || 255 < b)
		goto bad;

	    VSET(gdlsp->gdls_color, r, g, b);

	    go_refresh_view(gdvp);
	    return BRLCAD_OK;
	}

	goto bad;
    }

    if (strcmp(argv[2], "labels") == 0) {
	register int i;

	/* { {{label this} {0 0 0}} {{label that} {100 100 100}} }*/

	if (argc == 3) {
	    for (i = 0; i < gdlsp->gdls_num_labels; ++i) {
		bu_vls_printf(&gedp->ged_result_str, "{{%s}", gdlsp->gdls_labels[i]);
		bu_vls_printf(&gedp->ged_result_str, " {%lf %lf %lf}} ",
			      V3ARGS(gdlsp->gdls_points[i]));
	    }
	    return BRLCAD_OK;
	}

	if (argc == 4) {
	    int ac;
	    const char **av;

	    if (Tcl_SplitList(go_current_gop->go_interp, argv[3], &ac, &av) != TCL_OK) {
		bu_vls_printf(&gedp->ged_result_str, "%s", Tcl_GetStringResult(go_current_gop->go_interp));
		return BRLCAD_ERROR;
	    }

	    if (gdlsp->gdls_num_labels) {
		for (i = 0; i < gdlsp->gdls_num_labels; ++i)
		    bu_free((genptr_t)gdlsp->gdls_labels[i], "data label");

		bu_free((genptr_t)gdlsp->gdls_labels, "data labels");
		bu_free((genptr_t)gdlsp->gdls_points, "data points");
		gdlsp->gdls_labels = (char **)0;
		gdlsp->gdls_points = (point_t *)0;
		gdlsp->gdls_num_labels = 0;
	    }

	    /* Clear out data points */
	    if (ac < 1) {
		Tcl_Free((char *)av);
		go_refresh_view(gdvp);
		return BRLCAD_OK;
	    }

	    gdlsp->gdls_num_labels = ac;
	    gdlsp->gdls_labels = (char **)bu_calloc(ac, sizeof(char *), "data labels");
	    gdlsp->gdls_points = (point_t *)bu_calloc(ac, sizeof(point_t), "data points");
	    for (i = 0; i < ac; ++i) {
		int sub_ac;
		const char **sub_av;

		if (Tcl_SplitList(go_current_gop->go_interp, av[i], &sub_ac, &sub_av) != TCL_OK) {
		    /*XXX Need a macro for the following lines. Do something similar for the rest. */
		    bu_free((genptr_t)gdlsp->gdls_labels, "data labels");
		    bu_free((genptr_t)gdlsp->gdls_points, "data points");
		    gdlsp->gdls_labels = (char **)0;
		    gdlsp->gdls_points = (point_t *)0;
		    gdlsp->gdls_num_labels = 0;

		    bu_vls_printf(&gedp->ged_result_str, "%s", Tcl_GetStringResult(go_current_gop->go_interp));
		    Tcl_Free((char *)av);
		    go_refresh_view(gdvp);
		    return BRLCAD_ERROR;
		}

		if (sub_ac != 2) {
		    /*XXX Need a macro for the following lines. Do something similar for the rest. */
		    bu_free((genptr_t)gdlsp->gdls_labels, "data labels");
		    bu_free((genptr_t)gdlsp->gdls_points, "data points");
		    gdlsp->gdls_labels = (char **)0;
		    gdlsp->gdls_points = (point_t *)0;
		    gdlsp->gdls_num_labels = 0;

		    bu_vls_printf(&gedp->ged_result_str, "Each list element must contain a label and a point (i.e. {{some label} {0 0 0}})");
		    Tcl_Free((char *)sub_av);
		    Tcl_Free((char *)av);
		    go_refresh_view(gdvp);
		    return BRLCAD_ERROR;
		}

		if (sscanf(sub_av[1], "%lf %lf %lf",
			   &gdlsp->gdls_points[i][X],
			   &gdlsp->gdls_points[i][Y],
			   &gdlsp->gdls_points[i][Z]) != 3) {
		    bu_vls_printf(&gedp->ged_result_str, "bad data point - %s\n", sub_av[1]);

		    /*XXX Need a macro for the following lines. Do something similar for the rest. */
		    bu_free((genptr_t)gdlsp->gdls_labels, "data labels");
		    bu_free((genptr_t)gdlsp->gdls_points, "data points");
		    gdlsp->gdls_labels = (char **)0;
		    gdlsp->gdls_points = (point_t *)0;
		    gdlsp->gdls_num_labels = 0;

		    Tcl_Free((char *)sub_av);
		    Tcl_Free((char *)av);
		    go_refresh_view(gdvp);
		    return BRLCAD_ERROR;
		}

		gdlsp->gdls_labels[i] = bu_strdup(sub_av[0]);
		Tcl_Free((char *)sub_av);
	    }

	    Tcl_Free((char *)av);
	    go_refresh_view(gdvp);
	    return BRLCAD_OK;
	}
    }

    if (strcmp(argv[2], "size") == 0) {
	if (argc == 3) {
	    bu_vls_printf(&gedp->ged_result_str, "%lf", gdlsp->gdls_size);
	    return BRLCAD_OK;
	}

	if (argc == 4) {
	    int size;

	    if (sscanf(argv[3], "%d", &size) != 1)
		goto bad;

	    gdlsp->gdls_size = size;

	    go_refresh_view(gdvp);
	    return BRLCAD_OK;
	}

	goto bad;
    }


 bad:
    bu_vls_printf(&gedp->ged_result_str, "Usage: %s %s", argv[0], usage);
    return BRLCAD_ERROR;
}

HIDDEN int
go_data_lines(struct ged *gedp,
	      int argc,
	      const char *argv[],
	      ged_func_ptr func,
	      const char *usage,
	      int UNUSED(maxargs))
{
    struct ged_dm_view *gdvp;
    struct ged_data_line_state *gdlsp;

    /* initialize result */
    bu_vls_trunc(&gedp->ged_result_str, 0);

    /* must be wanting help */
    if (argc == 1) {
	bu_vls_printf(&gedp->ged_result_str, "Usage: %s %s", argv[0], usage);
	return GED_HELP;
    }

    if (argc < 3 || 6 < argc) {
	bu_vls_printf(&gedp->ged_result_str, "Usage: %s %s", argv[0], usage);
	return BRLCAD_ERROR;
    }

    for (BU_LIST_FOR(gdvp, ged_dm_view, &go_current_gop->go_head_views.l)) {
	if (!strcmp(bu_vls_addr(&gdvp->gdv_name), argv[1]))
	    break;
    }

    if (BU_LIST_IS_HEAD(&gdvp->l, &go_current_gop->go_head_views.l)) {
	bu_vls_printf(&gedp->ged_result_str, "View not found - %s", argv[1]);
	return BRLCAD_ERROR;
    }

    if (argv[0][0] == 's')
	gdlsp = &gdvp->gdv_view->gv_sdata_lines;
    else
	gdlsp = &gdvp->gdv_view->gv_data_lines;

    if (strcmp(argv[2], "draw") == 0) {
	if (argc == 3) {
	    bu_vls_printf(&gedp->ged_result_str, "%d", gdlsp->gdls_draw);
	    return BRLCAD_OK;
	}

	if (argc == 4) {
	    int i;

	    if (sscanf(argv[3], "%d", &i) != 1)
		goto bad;

	    if (i)
		gdlsp->gdls_draw = 1;
	    else
		gdlsp->gdls_draw = 0;

	    go_refresh_view(gdvp);
	    return BRLCAD_OK;
	}

	goto bad;
    }

    if (strcmp(argv[2], "color") == 0) {
	if (argc == 3) {
	    bu_vls_printf(&gedp->ged_result_str, "%d %d %d",
			  V3ARGS(gdlsp->gdls_color));
	    return BRLCAD_OK;
	}

	if (argc == 6) {
	    int r, g, b;

	    /* set background color */
	    if (sscanf(argv[3], "%d", &r) != 1 ||
		sscanf(argv[4], "%d", &g) != 1 ||
		sscanf(argv[5], "%d", &b) != 1)
		goto bad;

	    /* validate color */
	    if (r < 0 || 255 < r ||
		g < 0 || 255 < g ||
		b < 0 || 255 < b)
		goto bad;

	    VSET(gdlsp->gdls_color, r, g, b);

	    go_refresh_view(gdvp);
	    return BRLCAD_OK;
	}

	goto bad;
    }

    if (strcmp(argv[2], "line_width") == 0) {
	if (argc == 3) {
	    bu_vls_printf(&gedp->ged_result_str, "%d", gdlsp->gdls_line_width);
	    return BRLCAD_OK;
	}

	if (argc == 4) {
	    int line_width;

	    if (sscanf(argv[3], "%d", &line_width) != 1)
		goto bad;

	    gdlsp->gdls_line_width = line_width;

	    go_refresh_view(gdvp);
	    return BRLCAD_OK;
	}

	goto bad;
    }

    if (strcmp(argv[2], "points") == 0) {
	register int i;

	if (argc == 3) {
	    for (i = 0; i < gdlsp->gdls_num_points; ++i) {
		bu_vls_printf(&gedp->ged_result_str, " {%lf %lf %lf} ",
			      V3ARGS(gdlsp->gdls_points[i]));
	    }
	    return BRLCAD_OK;
	}

	if (argc == 4) {
	    int ac;
	    const char **av;

	    if (Tcl_SplitList(go_current_gop->go_interp, argv[3], &ac, &av) != TCL_OK) {
		bu_vls_printf(&gedp->ged_result_str, "%s", Tcl_GetStringResult(go_current_gop->go_interp));
		return BRLCAD_ERROR;
	    }

	    if (ac % 2) {
		bu_vls_printf(&gedp->ged_result_str, "%s: must be an even number of points", argv[0]);
		return BRLCAD_ERROR;
	    }

 	    if (gdlsp->gdls_num_points) {
		bu_free((genptr_t)gdlsp->gdls_points, "data points");
		gdlsp->gdls_points = (point_t *)0;
		gdlsp->gdls_num_points = 0;
	    }

	    /* Clear out data points */
	    if (ac < 1) {
		go_refresh_view(gdvp);
		Tcl_Free((char *)av);
		return BRLCAD_OK;
	    }

	    gdlsp->gdls_num_points = ac;
	    gdlsp->gdls_points = (point_t *)bu_calloc(ac, sizeof(point_t), "data points");
	    for (i = 0; i < ac; ++i) {
		if (sscanf(av[i], "%lf %lf %lf",
			   &gdlsp->gdls_points[i][X],
			   &gdlsp->gdls_points[i][Y],
			   &gdlsp->gdls_points[i][Z]) != 3) {

		    bu_vls_printf(&gedp->ged_result_str, "bad data point - %s\n", av[i]);

		    bu_free((genptr_t)gdlsp->gdls_points, "data points");
		    gdlsp->gdls_points = (point_t *)0;
		    gdlsp->gdls_num_points = 0;

		    go_refresh_view(gdvp);
		    Tcl_Free((char *)av);
		    return BRLCAD_ERROR;
		}
	    }

	    go_refresh_view(gdvp);
	    Tcl_Free((char *)av);
	    return BRLCAD_OK;
	}
    }

 bad:
    bu_vls_printf(&gedp->ged_result_str, "Usage: %s %s", argv[0], usage);
    return BRLCAD_ERROR;
}

/*
 * Usage: data_move vname dtype dindex mx my
 */
HIDDEN int
go_data_move(struct ged *gedp,
	     int argc,
	     const char *argv[],
	     ged_func_ptr func,
	     const char *usage,
	     int UNUSED(maxargs))
{
    int mx, my;
    int dindex;
    fastf_t cx, cy;
    fastf_t vx, vy;
    fastf_t sf;
    point_t mpoint, vpoint;
    struct ged_dm_view *gdvp;

    /* initialize result */
    bu_vls_trunc(&gedp->ged_result_str, 0);

    /* must be wanting help */
    if (argc == 1) {
	bu_vls_printf(&gedp->ged_result_str, "Usage: %s %s", argv[0], usage);
	return GED_HELP;
    }

    if (argc < 5 || 6 < argc) {
	bu_vls_printf(&gedp->ged_result_str, "Usage: %s %s", argv[0], usage);
	return BRLCAD_ERROR;
    }

    for (BU_LIST_FOR(gdvp, ged_dm_view, &go_current_gop->go_head_views.l)) {
	if (!strcmp(bu_vls_addr(&gdvp->gdv_name), argv[1]))
	    break;
    }

    if (BU_LIST_IS_HEAD(&gdvp->l, &go_current_gop->go_head_views.l)) {
	bu_vls_printf(&gedp->ged_result_str, "View not found - %s", argv[1]);
	return BRLCAD_ERROR;
    }

    if (sscanf(argv[3], "%d", &dindex) != 1 || dindex < 0)
	goto bad;

    if (argc == 5) {
	if (sscanf(argv[4], "%d %d", &mx, &my) != 2)
	    goto bad;
    } else {
	if (sscanf(argv[4], "%d", &mx) != 1)
	    goto bad;

	if (sscanf(argv[5], "%d", &my) != 1)
	    goto bad;
    }

    cx = 0.5 * gdvp->gdv_dmp->dm_width;
    cy = 0.5 * gdvp->gdv_dmp->dm_height;
    sf = 2.0 / (fastf_t)gdvp->gdv_dmp->dm_width;
    vx = (mx - cx) * sf;
    vy = (cy - my) * sf;

    if (!strcmp(argv[2], "data_arrows")) {
	struct ged_data_arrow_state *gdasp = &gdvp->gdv_view->gv_data_arrows; 

	/* Silently ignore */
	if (dindex >= gdvp->gdv_view->gv_data_arrows.gdas_num_points)
	    return BRLCAD_OK;

	MAT4X3PNT(vpoint, gdvp->gdv_view->gv_model2view, gdasp->gdas_points[dindex]);
	vpoint[X] = vx;
	vpoint[Y] = vy;
	MAT4X3PNT(mpoint, gdvp->gdv_view->gv_view2model, vpoint);
	VMOVE(gdasp->gdas_points[dindex], mpoint);

	go_refresh_view(gdvp);
	return BRLCAD_OK;
    }

    if (!strcmp(argv[2], "sdata_arrows")) {
	struct ged_data_arrow_state *gdasp = &gdvp->gdv_view->gv_sdata_arrows; 

	/* Silently ignore */
	if (dindex >= gdvp->gdv_view->gv_sdata_arrows.gdas_num_points)
	    return BRLCAD_OK;

	MAT4X3PNT(vpoint, gdvp->gdv_view->gv_model2view, gdasp->gdas_points[dindex]);
	vpoint[X] = vx;
	vpoint[Y] = vy;
	MAT4X3PNT(mpoint, gdvp->gdv_view->gv_view2model, vpoint);
	VMOVE(gdasp->gdas_points[dindex], mpoint);

	go_refresh_view(gdvp);
	return BRLCAD_OK;
    }

    if (!strcmp(argv[2], "data_axes")) {
	struct ged_data_axes_state *gdasp = &gdvp->gdv_view->gv_data_axes; 

	/* Silently ignore */
	if (dindex >= gdvp->gdv_view->gv_data_axes.gdas_num_points)
	    return BRLCAD_OK;

	MAT4X3PNT(vpoint, gdvp->gdv_view->gv_model2view, gdasp->gdas_points[dindex]);
	vpoint[X] = vx;
	vpoint[Y] = vy;
	MAT4X3PNT(mpoint, gdvp->gdv_view->gv_view2model, vpoint);
	VMOVE(gdasp->gdas_points[dindex], mpoint);

	go_refresh_view(gdvp);
	return BRLCAD_OK;
    }

    if (!strcmp(argv[2], "sdata_axes")) {
	struct ged_data_axes_state *gdasp = &gdvp->gdv_view->gv_sdata_axes; 

	/* Silently ignore */
	if (dindex >= gdvp->gdv_view->gv_sdata_axes.gdas_num_points)
	    return BRLCAD_OK;

	MAT4X3PNT(vpoint, gdvp->gdv_view->gv_model2view, gdasp->gdas_points[dindex]);
	vpoint[X] = vx;
	vpoint[Y] = vy;
	MAT4X3PNT(mpoint, gdvp->gdv_view->gv_view2model, vpoint);
	VMOVE(gdasp->gdas_points[dindex], mpoint);

	go_refresh_view(gdvp);
	return BRLCAD_OK;
    }


    if (!strcmp(argv[2], "data_labels")) {
	struct ged_data_label_state *gdlsp = &gdvp->gdv_view->gv_data_labels; 

	/* Silently ignore */
	if (dindex >= gdvp->gdv_view->gv_data_labels.gdls_num_labels)
	    return BRLCAD_OK;

	MAT4X3PNT(vpoint, gdvp->gdv_view->gv_model2view, gdlsp->gdls_points[dindex]);
	vpoint[X] = vx;
	vpoint[Y] = vy;
	MAT4X3PNT(mpoint, gdvp->gdv_view->gv_view2model, vpoint);
	VMOVE(gdlsp->gdls_points[dindex], mpoint);

	go_refresh_view(gdvp);
	return BRLCAD_OK;
    }

    if (!strcmp(argv[2], "sdata_labels")) {
	struct ged_data_label_state *gdlsp = &gdvp->gdv_view->gv_sdata_labels; 

	/* Silently ignore */
	if (dindex >= gdvp->gdv_view->gv_sdata_labels.gdls_num_labels)
	    return BRLCAD_OK;

	MAT4X3PNT(vpoint, gdvp->gdv_view->gv_model2view, gdlsp->gdls_points[dindex]);
	vpoint[X] = vx;
	vpoint[Y] = vy;
	MAT4X3PNT(mpoint, gdvp->gdv_view->gv_view2model, vpoint);
	VMOVE(gdlsp->gdls_points[dindex], mpoint);

	go_refresh_view(gdvp);
	return BRLCAD_OK;
    }

    if (!strcmp(argv[2], "data_lines")) {
	struct ged_data_line_state *gdlsp = &gdvp->gdv_view->gv_data_lines; 

	/* Silently ignore */
	if (dindex >= gdvp->gdv_view->gv_data_lines.gdls_num_points)
	    return BRLCAD_OK;

	MAT4X3PNT(vpoint, gdvp->gdv_view->gv_model2view, gdlsp->gdls_points[dindex]);
	vpoint[X] = vx;
	vpoint[Y] = vy;
	MAT4X3PNT(mpoint, gdvp->gdv_view->gv_view2model, vpoint);
	VMOVE(gdlsp->gdls_points[dindex], mpoint);

	go_refresh_view(gdvp);
	return BRLCAD_OK;
    }

    if (!strcmp(argv[2], "sdata_lines")) {
	struct ged_data_line_state *gdlsp = &gdvp->gdv_view->gv_sdata_lines; 

	/* Silently ignore */
	if (dindex >= gdvp->gdv_view->gv_sdata_lines.gdls_num_points)
	    return BRLCAD_OK;

	MAT4X3PNT(vpoint, gdvp->gdv_view->gv_model2view, gdlsp->gdls_points[dindex]);
	vpoint[X] = vx;
	vpoint[Y] = vy;
	MAT4X3PNT(mpoint, gdvp->gdv_view->gv_view2model, vpoint);
	VMOVE(gdlsp->gdls_points[dindex], mpoint);

	go_refresh_view(gdvp);
	return BRLCAD_OK;
    }

bad:
    bu_vls_printf(&gedp->ged_result_str, "Usage: %s %s", argv[0], usage);
    return BRLCAD_ERROR;
}

HIDDEN int
go_data_pick(struct ged *gedp,
	     int argc,
	     const char *argv[],
	     ged_func_ptr func,
	     const char *usage,
	     int UNUSED(maxargs))
{
    int mx, my;
    fastf_t cx, cy;
    fastf_t vx, vy;
    fastf_t sf;
    point_t dpoint, vpoint;
    register int i;
    struct ged_dm_view *gdvp;

    /* initialize result */
    bu_vls_trunc(&gedp->ged_result_str, 0);

    /* must be wanting help */
    if (argc == 1) {
	bu_vls_printf(&gedp->ged_result_str, "Usage: %s %s", argv[0], usage);
	return GED_HELP;
    }

    if (argc < 3 || 4 < argc) {
	bu_vls_printf(&gedp->ged_result_str, "Usage: %s %s", argv[0], usage);
	return BRLCAD_ERROR;
    }

    for (BU_LIST_FOR(gdvp, ged_dm_view, &go_current_gop->go_head_views.l)) {
	if (!strcmp(bu_vls_addr(&gdvp->gdv_name), argv[1]))
	    break;
    }

    if (BU_LIST_IS_HEAD(&gdvp->l, &go_current_gop->go_head_views.l)) {
	bu_vls_printf(&gedp->ged_result_str, "View not found - %s", argv[1]);
	return BRLCAD_ERROR;
    }

    if (argc == 3) {
	if (sscanf(argv[2], "%d %d", &mx, &my) != 2)
	    goto bad;
    } else {
	if (sscanf(argv[2], "%d", &mx) != 1)
	    goto bad;

	if (sscanf(argv[3], "%d", &my) != 1)
	    goto bad;
    }

    cx = 0.5 * gdvp->gdv_dmp->dm_width;
    cy = 0.5 * gdvp->gdv_dmp->dm_height;
    sf = 2.0 / (fastf_t)gdvp->gdv_dmp->dm_width;
    vx = (mx - cx) * sf;
    vy = (cy - my) * sf;

    /* check for label points */
    if (gdvp->gdv_view->gv_data_labels.gdls_draw &&
	gdvp->gdv_view->gv_data_labels.gdls_num_labels) {
	struct ged_data_label_state *gdlsp = &gdvp->gdv_view->gv_data_labels;

	for (i = 0; i < gdlsp->gdls_num_labels; ++i) {
	    fastf_t minX, maxX;
	    fastf_t minY, maxY;

	    VMOVE(dpoint, gdlsp->gdls_points[i]);
	    MAT4X3PNT(vpoint, gdvp->gdv_view->gv_model2view, dpoint);

#if 1
	    minX = vpoint[X];
	    maxX = vpoint[X] + 0.03;
	    minY = vpoint[Y];
	    maxY = vpoint[Y] + 0.03;
#else
	    minX = vpoint[X] - 0.015;
	    maxX = vpoint[X] + 0.015;
	    minY = vpoint[Y] - 0.015;
	    maxY = vpoint[Y] + 0.015;
#endif
	    if (minX < vx && vx < maxX &&
		minY < vy && vy < maxY) {
		bu_vls_printf(&gedp->ged_result_str, "data_labels %d {{%s} {%lf %lf %lf}}",
			      i, gdlsp->gdls_labels[i], V3ARGS(dpoint));
		return BRLCAD_OK;
	    }
	}
    }

    /* check for selected label points */
    if (gdvp->gdv_view->gv_sdata_labels.gdls_draw &&
	gdvp->gdv_view->gv_sdata_labels.gdls_num_labels) {
	struct ged_data_label_state *gdlsp = &gdvp->gdv_view->gv_sdata_labels;

	for (i = 0; i < gdlsp->gdls_num_labels; ++i) {
	    fastf_t minX, maxX;
	    fastf_t minY, maxY;

	    VMOVE(dpoint, gdlsp->gdls_points[i]);
	    MAT4X3PNT(vpoint, gdvp->gdv_view->gv_model2view, dpoint);

#if 1
	    minX = vpoint[X];
	    maxX = vpoint[X] + 0.03;
	    minY = vpoint[Y];
	    maxY = vpoint[Y] + 0.03;
#else
	    minX = vpoint[X] - 0.015;
	    maxX = vpoint[X] + 0.015;
	    minY = vpoint[Y] - 0.015;
	    maxY = vpoint[Y] + 0.015;
#endif
	    if (minX < vx && vx < maxX &&
		minY < vy && vy < maxY) {
		bu_vls_printf(&gedp->ged_result_str, "sdata_labels %d {{%s} {%lf %lf %lf}}",
			      i, gdlsp->gdls_labels[i], V3ARGS(dpoint));
		return BRLCAD_OK;
	    }
	}
    }

    /* check for line points */
    if (gdvp->gdv_view->gv_data_lines.gdls_draw &&
	gdvp->gdv_view->gv_data_lines.gdls_num_points) {
	struct ged_data_line_state *gdlsp = &gdvp->gdv_view->gv_data_lines;

	for (i = 0; i < gdlsp->gdls_num_points; ++i) {
	    fastf_t minX, maxX;
	    fastf_t minY, maxY;

	    VMOVE(dpoint, gdlsp->gdls_points[i]);
	    MAT4X3PNT(vpoint, gdvp->gdv_view->gv_model2view, dpoint);

	    minX = vpoint[X] - 0.015;
	    maxX = vpoint[X] + 0.015;
	    minY = vpoint[Y] - 0.015;
	    maxY = vpoint[Y] + 0.015;
	    if (minX < vx && vx < maxX &&
		minY < vy && vy < maxY) {
		bu_vls_printf(&gedp->ged_result_str, "data_lines %d {%lf %lf %lf}", i, V3ARGS(dpoint));
		return BRLCAD_OK;
	    }
	}
    }

    /* check for selected line points */
    if (gdvp->gdv_view->gv_sdata_lines.gdls_draw &&
	gdvp->gdv_view->gv_sdata_lines.gdls_num_points) {
	struct ged_data_line_state *gdlsp = &gdvp->gdv_view->gv_sdata_lines;

	for (i = 0; i < gdlsp->gdls_num_points; ++i) {
	    fastf_t minX, maxX;
	    fastf_t minY, maxY;

	    VMOVE(dpoint, gdlsp->gdls_points[i]);
	    MAT4X3PNT(vpoint, gdvp->gdv_view->gv_model2view, dpoint);

	    minX = vpoint[X] - 0.015;
	    maxX = vpoint[X] + 0.015;
	    minY = vpoint[Y] - 0.015;
	    maxY = vpoint[Y] + 0.015;
	    if (minX < vx && vx < maxX &&
		minY < vy && vy < maxY) {
		bu_vls_printf(&gedp->ged_result_str, "sdata_lines %d {%lf %lf %lf}", i, V3ARGS(dpoint));
		return BRLCAD_OK;
	    }
	}
    }

    /* check for arrow points */
    if (gdvp->gdv_view->gv_data_arrows.gdas_draw &&
	gdvp->gdv_view->gv_data_arrows.gdas_num_points) {
	struct ged_data_arrow_state *gdasp = &gdvp->gdv_view->gv_data_arrows;

	for (i = 0; i < gdasp->gdas_num_points; ++i) {
	    fastf_t minX, maxX;
	    fastf_t minY, maxY;

	    VMOVE(dpoint, gdasp->gdas_points[i]);
	    MAT4X3PNT(vpoint, gdvp->gdv_view->gv_model2view, dpoint);

	    minX = vpoint[X] - 0.015;
	    maxX = vpoint[X] + 0.015;
	    minY = vpoint[Y] - 0.015;
	    maxY = vpoint[Y] + 0.015;
	    if (minX < vx && vx < maxX &&
		minY < vy && vy < maxY) {
		bu_vls_printf(&gedp->ged_result_str, "data_arrows %d {%lf %lf %lf}", i, V3ARGS(dpoint));
		return BRLCAD_OK;
	    }
	}
    }

    /* check for selected arrow points */
    if (gdvp->gdv_view->gv_sdata_arrows.gdas_draw &&
	gdvp->gdv_view->gv_sdata_arrows.gdas_num_points) {
	struct ged_data_arrow_state *gdasp = &gdvp->gdv_view->gv_sdata_arrows;

	for (i = 0; i < gdasp->gdas_num_points; ++i) {
	    fastf_t minX, maxX;
	    fastf_t minY, maxY;

	    VMOVE(dpoint, gdasp->gdas_points[i]);
	    MAT4X3PNT(vpoint, gdvp->gdv_view->gv_model2view, dpoint);

	    minX = vpoint[X] - 0.015;
	    maxX = vpoint[X] + 0.015;
	    minY = vpoint[Y] - 0.015;
	    maxY = vpoint[Y] + 0.015;
	    if (minX < vx && vx < maxX &&
		minY < vy && vy < maxY) {
		bu_vls_printf(&gedp->ged_result_str, "sdata_arrows %d {%lf %lf %lf}", i, V3ARGS(dpoint));
		return BRLCAD_OK;
	    }
	}
    }

    /* check for axes points */
    if (gdvp->gdv_view->gv_data_axes.gdas_draw &&
	gdvp->gdv_view->gv_data_axes.gdas_num_points) {
	struct ged_data_axes_state *gdasp = &gdvp->gdv_view->gv_data_axes; 

	for (i = 0; i < gdasp->gdas_num_points; ++i) {
	    fastf_t minX, maxX;
	    fastf_t minY, maxY;

	    VMOVE(dpoint, gdasp->gdas_points[i]);
	    MAT4X3PNT(vpoint, gdvp->gdv_view->gv_model2view, dpoint);

	    minX = vpoint[X] - 0.015;
	    maxX = vpoint[X] + 0.015;
	    minY = vpoint[Y] - 0.015;
	    maxY = vpoint[Y] + 0.015;
	    if (minX < vx && vx < maxX &&
		minY < vy && vy < maxY) {
		bu_vls_printf(&gedp->ged_result_str, "data_axes %d {%lf %lf %lf}", i, V3ARGS(dpoint));
		return BRLCAD_OK;
	    }
	}
    }

    /* check for selected axes points */
    if (gdvp->gdv_view->gv_sdata_axes.gdas_draw &&
	gdvp->gdv_view->gv_sdata_axes.gdas_num_points) {
	struct ged_data_axes_state *gdasp = &gdvp->gdv_view->gv_sdata_axes; 

	for (i = 0; i < gdasp->gdas_num_points; ++i) {
	    fastf_t minX, maxX;
	    fastf_t minY, maxY;

	    VMOVE(dpoint, gdasp->gdas_points[i]);
	    MAT4X3PNT(vpoint, gdvp->gdv_view->gv_model2view, dpoint);

	    minX = vpoint[X] - 0.015;
	    maxX = vpoint[X] + 0.015;
	    minY = vpoint[Y] - 0.015;
	    maxY = vpoint[Y] + 0.015;
	    if (minX < vx && vx < maxX &&
		minY < vy && vy < maxY) {
		bu_vls_printf(&gedp->ged_result_str, "sdata_axes %d {%lf %lf %lf}", i, V3ARGS(dpoint));
		return BRLCAD_OK;
	    }
	}
    }

    return BRLCAD_OK;

 bad:
    bu_vls_printf(&gedp->ged_result_str, "Usage: %s %s", argv[0], usage);
    return BRLCAD_ERROR;
}

HIDDEN void
go_deleteViewProc(ClientData clientData)
{
    struct ged_dm_view *gdvp = (struct ged_dm_view *)clientData;

    BU_LIST_DEQUEUE(&(gdvp->l));
    bu_vls_free(&gdvp->gdv_name);
    DM_CLOSE(gdvp->gdv_dmp);
    bu_free((genptr_t)gdvp->gdv_view, "ged_view");
    bu_free((genptr_t)gdvp, "ged_dm_view");
}

HIDDEN void
go_init_default_bindings(struct ged_dm_view *gdvp)
{
    struct bu_vls bindings;

    bu_vls_init(&bindings);
    bu_vls_printf(&bindings, "bind %V <Configure> {%V configure %V; break}; ",
		  &gdvp->gdv_dmp->dm_pathName,
		  &go_current_gop->go_name,
		  &gdvp->gdv_name);
    bu_vls_printf(&bindings, "bind %V <Enter> {focus %V; break}; ",
		  &gdvp->gdv_dmp->dm_pathName,
		  &gdvp->gdv_dmp->dm_pathName);
    bu_vls_printf(&bindings, "bind %V <Expose> {%V handle_expose %V %%c; break}; ",
		  &gdvp->gdv_dmp->dm_pathName,
		  &go_current_gop->go_name,
		  &gdvp->gdv_name);
    bu_vls_printf(&bindings, "catch {wm protocol %V WM_DELETE_WINDOW {%V delete_view %V; break}}; ",
		  &gdvp->gdv_dmp->dm_pathName,
		  &go_current_gop->go_name,
		  &gdvp->gdv_name);

    /* Mouse Bindings */
    bu_vls_printf(&bindings, "bind %V <2> {%V vslew %V %%x %%y; break}; ",
		  &gdvp->gdv_dmp->dm_pathName,
		  &go_current_gop->go_name,
		  &gdvp->gdv_name);
    bu_vls_printf(&bindings, "bind %V <1> {%V zoom %V 0.5; break}; ",
		  &gdvp->gdv_dmp->dm_pathName,
		  &go_current_gop->go_name,
		  &gdvp->gdv_name);
    bu_vls_printf(&bindings, "bind %V <3> {%V zoom %V 2.0; break}; ",
		  &gdvp->gdv_dmp->dm_pathName,
		  &go_current_gop->go_name,
		  &gdvp->gdv_name);

    /* Idle Mode */
    bu_vls_printf(&bindings, "bind %V <ButtonRelease> {%V idle_mode %V; break}; ",
		  &gdvp->gdv_dmp->dm_pathName,
		  &go_current_gop->go_name,
		  &gdvp->gdv_name);
    bu_vls_printf(&bindings, "bind %V <KeyRelease-Control_L> {%V idle_mode %V; break}; ",
		  &gdvp->gdv_dmp->dm_pathName,
		  &go_current_gop->go_name,
		  &gdvp->gdv_name);
    bu_vls_printf(&bindings, "bind %V <KeyRelease-Control_R> {%V idle_mode %V; break}; ",
		  &gdvp->gdv_dmp->dm_pathName,
		  &go_current_gop->go_name,
		  &gdvp->gdv_name);
    bu_vls_printf(&bindings, "bind %V <KeyRelease-Shift_L> {%V idle_mode %V; break}; ",
		  &gdvp->gdv_dmp->dm_pathName,
		  &go_current_gop->go_name,
		  &gdvp->gdv_name);
    bu_vls_printf(&bindings, "bind %V <KeyRelease-Shift_R> {%V idle_mode %V; break}; ",
		  &gdvp->gdv_dmp->dm_pathName,
		  &go_current_gop->go_name,
		  &gdvp->gdv_name);
    bu_vls_printf(&bindings, "bind %V <KeyRelease-Alt_L> {%V idle_mode %V; break}; ",
		  &gdvp->gdv_dmp->dm_pathName,
		  &go_current_gop->go_name,
		  &gdvp->gdv_name);
    bu_vls_printf(&bindings, "bind %V <KeyRelease-Alt_R> {%V idle_mode %V; break}; ",
		  &gdvp->gdv_dmp->dm_pathName,
		  &go_current_gop->go_name,
		  &gdvp->gdv_name);

    /* Rotate Mode */
    bu_vls_printf(&bindings, "bind %V <Control-ButtonPress-1> {%V rotate_mode %V %%x %%y; break}; ",
		  &gdvp->gdv_dmp->dm_pathName,
		  &go_current_gop->go_name,
		  &gdvp->gdv_name);
    bu_vls_printf(&bindings, "bind %V <Control-ButtonPress-2> {%V rotate_mode %V %%x %%y; break}; ",
		  &gdvp->gdv_dmp->dm_pathName,
		  &go_current_gop->go_name,
		  &gdvp->gdv_name);
    bu_vls_printf(&bindings, "bind %V <Control-ButtonPress-3> {%V rotate_mode %V %%x %%y; break}; ",
		  &gdvp->gdv_dmp->dm_pathName,
		  &go_current_gop->go_name,
		  &gdvp->gdv_name);

    /* Translate Mode */
    bu_vls_printf(&bindings, "bind %V <Shift-ButtonPress-1> {%V translate_mode %V %%x %%y; break}; ",
		  &gdvp->gdv_dmp->dm_pathName,
		  &go_current_gop->go_name,
		  &gdvp->gdv_name);
    bu_vls_printf(&bindings, "bind %V <Shift-ButtonPress-2> {%V translate_mode %V %%x %%y; break}; ",
		  &gdvp->gdv_dmp->dm_pathName,
		  &go_current_gop->go_name,
		  &gdvp->gdv_name);
    bu_vls_printf(&bindings, "bind %V <Shift-ButtonPress-3> {%V translate_mode %V %%x %%y; break}; ",
		  &gdvp->gdv_dmp->dm_pathName,
		  &go_current_gop->go_name,
		  &gdvp->gdv_name);

    /* Scale Mode */
    bu_vls_printf(&bindings, "bind %V <Control-Shift-ButtonPress-1> {%V scale_mode %V %%x %%y; break}; ",
		  &gdvp->gdv_dmp->dm_pathName,
		  &go_current_gop->go_name,
		  &gdvp->gdv_name);
    bu_vls_printf(&bindings, "bind %V <Control-Shift-ButtonPress-2> {%V scale_mode %V %%x %%y; break}; ",
		  &gdvp->gdv_dmp->dm_pathName,
		  &go_current_gop->go_name,
		  &gdvp->gdv_name);
    bu_vls_printf(&bindings, "bind %V <Control-Shift-ButtonPress-3> {%V scale_mode %V %%x %%y; break}; ",
		  &gdvp->gdv_dmp->dm_pathName,
		  &go_current_gop->go_name,
		  &gdvp->gdv_name);

    /* Constrained Rotate Mode */
    bu_vls_printf(&bindings, "bind %V <Control-Lock-ButtonPress-1> {%V constrain_rmode %V x %%x %%y; break}; ",
		  &gdvp->gdv_dmp->dm_pathName,
		  &go_current_gop->go_name,
		  &gdvp->gdv_name);
    bu_vls_printf(&bindings, "bind %V <Control-Lock-ButtonPress-2> {%V constrain_rmode %V y %%x %%y; break}; ",
		  &gdvp->gdv_dmp->dm_pathName,
		  &go_current_gop->go_name,
		  &gdvp->gdv_name);
    bu_vls_printf(&bindings, "bind %V <Control-Lock-ButtonPress-3> {%V constrain_rmode %V z %%x %%y; break}; ",
		  &gdvp->gdv_dmp->dm_pathName,
		  &go_current_gop->go_name,
		  &gdvp->gdv_name);

    /* Constrained Translate Mode */
    bu_vls_printf(&bindings, "bind %V <Shift-Lock-ButtonPress-1> {%V constrain_tmode %V x %%x %%y; break}; ",
		  &gdvp->gdv_dmp->dm_pathName,
		  &go_current_gop->go_name,
		  &gdvp->gdv_name);
    bu_vls_printf(&bindings, "bind %V <Shift-Lock-ButtonPress-2> {%V constrain_tmode %V y %%x %%y; break}; ",
		  &gdvp->gdv_dmp->dm_pathName,
		  &go_current_gop->go_name,
		  &gdvp->gdv_name);
    bu_vls_printf(&bindings, "bind %V <Shift-Lock-ButtonPress-3> {%V constrain_tmode %V z %%x %%y; break}; ",
		  &gdvp->gdv_dmp->dm_pathName,
		  &go_current_gop->go_name,
		  &gdvp->gdv_name);

    /* Key Bindings */
    bu_vls_printf(&bindings, "bind %V 3 {%V aet %V 35 25; break}; ",
		  &gdvp->gdv_dmp->dm_pathName,
		  &go_current_gop->go_name,
		  &gdvp->gdv_name);
    bu_vls_printf(&bindings, "bind %V 4 {%V aet %V 45 45; break}; ",
		  &gdvp->gdv_dmp->dm_pathName,
		  &go_current_gop->go_name,
		  &gdvp->gdv_name);
    bu_vls_printf(&bindings, "bind %V f {%V aet %V 0 0; break}; ",
		  &gdvp->gdv_dmp->dm_pathName,
		  &go_current_gop->go_name,
		  &gdvp->gdv_name);
    bu_vls_printf(&bindings, "bind %V F {%V aet %V 0 0; break}; ",
		  &gdvp->gdv_dmp->dm_pathName,
		  &go_current_gop->go_name,
		  &gdvp->gdv_name);
    bu_vls_printf(&bindings, "bind %V R {%V aet %V 180 0; break}; ",
		  &gdvp->gdv_dmp->dm_pathName,
		  &go_current_gop->go_name,
		  &gdvp->gdv_name);
    bu_vls_printf(&bindings, "bind %V r {%V aet %V 270 0; break}; ",
		  &gdvp->gdv_dmp->dm_pathName,
		  &go_current_gop->go_name,
		  &gdvp->gdv_name);
    bu_vls_printf(&bindings, "bind %V l {%V aet %V 90 0; break}; ",
		  &gdvp->gdv_dmp->dm_pathName,
		  &go_current_gop->go_name,
		  &gdvp->gdv_name);
    bu_vls_printf(&bindings, "bind %V L {%V aet %V 90 0; break}; ",
		  &gdvp->gdv_dmp->dm_pathName,
		  &go_current_gop->go_name,
		  &gdvp->gdv_name);
    bu_vls_printf(&bindings, "bind %V t {%V aet %V 0 90; break}; ",
		  &gdvp->gdv_dmp->dm_pathName,
		  &go_current_gop->go_name,
		  &gdvp->gdv_name);
    bu_vls_printf(&bindings, "bind %V T {%V aet %V 0 90; break}; ",
		  &gdvp->gdv_dmp->dm_pathName,
		  &go_current_gop->go_name,
		  &gdvp->gdv_name);
    bu_vls_printf(&bindings, "bind %V b {%V aet %V 0 270; break}; ",
		  &gdvp->gdv_dmp->dm_pathName,
		  &go_current_gop->go_name,
		  &gdvp->gdv_name);
    bu_vls_printf(&bindings, "bind %V B {%V aet %V 0 270; break}; ",
		  &gdvp->gdv_dmp->dm_pathName,
		  &go_current_gop->go_name,
		  &gdvp->gdv_name);
    bu_vls_printf(&bindings, "bind %V + {%V zoom %V 2.0; break}; ",
		  &gdvp->gdv_dmp->dm_pathName,
		  &go_current_gop->go_name,
		  &gdvp->gdv_name);
    bu_vls_printf(&bindings, "bind %V = {%V zoom %V 2.0; break}; ",
		  &gdvp->gdv_dmp->dm_pathName,
		  &go_current_gop->go_name,
		  &gdvp->gdv_name);
    bu_vls_printf(&bindings, "bind %V _ {%V zoom %V 0.5; break}; ",
		  &gdvp->gdv_dmp->dm_pathName,
		  &go_current_gop->go_name,
		  &gdvp->gdv_name);
    bu_vls_printf(&bindings, "bind %V - {%V zoom %V 0.5; break}; ",
		  &gdvp->gdv_dmp->dm_pathName,
		  &go_current_gop->go_name,
		  &gdvp->gdv_name);

    Tcl_Eval(go_current_gop->go_interp, bu_vls_addr(&bindings));
    bu_vls_free(&bindings);
}

HIDDEN int
go_init_view_bindings(struct ged *gedp,
		      int argc,
		      const char *argv[],
		      ged_func_ptr func,
		      const char *usage,
		      int UNUSED(maxargs))
{
    struct ged_dm_view *gdvp;

    /* initialize result */
    bu_vls_trunc(&gedp->ged_result_str, 0);

    /* must be wanting help */
    if (argc == 1) {
	bu_vls_printf(&gedp->ged_result_str, "Usage: %s %s", argv[0], usage);
	return GED_HELP;
    }

    if (argc != 2) {
	bu_vls_printf(&gedp->ged_result_str, "Usage: %s %s", argv[0], usage);
	return BRLCAD_ERROR;
    }

    for (BU_LIST_FOR(gdvp, ged_dm_view, &go_current_gop->go_head_views.l)) {
	if (!strcmp(bu_vls_addr(&gdvp->gdv_name), argv[1]))
	    break;
    }

    if (BU_LIST_IS_HEAD(&gdvp->l, &go_current_gop->go_head_views.l)) {
	bu_vls_printf(&gedp->ged_result_str, "View not found - %s", argv[1]);
	return BRLCAD_ERROR;
    }

    go_init_default_bindings(gdvp);

    return BRLCAD_OK;
}

HIDDEN int
go_delete_view(struct ged *gedp,
	       int argc,
	       const char *argv[],
	       ged_func_ptr func,
	       const char *usage,
	       int UNUSED(maxargs))
{
    struct ged_dm_view *gdvp;

    /* initialize result */
    bu_vls_trunc(&gedp->ged_result_str, 0);

    /* must be wanting help */
    if (argc == 1) {
	bu_vls_printf(&gedp->ged_result_str, "Usage: %s %s", argv[0], usage);
	return GED_HELP;
    }

    if (argc != 2) {
	bu_vls_printf(&gedp->ged_result_str, "Usage: %s %s", argv[0], usage);
	return BRLCAD_ERROR;
    }

    for (BU_LIST_FOR(gdvp, ged_dm_view, &go_current_gop->go_head_views.l)) {
	if (!strcmp(bu_vls_addr(&gdvp->gdv_name), argv[1]))
	    break;
    }

    if (BU_LIST_IS_HEAD(&gdvp->l, &go_current_gop->go_head_views.l)) {
	bu_vls_printf(&gedp->ged_result_str, "View not found - %s", argv[1]);
	return BRLCAD_ERROR;
    }

    go_deleteViewProc(gdvp);

    return BRLCAD_OK;
}

HIDDEN int
go_faceplate(struct ged *gedp,
	     int argc,
	     const char *argv[],
	     ged_func_ptr func,
	     const char *usage,
	     int UNUSED(maxargs))
{
    int i;
    struct ged_dm_view *gdvp;

    /* initialize result */
    bu_vls_trunc(&gedp->ged_result_str, 0);

    /* must be wanting help */
    if (argc == 1) {
	bu_vls_printf(&gedp->ged_result_str, "Usage: %s %s", argv[0], usage);
	return GED_HELP;
    }

    if (argc < 4 || 7 < argc)
	goto bad;

    for (BU_LIST_FOR(gdvp, ged_dm_view, &go_current_gop->go_head_views.l)) {
	if (!strcmp(bu_vls_addr(&gdvp->gdv_name), argv[1]))
	    break;
    }

    if (BU_LIST_IS_HEAD(&gdvp->l, &go_current_gop->go_head_views.l)) {
	bu_vls_printf(&gedp->ged_result_str, "View not found - %s", argv[1]);
	return BRLCAD_ERROR;
    }

    if (strcmp(argv[2], "center_dot") == 0) {
	if (strcmp(argv[3], "draw") == 0) {
	    if (argc == 4) {
		bu_vls_printf(&gedp->ged_result_str, "%d", gdvp->gdv_view->gv_center_dot.gos_draw);
		return BRLCAD_OK;
	    } else if (argc == 5) {
		if (sscanf(argv[4], "%d", &i) != 1)
		    goto bad;

		if (i)
		    gdvp->gdv_view->gv_center_dot.gos_draw = 1;
		else
		    gdvp->gdv_view->gv_center_dot.gos_draw = 0;

		go_refresh_view(gdvp);
		return BRLCAD_OK;
	    }
	}

	if (strcmp(argv[3], "color") == 0) {
	    if (argc == 4) {
		bu_vls_printf(&gedp->ged_result_str, "%d %d %d", V3ARGS(gdvp->gdv_view->gv_center_dot.gos_line_color));
		return BRLCAD_OK;
	    } else if (argc == 7) {
		int r, g, b;

		if (sscanf(argv[4], "%d", &r) != 1 ||
		    sscanf(argv[5], "%d", &g) != 1 ||
		    sscanf(argv[6], "%d", &b) != 1)
		    goto bad;

		VSET(gdvp->gdv_view->gv_center_dot.gos_line_color, r, g, b);
		go_refresh_view(gdvp);
		return BRLCAD_OK;
	    }
	}

	goto bad;
    }

    if (strcmp(argv[2], "prim_labels") == 0) {
	if (strcmp(argv[3], "draw") == 0) {
	    if (argc == 4) {
		bu_vls_printf(&gedp->ged_result_str, "%d", gdvp->gdv_view->gv_prim_labels.gos_draw);
		return BRLCAD_OK;
	    } else if (argc == 5) {
		if (sscanf(argv[4], "%d", &i) != 1)
		    goto bad;

		if (i)
		    gdvp->gdv_view->gv_prim_labels.gos_draw = 1;
		else
		    gdvp->gdv_view->gv_prim_labels.gos_draw = 0;

		go_refresh_view(gdvp);
		return BRLCAD_OK;
	    }
	}

	if (strcmp(argv[3], "color") == 0) {
	    if (argc == 4) {
		bu_vls_printf(&gedp->ged_result_str, "%d %d %d", V3ARGS(gdvp->gdv_view->gv_prim_labels.gos_text_color));
		return BRLCAD_OK;
	    } else if (argc == 7) {
		int r, g, b;

		if (sscanf(argv[4], "%d", &r) != 1 ||
		    sscanf(argv[5], "%d", &g) != 1 ||
		    sscanf(argv[6], "%d", &b) != 1)
		    goto bad;

		VSET(gdvp->gdv_view->gv_prim_labels.gos_text_color, r, g, b);
		go_refresh_view(gdvp);
		return BRLCAD_OK;
	    }
	}

	goto bad;
    }

    if (strcmp(argv[2], "view_params") == 0) {
	if (strcmp(argv[3], "draw") == 0) {
	    if (argc == 4) {
		bu_vls_printf(&gedp->ged_result_str, "%d", gdvp->gdv_view->gv_view_params.gos_draw);
		return BRLCAD_OK;
	    } else if (argc == 5) {
		if (sscanf(argv[4], "%d", &i) != 1)
		    goto bad;

		if (i)
		    gdvp->gdv_view->gv_view_params.gos_draw = 1;
		else
		    gdvp->gdv_view->gv_view_params.gos_draw = 0;

		go_refresh_view(gdvp);
		return BRLCAD_OK;
	    }
	}

	if (strcmp(argv[3], "color") == 0) {
	    if (argc == 4) {
		bu_vls_printf(&gedp->ged_result_str, "%d %d %d", V3ARGS(gdvp->gdv_view->gv_view_params.gos_text_color));
		return BRLCAD_OK;
	    } else if (argc == 7) {
		int r, g, b;

		if (sscanf(argv[4], "%d", &r) != 1 ||
		    sscanf(argv[5], "%d", &g) != 1 ||
		    sscanf(argv[6], "%d", &b) != 1)
		    goto bad;

		VSET(gdvp->gdv_view->gv_view_params.gos_text_color, r, g, b);
		go_refresh_view(gdvp);
		return BRLCAD_OK;
	    }
	}

	goto bad;
    }

    if (strcmp(argv[2], "view_scale") == 0) {
	if (strcmp(argv[3], "draw") == 0) {
	    if (argc == 4) {
		bu_vls_printf(&gedp->ged_result_str, "%d", gdvp->gdv_view->gv_view_scale.gos_draw);
		return BRLCAD_OK;
	    } else if (argc == 5) {
		if (sscanf(argv[4], "%d", &i) != 1)
		    goto bad;

		if (i)
		    gdvp->gdv_view->gv_view_scale.gos_draw = 1;
		else
		    gdvp->gdv_view->gv_view_scale.gos_draw = 0;

		go_refresh_view(gdvp);
		return BRLCAD_OK;
	    }
	}

	if (strcmp(argv[3], "color") == 0) {
	    if (argc == 4) {
		bu_vls_printf(&gedp->ged_result_str, "%d %d %d", V3ARGS(gdvp->gdv_view->gv_view_scale.gos_line_color));
		return BRLCAD_OK;
	    } else if (argc == 7) {
		int r, g, b;

		if (sscanf(argv[4], "%d", &r) != 1 ||
		    sscanf(argv[5], "%d", &g) != 1 ||
		    sscanf(argv[6], "%d", &b) != 1)
		    goto bad;

		VSET(gdvp->gdv_view->gv_view_scale.gos_line_color, r, g, b);
		go_refresh_view(gdvp);
		return BRLCAD_OK;
	    }
	}

	goto bad;
    }

 bad:
    bu_vls_printf(&gedp->ged_result_str, "Usage: %s %s", argv[0], usage);
    return BRLCAD_ERROR;
}

HIDDEN int
go_handle_expose(struct ged *gedp,
		 int argc,
		 const char *argv[],
		 ged_func_ptr func,
		 const char *usage,
		 int UNUSED(maxargs))
{
    int count;

    /* initialize result */
    bu_vls_trunc(&gedp->ged_result_str, 0);

    /* must be wanting help */
    if (argc == 1) {
	bu_vls_printf(&gedp->ged_result_str, "Usage: %s %s", argv[0], usage);
	return GED_HELP;
    }

    if (argc != 3 ||
	sscanf(argv[2], "%d", &count) != 1) {
	bu_vls_printf(&gedp->ged_result_str, "Usage: %s %s, argv[2] - %s", argv[0], usage, argv[2]);
	return BRLCAD_ERROR;
    }

    /* There are more expose events to come so ignore this one */
    if (count)
	return BRLCAD_OK;

    return go_handle_refresh(gedp, argv[1]);
}

HIDDEN int
go_handle_refresh(struct ged *gedp,
		  const char *name)
{
    struct ged_dm_view *gdvp;

    for (BU_LIST_FOR(gdvp, ged_dm_view, &go_current_gop->go_head_views.l)) {
	if (!strcmp(bu_vls_addr(&gdvp->gdv_name), name))
	    break;
    }

    if (BU_LIST_IS_HEAD(&gdvp->l, &go_current_gop->go_head_views.l)) {
	bu_vls_printf(&gedp->ged_result_str, "View not found - %s", name);
	return BRLCAD_ERROR;
    }

    go_refresh_view(gdvp);

    return BRLCAD_OK;
}

HIDDEN int
go_idle_mode(struct ged *gedp,
	     int argc,
	     const char *argv[],
	     ged_func_ptr func,
	     const char *usage,
	     int UNUSED(maxargs))
{
    struct bu_vls bindings;
    struct ged_dm_view *gdvp;

    /* initialize result */
    bu_vls_trunc(&gedp->ged_result_str, 0);

    /* must be wanting help */
    if (argc == 1) {
	bu_vls_printf(&gedp->ged_result_str, "Usage: %s %s", argv[0], usage);
	return GED_HELP;
    }

    if (argc != 2) {
	bu_vls_printf(&gedp->ged_result_str, "Usage: %s %s", argv[0], usage);
	return BRLCAD_ERROR;
    }

    for (BU_LIST_FOR(gdvp, ged_dm_view, &go_current_gop->go_head_views.l)) {
	if (!strcmp(bu_vls_addr(&gdvp->gdv_name), argv[1]))
	    break;
    }

    if (BU_LIST_IS_HEAD(&gdvp->l, &go_current_gop->go_head_views.l)) {
	bu_vls_printf(&gedp->ged_result_str, "View not found - %s", argv[1]);
	return BRLCAD_ERROR;
    }

    bu_vls_init(&bindings);
    bu_vls_printf(&bindings, "bind %V <Motion> {}",
		  &gdvp->gdv_dmp->dm_pathName);
    Tcl_Eval(go_current_gop->go_interp, bu_vls_addr(&bindings));
    bu_vls_free(&bindings);

    if (gdvp->gdv_view->gv_grid.ggs_snap &&
	(gdvp->gdv_view->gv_mode == GED_TRANSLATE_MODE ||
	 gdvp->gdv_view->gv_mode == GED_CONSTRAINED_TRANSLATE_MODE)) {
	char *av[3];

	gedp->ged_gvp = gdvp->gdv_view;
	av[0] = "grid";
	av[1] = "vsnap";
	av[2] = '\0';
	ged_grid(gedp, 2, (const char **)av);
	go_refresh_view(gdvp);
    }

    gdvp->gdv_view->gv_mode = GED_IDLE_MODE;

    return BRLCAD_OK;
}

HIDDEN int
go_light(struct ged *gedp,
	 int argc,
	 const char *argv[],
	 ged_func_ptr func,
	 const char *usage,
	 int UNUSED(maxargs))
{
    int light;
    struct ged_dm_view *gdvp;

    /* initialize result */
    bu_vls_trunc(&gedp->ged_result_str, 0);

    /* must be wanting help */
    if (argc == 1) {
	bu_vls_printf(&gedp->ged_result_str, "Usage: %s %s", argv[0], usage);
	return GED_HELP;
    }

    if (3 < argc) {
	bu_vls_printf(&gedp->ged_result_str, "Usage: %s %s", argv[0], usage);
	return BRLCAD_ERROR;
    }

    for (BU_LIST_FOR(gdvp, ged_dm_view, &go_current_gop->go_head_views.l)) {
	if (!strcmp(bu_vls_addr(&gdvp->gdv_name), argv[1]))
	    break;
    }

    if (BU_LIST_IS_HEAD(&gdvp->l, &go_current_gop->go_head_views.l)) {
	bu_vls_printf(&gedp->ged_result_str, "View not found - %s", argv[1]);
	return BRLCAD_ERROR;
    }

    /* get light flag */
    if (argc == 2) {
	bu_vls_printf(&gedp->ged_result_str, "%d", gdvp->gdv_dmp->dm_light);
	return BRLCAD_OK;
    }

    /* set light flag */
    if (sscanf(argv[2], "%d", &light) != 1) {
	bu_vls_printf(&gedp->ged_result_str, "Usage: %s %s", argv[0], usage);
	return BRLCAD_ERROR;
    }

    if (light < 0)
	light = 0;
    else if (1 < light)
	light = 1;

    DM_SET_LIGHT(gdvp->gdv_dmp, light);
    go_refresh_view(gdvp);

    return BRLCAD_OK;
}

HIDDEN int
go_list_views(struct ged *gedp,
	      int argc,
	      const char *argv[],
	      ged_func_ptr func,
	      const char *usage,
	      int UNUSED(maxargs))
{
    struct ged_dm_view *gdvp;

    /* initialize result */
    bu_vls_trunc(&gedp->ged_result_str, 0);

    if (argc != 1) {
	bu_vls_printf(&gedp->ged_result_str, "Usage: %s", argv[0]);
	return BRLCAD_ERROR;
    }

    for (BU_LIST_FOR(gdvp, ged_dm_view, &go_current_gop->go_head_views.l))
	bu_vls_printf(&gedp->ged_result_str, "%V ", &gdvp->gdv_name);

    return BRLCAD_OK;
}

HIDDEN int
go_listen(struct ged *gedp,
	  int argc,
	  const char *argv[],
	  ged_func_ptr func,
	  const char *usage,
	  int UNUSED(maxargs))
{
    struct ged_dm_view *gdvp;

    /* initialize result */
    bu_vls_trunc(&gedp->ged_result_str, 0);

    /* must be wanting help */
    if (argc == 1) {
	bu_vls_printf(&gedp->ged_result_str, "Usage: %s %s", argv[0], usage);
	return GED_HELP;
    }

    if (3 < argc) {
	bu_vls_printf(&gedp->ged_result_str, "Usage: %s %s", argv[0], usage);
	return BRLCAD_ERROR;
    }

    for (BU_LIST_FOR(gdvp, ged_dm_view, &go_current_gop->go_head_views.l)) {
	if (!strcmp(bu_vls_addr(&gdvp->gdv_name), argv[1]))
	    break;
    }

    if (BU_LIST_IS_HEAD(&gdvp->l, &go_current_gop->go_head_views.l)) {
	bu_vls_printf(&gedp->ged_result_str, "View not found - %s", argv[1]);
	return BRLCAD_ERROR;
    }

    if (gdvp->gdv_fbs.fbs_fbp == FBIO_NULL) {
	bu_vls_printf(&gedp->ged_result_str, "%s listen: framebuffer not open!\n", argv[0]);
	return BRLCAD_ERROR;
    }

    /* return the port number */
    if (argc == 2) {
	bu_vls_printf(&gedp->ged_result_str, "%d", gdvp->gdv_fbs.fbs_listener.fbsl_port);
	return BRLCAD_OK;
    }

    if (argc == 3) {
	int port;

	if (sscanf(argv[2], "%d", &port) != 1) {
	    bu_vls_printf(&gedp->ged_result_str, "listen: bad value - %s\n", argv[2]);
	    return BRLCAD_ERROR;
	}

	if (port >= 0)
	    fbs_open(&gdvp->gdv_fbs, port);
	else {
	    fbs_close(&gdvp->gdv_fbs);
	}
	bu_vls_printf(&gedp->ged_result_str, "%d", gdvp->gdv_fbs.fbs_listener.fbsl_port);
	return BRLCAD_OK;
    }

    bu_vls_printf(&gedp->ged_result_str, "Usage: %s %s", argv[0], usage);
    return BRLCAD_ERROR;
}

HIDDEN int
go_local2base(struct ged *gedp,
	      int argc,
	      const char *argv[],
	      ged_func_ptr func,
	      const char *usage,
	      int UNUSED(maxargs))
{
    /* initialize result */
    bu_vls_trunc(&gedp->ged_result_str, 0);

    bu_vls_printf(&gedp->ged_result_str, "%lf", go_current_gop->go_gedp->ged_wdbp->dbip->dbi_local2base);

    return BRLCAD_OK;
}

HIDDEN int
go_make(struct ged *gedp,
	int argc,
	const char *argv[],
	ged_func_ptr func,
	const char *usage,
	int UNUSED(maxargs))
{
    int ret;
    char *av[3];

    ret = ged_make(gedp, argc, argv);

    if (ret == GED_OK) {
	av[0] = "draw";
	av[1] = (char *)argv[argc-2];
	av[2] = (char *)0;
	go_autoview_func(gedp, 2, (const char **)av, ged_draw, (char *)0, GO_UNLIMITED);
    }

    return ret;
}

HIDDEN int
go_mirror(struct ged *gedp,
	  int argc,
	  const char *argv[],
	  ged_func_ptr func,
	  const char *usage,
	  int UNUSED(maxargs))
{
    int ret;
    char *av[3];

    ret = ged_mirror(gedp, argc, argv);

    if (ret == GED_OK) {
	av[0] = "draw";
	av[1] = (char *)argv[argc-1];
	av[2] = (char *)0;
	go_autoview_func(gedp, 2, (const char **)av, ged_draw, (char *)0, GO_UNLIMITED);
    }

    return ret;
}

HIDDEN int
go_model_axes(struct ged *gedp,
	      int argc,
	      const char *argv[],
	      ged_func_ptr func,
	      const char *usage,
	      int UNUSED(maxargs))
{
    struct ged_dm_view *gdvp;

    /* initialize result */
    bu_vls_trunc(&gedp->ged_result_str, 0);

    /* must be wanting help */
    if (argc == 1) {
	bu_vls_printf(&gedp->ged_result_str, "Usage: %s %s", argv[0], usage);
	return GED_HELP;
    }

    if (argc < 3 || 6 < argc) {
	bu_vls_printf(&gedp->ged_result_str, "Usage: %s %s", argv[0], usage);
	return BRLCAD_ERROR;
    }

    for (BU_LIST_FOR(gdvp, ged_dm_view, &go_current_gop->go_head_views.l)) {
	if (!strcmp(bu_vls_addr(&gdvp->gdv_name), argv[1]))
	    break;
    }

    if (BU_LIST_IS_HEAD(&gdvp->l, &go_current_gop->go_head_views.l)) {
	bu_vls_printf(&gedp->ged_result_str, "View not found - %s", argv[1]);
	return BRLCAD_ERROR;
    }

    return go_axes(gedp, gdvp, &gdvp->gdv_view->gv_model_axes, argc, argv, usage);
}

HIDDEN int
go_more_args_callback(struct ged *gedp,
		      int argc,
		      const char *argv[],
		      ged_func_ptr func,
		      const char *usage,
		      int UNUSED(maxargs))
{
    register int i;

    /* initialize result */
    bu_vls_trunc(&gedp->ged_result_str, 0);

    /* get the callback string */
    if (argc == 1) {
	bu_vls_printf(&gedp->ged_result_str, "%s", bu_vls_addr(&go_current_gop->go_more_args_callback));
	
	return BRLCAD_OK;
    }

    /* set the callback string */
    bu_vls_trunc(&go_current_gop->go_more_args_callback, 0);
    for (i = 1; i < argc; ++i)
	bu_vls_printf(&go_current_gop->go_more_args_callback, "%s ", argv[i]);

    return BRLCAD_OK;
}

HIDDEN int
go_mouse_constrain_rot(struct ged *gedp,
		       int argc,
		       const char *argv[],
		       ged_func_ptr func,
		       const char *usage,
		       int UNUSED(maxargs))
{
    int ret;
    int ac;
    char *av[4];
    fastf_t x, y;
    fastf_t dx, dy;
    fastf_t sf;
    struct bu_vls rot_vls;
    struct ged_dm_view *gdvp;

    /* initialize result */
    bu_vls_trunc(&gedp->ged_result_str, 0);

    /* must be wanting help */
    if (argc == 1) {
	bu_vls_printf(&gedp->ged_result_str, "Usage: %s %s", argv[0], usage);
	return GED_HELP;
    }

    if (argc != 5) {
	bu_vls_printf(&gedp->ged_result_str, "Usage: %s %s", argv[0], usage);
	return BRLCAD_ERROR;
    }

    for (BU_LIST_FOR(gdvp, ged_dm_view, &go_current_gop->go_head_views.l)) {
	if (!strcmp(bu_vls_addr(&gdvp->gdv_name), argv[1]))
	    break;
    }

    if (BU_LIST_IS_HEAD(&gdvp->l, &go_current_gop->go_head_views.l)) {
	bu_vls_printf(&gedp->ged_result_str, "View not found - %s", argv[1]);
	return BRLCAD_ERROR;
    }

    if ((argv[2][0] != 'x' && argv[2][0] != 'y' && argv[2][0] != 'z') || argv[2][1] != '\0') {
	bu_vls_printf(&gedp->ged_result_str, "View not found - %s", argv[1]);
	return BRLCAD_ERROR;
    }

    if (sscanf(argv[3], "%lf", &x) != 1 ||
	sscanf(argv[4], "%lf", &y) != 1) {
	bu_vls_printf(&gedp->ged_result_str, "Usage: %s %s", argv[0], usage);
	return BRLCAD_ERROR;
    }

    dx = x - gdvp->gdv_view->gv_prevMouseX;
    dy = gdvp->gdv_view->gv_prevMouseY - y;

    gdvp->gdv_view->gv_prevMouseX = x;
    gdvp->gdv_view->gv_prevMouseY = y;

    if (dx < gdvp->gdv_view->gv_minMouseDelta)
	dx = gdvp->gdv_view->gv_minMouseDelta;
    else if (gdvp->gdv_view->gv_maxMouseDelta < dx)
	dx = gdvp->gdv_view->gv_maxMouseDelta;

    if (dy < gdvp->gdv_view->gv_minMouseDelta)
	dy = gdvp->gdv_view->gv_minMouseDelta;
    else if (gdvp->gdv_view->gv_maxMouseDelta < dy)
	dy = gdvp->gdv_view->gv_maxMouseDelta;

    dx *= gdvp->gdv_view->gv_rscale;
    dy *= gdvp->gdv_view->gv_rscale;

    if (fabs(dx) > fabs(dy))
	sf = dx;
    else
	sf = dy;

    bu_vls_init(&rot_vls);
    switch (argv[2][0]) {
	case 'x':
	    bu_vls_printf(&rot_vls, "%lf 0 0", -sf);
	case 'y':
	    bu_vls_printf(&rot_vls, "0 %lf 0", -sf);
	case 'z':
	    bu_vls_printf(&rot_vls, "0 0 %lf", -sf);
    }

    gedp->ged_gvp = gdvp->gdv_view;
    ac = 3;
    av[0] = "rot";
    av[1] = "-m";
    av[2] = bu_vls_addr(&rot_vls);
    av[3] = (char *)0;

    ret = ged_rot(gedp, ac, (const char **)av);
    bu_vls_free(&rot_vls);

    if (ret == GED_OK)
	go_refresh_view(gdvp);

    return BRLCAD_OK;
}

HIDDEN int
go_mouse_constrain_trans(struct ged *gedp,
			 int argc,
			 const char *argv[],
			 ged_func_ptr func,
			 const char *usage,
			 int UNUSED(maxargs))
{
    int ret;
    int ac;
    char *av[4];
    fastf_t x, y;
    fastf_t dx, dy;
    fastf_t sf;
    fastf_t inv_width;
    struct bu_vls tran_vls;
    struct ged_dm_view *gdvp;

    /* initialize result */
    bu_vls_trunc(&gedp->ged_result_str, 0);

    /* must be wanting help */
    if (argc == 1) {
	bu_vls_printf(&gedp->ged_result_str, "Usage: %s %s", argv[0], usage);
	return GED_HELP;
    }

    if (argc != 5) {
	bu_vls_printf(&gedp->ged_result_str, "Usage: %s %s", argv[0], usage);
	return BRLCAD_ERROR;
    }

    for (BU_LIST_FOR(gdvp, ged_dm_view, &go_current_gop->go_head_views.l)) {
	if (!strcmp(bu_vls_addr(&gdvp->gdv_name), argv[1]))
	    break;
    }

    if (BU_LIST_IS_HEAD(&gdvp->l, &go_current_gop->go_head_views.l)) {
	bu_vls_printf(&gedp->ged_result_str, "View not found - %s", argv[1]);
	return BRLCAD_ERROR;
    }

    if ((argv[2][0] != 'x' && argv[2][0] != 'y' && argv[2][0] != 'z') || argv[2][1] != '\0') {
	bu_vls_printf(&gedp->ged_result_str, "View not found - %s", argv[1]);
	return BRLCAD_ERROR;
    }

    if (sscanf(argv[3], "%lf", &x) != 1 ||
	sscanf(argv[4], "%lf", &y) != 1) {
	bu_vls_printf(&gedp->ged_result_str, "Usage: %s %s", argv[0], usage);
	return BRLCAD_ERROR;
    }

    dx = x - gdvp->gdv_view->gv_prevMouseX;
    dy = gdvp->gdv_view->gv_prevMouseY - y;

    gdvp->gdv_view->gv_prevMouseX = x;
    gdvp->gdv_view->gv_prevMouseY = y;

    if (dx < gdvp->gdv_view->gv_minMouseDelta)
	dx = gdvp->gdv_view->gv_minMouseDelta;
    else if (gdvp->gdv_view->gv_maxMouseDelta < dx)
	dx = gdvp->gdv_view->gv_maxMouseDelta;

    if (dy < gdvp->gdv_view->gv_minMouseDelta)
	dy = gdvp->gdv_view->gv_minMouseDelta;
    else if (gdvp->gdv_view->gv_maxMouseDelta < dy)
	dy = gdvp->gdv_view->gv_maxMouseDelta;

    inv_width = 1.0 / (fastf_t)gdvp->gdv_dmp->dm_width;
    dx *= inv_width * gdvp->gdv_view->gv_size * gedp->ged_wdbp->dbip->dbi_local2base;
    dy *= inv_width * gdvp->gdv_view->gv_size * gedp->ged_wdbp->dbip->dbi_local2base;

    if (fabs(dx) > fabs(dy))
	sf = dx;
    else
	sf = dy;

    bu_vls_init(&tran_vls);
    switch (argv[2][0]) {
	case 'x':
	    bu_vls_printf(&tran_vls, "%lf 0 0", -sf);
	case 'y':
	    bu_vls_printf(&tran_vls, "0 %lf 0", -sf);
	case 'z':
	    bu_vls_printf(&tran_vls, "0 0 %lf", -sf);
    }

    gedp->ged_gvp = gdvp->gdv_view;
    ac = 3;
    av[0] = "tra";
    av[1] = "-m";
    av[2] = bu_vls_addr(&tran_vls);
    av[3] = (char *)0;

    ret = ged_tra(gedp, ac, (const char **)av);
    bu_vls_free(&tran_vls);

    if (ret == GED_OK)
	go_refresh_view(gdvp);

    return BRLCAD_OK;
}

HIDDEN int
go_mouse_move_arb_edge(struct ged *gedp,
		       int argc,
		       const char *argv[],
		       ged_func_ptr func,
		       const char *usage,
		       int UNUSED(maxargs))
{
    int ret;
    char *av[6];
    fastf_t x, y;
    fastf_t dx, dy;
    fastf_t inv_width;
    point_t model;
    point_t view;
    mat_t inv_rot;
    struct bu_vls pt_vls;
    struct ged_dm_view *gdvp;

    /* initialize result */
    bu_vls_trunc(&gedp->ged_result_str, 0);

    /* must be wanting help */
    if (argc == 1) {
	bu_vls_printf(&gedp->ged_result_str, "Usage: %s %s", argv[0], usage);
	return GED_HELP;
    }

    if (argc != 6) {
	bu_vls_printf(&gedp->ged_result_str, "Usage: %s %s", argv[0], usage);
	return BRLCAD_ERROR;
    }

    for (BU_LIST_FOR(gdvp, ged_dm_view, &go_current_gop->go_head_views.l)) {
	if (!strcmp(bu_vls_addr(&gdvp->gdv_name), argv[1]))
	    break;
    }

    if (BU_LIST_IS_HEAD(&gdvp->l, &go_current_gop->go_head_views.l)) {
	bu_vls_printf(&gedp->ged_result_str, "View not found - %s", argv[1]);
	return BRLCAD_ERROR;
    }

    if (sscanf(argv[4], "%lf", &x) != 1 ||
	sscanf(argv[5], "%lf", &y) != 1) {
	bu_vls_printf(&gedp->ged_result_str, "Usage: %s %s", argv[0], usage);
	return BRLCAD_ERROR;
    }

    dx = x - gdvp->gdv_view->gv_prevMouseX;
    dy = gdvp->gdv_view->gv_prevMouseY - y;

    gdvp->gdv_view->gv_prevMouseX = x;
    gdvp->gdv_view->gv_prevMouseY = y;

    if (dx < gdvp->gdv_view->gv_minMouseDelta)
	dx = gdvp->gdv_view->gv_minMouseDelta;
    else if (gdvp->gdv_view->gv_maxMouseDelta < dx)
	dx = gdvp->gdv_view->gv_maxMouseDelta;

    if (dy < gdvp->gdv_view->gv_minMouseDelta)
	dy = gdvp->gdv_view->gv_minMouseDelta;
    else if (gdvp->gdv_view->gv_maxMouseDelta < dy)
	dy = gdvp->gdv_view->gv_maxMouseDelta;

    inv_width = 1.0 / (fastf_t)gdvp->gdv_dmp->dm_width;
    /* ged_move_arb_edge expects things to be in local units */
    dx *= inv_width * gdvp->gdv_view->gv_size * gedp->ged_wdbp->dbip->dbi_base2local;
    dy *= inv_width * gdvp->gdv_view->gv_size * gedp->ged_wdbp->dbip->dbi_base2local;
    VSET(view, dx, dy, 0.0);
    bn_mat_inv(inv_rot, gdvp->gdv_view->gv_rotation);
    MAT4X3PNT(model, inv_rot, view);

    bu_vls_init(&pt_vls);
    bu_vls_printf(&pt_vls, "%lf %lf %lf", model[X], model[Y], model[Z]);

    gedp->ged_gvp = gdvp->gdv_view;
    av[0] = "move_arb_edge";
    av[1] = "-r";
    av[2] = (char *)argv[2];
    av[3] = (char *)argv[3];
    av[4] = bu_vls_addr(&pt_vls);
    av[5] = (char *)0;

    ret = ged_move_arb_edge(gedp, 5, (const char **)av);
    bu_vls_free(&pt_vls);

    if (ret == GED_OK) {
	av[0] = "draw";
	av[1] = (char *)argv[2];
	av[2] = (char *)0;
	go_edit_redraw(gedp, 2, (const char **)av);
    }

    return BRLCAD_OK;
}

HIDDEN int
go_mouse_move_arb_face(struct ged *gedp,
		       int argc,
		       const char *argv[],
		       ged_func_ptr func,
		       const char *usage,
		       int UNUSED(maxargs))
{
    int ret;
    char *av[6];
    fastf_t x, y;
    fastf_t dx, dy;
    fastf_t inv_width;
    point_t model;
    point_t view;
    mat_t inv_rot;
    struct bu_vls pt_vls;
    struct ged_dm_view *gdvp;

    /* initialize result */
    bu_vls_trunc(&gedp->ged_result_str, 0);

    /* must be wanting help */
    if (argc == 1) {
	bu_vls_printf(&gedp->ged_result_str, "Usage: %s %s", argv[0], usage);
	return GED_HELP;
    }

    if (argc != 6) {
	bu_vls_printf(&gedp->ged_result_str, "Usage: %s %s", argv[0], usage);
	return BRLCAD_ERROR;
    }

    for (BU_LIST_FOR(gdvp, ged_dm_view, &go_current_gop->go_head_views.l)) {
	if (!strcmp(bu_vls_addr(&gdvp->gdv_name), argv[1]))
	    break;
    }

    if (BU_LIST_IS_HEAD(&gdvp->l, &go_current_gop->go_head_views.l)) {
	bu_vls_printf(&gedp->ged_result_str, "View not found - %s", argv[1]);
	return BRLCAD_ERROR;
    }

    if (sscanf(argv[4], "%lf", &x) != 1 ||
	sscanf(argv[5], "%lf", &y) != 1) {
	bu_vls_printf(&gedp->ged_result_str, "Usage: %s %s", argv[0], usage);
	return BRLCAD_ERROR;
    }

    dx = x - gdvp->gdv_view->gv_prevMouseX;
    dy = gdvp->gdv_view->gv_prevMouseY - y;

    gdvp->gdv_view->gv_prevMouseX = x;
    gdvp->gdv_view->gv_prevMouseY = y;

    if (dx < gdvp->gdv_view->gv_minMouseDelta)
	dx = gdvp->gdv_view->gv_minMouseDelta;
    else if (gdvp->gdv_view->gv_maxMouseDelta < dx)
	dx = gdvp->gdv_view->gv_maxMouseDelta;

    if (dy < gdvp->gdv_view->gv_minMouseDelta)
	dy = gdvp->gdv_view->gv_minMouseDelta;
    else if (gdvp->gdv_view->gv_maxMouseDelta < dy)
	dy = gdvp->gdv_view->gv_maxMouseDelta;

    inv_width = 1.0 / (fastf_t)gdvp->gdv_dmp->dm_width;
    /* ged_move_arb_face expects things to be in local units */
    dx *= inv_width * gdvp->gdv_view->gv_size * gedp->ged_wdbp->dbip->dbi_base2local;
    dy *= inv_width * gdvp->gdv_view->gv_size * gedp->ged_wdbp->dbip->dbi_base2local;
    VSET(view, dx, dy, 0.0);
    bn_mat_inv(inv_rot, gdvp->gdv_view->gv_rotation);
    MAT4X3PNT(model, inv_rot, view);

    bu_vls_init(&pt_vls);
    bu_vls_printf(&pt_vls, "%lf %lf %lf", model[X], model[Y], model[Z]);

    gedp->ged_gvp = gdvp->gdv_view;
    av[0] = "move_arb_face";
    av[1] = "-r";
    av[2] = (char *)argv[2];
    av[3] = (char *)argv[3];
    av[4] = bu_vls_addr(&pt_vls);
    av[5] = (char *)0;

    ret = ged_move_arb_face(gedp, 5, (const char **)av);
    bu_vls_free(&pt_vls);

    if (ret == GED_OK) {
	av[0] = "draw";
	av[1] = (char *)argv[2];
	av[2] = (char *)0;
	go_edit_redraw(gedp, 2, (const char **)av);
    }

    return BRLCAD_OK;
}

HIDDEN int
go_mouse_orotate(struct ged *gedp,
		 int argc,
		 const char *argv[],
		 ged_func_ptr func,
		 const char *usage,
		 int UNUSED(maxargs))
{
    int ret;
    char *av[6];
    fastf_t x, y;
    fastf_t dx, dy;
    point_t model;
    point_t view;
    mat_t inv_rot;
    struct bu_vls rot_x_vls;
    struct bu_vls rot_y_vls;
    struct bu_vls rot_z_vls;
    struct ged_dm_view *gdvp;

    /* initialize result */
    bu_vls_trunc(&gedp->ged_result_str, 0);

    /* must be wanting help */
    if (argc == 1) {
	bu_vls_printf(&gedp->ged_result_str, "Usage: %s %s", argv[0], usage);
	return GED_HELP;
    }

    if (argc != 5) {
	bu_vls_printf(&gedp->ged_result_str, "Usage: %s %s", argv[0], usage);
	return BRLCAD_ERROR;
    }

    for (BU_LIST_FOR(gdvp, ged_dm_view, &go_current_gop->go_head_views.l)) {
	if (!strcmp(bu_vls_addr(&gdvp->gdv_name), argv[1]))
	    break;
    }

    if (BU_LIST_IS_HEAD(&gdvp->l, &go_current_gop->go_head_views.l)) {
	bu_vls_printf(&gedp->ged_result_str, "View not found - %s", argv[1]);
	return BRLCAD_ERROR;
    }

    if (sscanf(argv[3], "%lf", &x) != 1 ||
	sscanf(argv[4], "%lf", &y) != 1) {
	bu_vls_printf(&gedp->ged_result_str, "Usage: %s %s", argv[0], usage);
	return BRLCAD_ERROR;
    }

    dx = y - gdvp->gdv_view->gv_prevMouseY;
    dy = x - gdvp->gdv_view->gv_prevMouseX;

    gdvp->gdv_view->gv_prevMouseX = x;
    gdvp->gdv_view->gv_prevMouseY = y;

    if (dx < gdvp->gdv_view->gv_minMouseDelta)
	dx = gdvp->gdv_view->gv_minMouseDelta;
    else if (gdvp->gdv_view->gv_maxMouseDelta < dx)
	dx = gdvp->gdv_view->gv_maxMouseDelta;

    if (dy < gdvp->gdv_view->gv_minMouseDelta)
	dy = gdvp->gdv_view->gv_minMouseDelta;
    else if (gdvp->gdv_view->gv_maxMouseDelta < dy)
	dy = gdvp->gdv_view->gv_maxMouseDelta;

    dx *= gdvp->gdv_view->gv_rscale;
    dy *= gdvp->gdv_view->gv_rscale;

    VSET(view, dx, dy, 0.0);
    bn_mat_inv(inv_rot, gdvp->gdv_view->gv_rotation);
    MAT4X3PNT(model, inv_rot, view);

    bu_vls_init(&rot_x_vls);
    bu_vls_init(&rot_y_vls);
    bu_vls_init(&rot_z_vls);
    bu_vls_printf(&rot_x_vls, "%lf", model[X]);
    bu_vls_printf(&rot_y_vls, "%lf", model[Y]);
    bu_vls_printf(&rot_z_vls, "%lf", model[Z]);

    gedp->ged_gvp = gdvp->gdv_view;
    av[0] = "orotate";
    av[1] = (char *)argv[2];
    av[2] = bu_vls_addr(&rot_x_vls);
    av[3] = bu_vls_addr(&rot_y_vls);
    av[4] = bu_vls_addr(&rot_z_vls);
    av[5] = (char *)0;

    ret = ged_orotate(gedp, 5, (const char **)av);
    bu_vls_free(&rot_x_vls);
    bu_vls_free(&rot_y_vls);
    bu_vls_free(&rot_z_vls);

    if (ret == GED_OK) {
	av[0] = "draw";
	av[1] = (char *)argv[2];
	av[2] = (char *)0;
	go_edit_redraw(gedp, 2, (const char **)av);
    }

    return BRLCAD_OK;
}

HIDDEN int
go_mouse_oscale(struct ged *gedp,
		int argc,
		const char *argv[],
		ged_func_ptr func,
		const char *usage,
		int UNUSED(maxargs))
{
    int ret;
    char *av[6];
    fastf_t x, y;
    fastf_t dx, dy;
    fastf_t sf;
    fastf_t inv_width;
    struct bu_vls sf_vls;
    struct ged_dm_view *gdvp;

    /* initialize result */
    bu_vls_trunc(&gedp->ged_result_str, 0);

    /* must be wanting help */
    if (argc == 1) {
	bu_vls_printf(&gedp->ged_result_str, "Usage: %s %s", argv[0], usage);
	return GED_HELP;
    }

    if (argc != 5) {
	bu_vls_printf(&gedp->ged_result_str, "Usage: %s %s", argv[0], usage);
	return BRLCAD_ERROR;
    }

    for (BU_LIST_FOR(gdvp, ged_dm_view, &go_current_gop->go_head_views.l)) {
	if (!strcmp(bu_vls_addr(&gdvp->gdv_name), argv[1]))
	    break;
    }

    if (BU_LIST_IS_HEAD(&gdvp->l, &go_current_gop->go_head_views.l)) {
	bu_vls_printf(&gedp->ged_result_str, "View not found - %s", argv[1]);
	return BRLCAD_ERROR;
    }

    if (sscanf(argv[3], "%lf", &x) != 1 ||
	sscanf(argv[4], "%lf", &y) != 1) {
	bu_vls_printf(&gedp->ged_result_str, "Usage: %s %s", argv[0], usage);
	return BRLCAD_ERROR;
    }

    dx = x - gdvp->gdv_view->gv_prevMouseX;
    dy = gdvp->gdv_view->gv_prevMouseY - y;

    gdvp->gdv_view->gv_prevMouseX = x;
    gdvp->gdv_view->gv_prevMouseY = y;

    if (dx < gdvp->gdv_view->gv_minMouseDelta)
	dx = gdvp->gdv_view->gv_minMouseDelta;
    else if (gdvp->gdv_view->gv_maxMouseDelta < dx)
	dx = gdvp->gdv_view->gv_maxMouseDelta;

    if (dy < gdvp->gdv_view->gv_minMouseDelta)
	dy = gdvp->gdv_view->gv_minMouseDelta;
    else if (gdvp->gdv_view->gv_maxMouseDelta < dy)
	dy = gdvp->gdv_view->gv_maxMouseDelta;

    inv_width = 1.0 / (fastf_t)gdvp->gdv_dmp->dm_width;
    dx *= inv_width * gdvp->gdv_view->gv_sscale;
    dy *= inv_width * gdvp->gdv_view->gv_sscale;

    if (fabs(dx) < fabs(dy))
	sf = 1.0 + dy;
    else
	sf = 1.0 + dx;

    bu_vls_init(&sf_vls);
    bu_vls_printf(&sf_vls, "%lf", sf);

    gedp->ged_gvp = gdvp->gdv_view;
    av[0] = "oscale";
    av[1] = (char *)argv[2];
    av[2] = bu_vls_addr(&sf_vls);
    av[3] = (char *)0;

    ret = ged_oscale(gedp, 3, (const char **)av);
    bu_vls_free(&sf_vls);

    if (ret == GED_OK) {
	av[0] = "draw";
	av[1] = (char *)argv[2];
	av[2] = (char *)0;
	go_edit_redraw(gedp, 2, (const char **)av);
    }

    return BRLCAD_OK;
}

HIDDEN int
go_mouse_otranslate(struct ged *gedp,
		    int argc,
		    const char *argv[],
		    ged_func_ptr func,
		    const char *usage,
		    int UNUSED(maxargs))
{
    int ret;
    char *av[6];
    fastf_t x, y;
    fastf_t dx, dy;
    fastf_t inv_width;
    point_t model;
    point_t view;
    mat_t inv_rot;
    struct bu_vls tran_x_vls;
    struct bu_vls tran_y_vls;
    struct bu_vls tran_z_vls;
    struct ged_dm_view *gdvp;

    /* initialize result */
    bu_vls_trunc(&gedp->ged_result_str, 0);

    /* must be wanting help */
    if (argc == 1) {
	bu_vls_printf(&gedp->ged_result_str, "Usage: %s %s", argv[0], usage);
	return GED_HELP;
    }

    if (argc != 5) {
	bu_vls_printf(&gedp->ged_result_str, "Usage: %s %s", argv[0], usage);
	return BRLCAD_ERROR;
    }

    for (BU_LIST_FOR(gdvp, ged_dm_view, &go_current_gop->go_head_views.l)) {
	if (!strcmp(bu_vls_addr(&gdvp->gdv_name), argv[1]))
	    break;
    }

    if (BU_LIST_IS_HEAD(&gdvp->l, &go_current_gop->go_head_views.l)) {
	bu_vls_printf(&gedp->ged_result_str, "View not found - %s", argv[1]);
	return BRLCAD_ERROR;
    }

    if (sscanf(argv[3], "%lf", &x) != 1 ||
	sscanf(argv[4], "%lf", &y) != 1) {
	bu_vls_printf(&gedp->ged_result_str, "Usage: %s %s", argv[0], usage);
	return BRLCAD_ERROR;
    }

    dx = x - gdvp->gdv_view->gv_prevMouseX;
    dy = gdvp->gdv_view->gv_prevMouseY - y;

    gdvp->gdv_view->gv_prevMouseX = x;
    gdvp->gdv_view->gv_prevMouseY = y;

    if (dx < gdvp->gdv_view->gv_minMouseDelta)
	dx = gdvp->gdv_view->gv_minMouseDelta;
    else if (gdvp->gdv_view->gv_maxMouseDelta < dx)
	dx = gdvp->gdv_view->gv_maxMouseDelta;

    if (dy < gdvp->gdv_view->gv_minMouseDelta)
	dy = gdvp->gdv_view->gv_minMouseDelta;
    else if (gdvp->gdv_view->gv_maxMouseDelta < dy)
	dy = gdvp->gdv_view->gv_maxMouseDelta;

    inv_width = 1.0 / (fastf_t)gdvp->gdv_dmp->dm_width;
    /* ged_otranslate expects things to be in local units */
    dx *= inv_width * gdvp->gdv_view->gv_size * gedp->ged_wdbp->dbip->dbi_base2local;
    dy *= inv_width * gdvp->gdv_view->gv_size * gedp->ged_wdbp->dbip->dbi_base2local;
    VSET(view, dx, dy, 0.0);
    bn_mat_inv(inv_rot, gdvp->gdv_view->gv_rotation);
    MAT4X3PNT(model, inv_rot, view);

    bu_vls_init(&tran_x_vls);
    bu_vls_init(&tran_y_vls);
    bu_vls_init(&tran_z_vls);
    bu_vls_printf(&tran_x_vls, "%lf", model[X]);
    bu_vls_printf(&tran_y_vls, "%lf", model[Y]);
    bu_vls_printf(&tran_z_vls, "%lf", model[Z]);

    gedp->ged_gvp = gdvp->gdv_view;
    av[0] = "otranslate";
    av[1] = (char *)argv[2];
    av[2] = bu_vls_addr(&tran_x_vls);
    av[3] = bu_vls_addr(&tran_y_vls);
    av[4] = bu_vls_addr(&tran_z_vls);
    av[5] = (char *)0;

    ret = ged_otranslate(gedp, 5, (const char **)av);
    bu_vls_free(&tran_x_vls);
    bu_vls_free(&tran_y_vls);
    bu_vls_free(&tran_z_vls);

    if (ret == GED_OK) {
	av[0] = "draw";
	av[1] = (char *)argv[2];
	av[2] = (char *)0;
	go_edit_redraw(gedp, 2, (const char **)av);
    }

    return BRLCAD_OK;
}

HIDDEN int
go_mouse_ray(struct ged *gedp,
	     int argc,
	     const char *argv[],
	     ged_func_ptr func,
	     const char *usage,
	     int UNUSED(maxargs))
{
#if 0
    int ret;
    int ac;
    char *av[4];
    fastf_t x, y;
    fastf_t inv_width;
    point_t start;
    point_t target;
    point_t view;
    struct bu_vls mouse_vls;
    struct ged_dm_view *gdvp;


    /* initialize result */
    bu_vls_trunc(&gedp->ged_result_str, 0);

    /* must be wanting help */
    if (argc == 1) {
	bu_vls_printf(&gedp->ged_result_str, "Usage: %s %s", argv[0], usage);
	return GED_HELP;
    }

    if (argc != 4) {
	bu_vls_printf(&gedp->ged_result_str, "Usage: %s %s", argv[0], usage);
	return BRLCAD_ERROR;
    }

    for (BU_LIST_FOR(gdvp, ged_dm_view, &go_current_gop->go_head_views.l)) {
	if (!strcmp(bu_vls_addr(&gdvp->gdv_name), argv[1]))
	    break;
    }

    if (BU_LIST_IS_HEAD(&gdvp->l, &go_current_gop->go_head_views.l)) {
	bu_vls_printf(&gedp->ged_result_str, "View not found - %s", argv[1]);
	return BRLCAD_ERROR;
    }

    if (sscanf(argv[2], "%lf", &x) != 1 ||
	sscanf(argv[3], "%lf", &y) != 1) {
	bu_vls_printf(&gedp->ged_result_str, "Usage: %s %s", argv[0], usage);
	return BRLCAD_ERROR;
    }

    inv_width = 1.0 / (fastf_t)gdvp->gdv_dmp->dm_width;
    x *= inv_width * 2.0 - 1.0;
    y *= inv_width * -2.0 + 1.0;
    VSET(view, x, y, -1.0);
    MAT4X3PNT(start, gdvp->ged_view->gv_view2model, view);
    VSET(view, x, y, 0.0);
    MAT4X3PNT(target, gdvp->ged_view->gv_view2model, view);

#if 0
    {
	char *av[];

	av[0] = "rt_gettrees";
	av[1] = argv[1];
	av[2] = "-i";
	av[3] = "-u";

	...

	    av[n] = (char *)0;
    }
#endif

    if (ret == GED_OK)
	go_refresh_view(gdvp);

#endif
    return BRLCAD_OK;
}

HIDDEN int
go_mouse_rect(struct ged *gedp,
	      int argc,
	      const char *argv[],
	      ged_func_ptr func,
	      const char *usage,
	      int UNUSED(maxargs))
{
    int ret;
    int ac;
    char *av[5];
    int x, y;
    int dx, dy;
    int half_wMh;
    struct bu_vls dx_vls, dy_vls;
    struct ged_dm_view *gdvp;

    /* initialize result */
    bu_vls_trunc(&gedp->ged_result_str, 0);

    /* must be wanting help */
    if (argc == 1) {
	bu_vls_printf(&gedp->ged_result_str, "Usage: %s %s", argv[0], usage);
	return GED_HELP;
    }

    if (argc != 4) {
	bu_vls_printf(&gedp->ged_result_str, "Usage: %s %s", argv[0], usage);
	return BRLCAD_ERROR;
    }

    for (BU_LIST_FOR(gdvp, ged_dm_view, &go_current_gop->go_head_views.l)) {
	if (!strcmp(bu_vls_addr(&gdvp->gdv_name), argv[1]))
	    break;
    }

    if (BU_LIST_IS_HEAD(&gdvp->l, &go_current_gop->go_head_views.l)) {
	bu_vls_printf(&gedp->ged_result_str, "View not found - %s", argv[1]);
	return BRLCAD_ERROR;
    }

    if (sscanf(argv[2], "%d", &x) != 1 ||
	sscanf(argv[3], "%d", &y) != 1) {
	bu_vls_printf(&gedp->ged_result_str, "Usage: %s %s", argv[0], usage);
	return BRLCAD_ERROR;
    }

    half_wMh = (gdvp->gdv_dmp->dm_width - gdvp->gdv_dmp->dm_height) * 0.5;
    dx = x - gdvp->gdv_view->gv_prevMouseX;
    dy = gdvp->gdv_dmp->dm_height - y + half_wMh - gdvp->gdv_view->gv_prevMouseY;

    bu_vls_init(&dx_vls);
    bu_vls_init(&dy_vls);
    bu_vls_printf(&dx_vls, "%d", dx);
    bu_vls_printf(&dy_vls, "%d", dy);
    gedp->ged_gvp = gdvp->gdv_view;
    ac = 4;
    av[0] = "rect";
    av[1] = "dim";
    av[2] = bu_vls_addr(&dx_vls);
    av[3] = bu_vls_addr(&dy_vls);
    av[4] = (char *)0;

    ret = ged_rect(gedp, ac, (const char **)av);
    bu_vls_free(&dx_vls);
    bu_vls_free(&dy_vls);

    if (ret == GED_OK)
	go_refresh_view(gdvp);

    return BRLCAD_OK;
}

HIDDEN int
go_mouse_rot(struct ged *gedp,
	     int argc,
	     const char *argv[],
	     ged_func_ptr func,
	     const char *usage,
	     int UNUSED(maxargs))
{
    int ret;
    int ac;
    char *av[4];
    fastf_t x, y;
    fastf_t dx, dy;
    struct bu_vls rot_vls;
    struct ged_dm_view *gdvp;

    /* initialize result */
    bu_vls_trunc(&gedp->ged_result_str, 0);

    /* must be wanting help */
    if (argc == 1) {
	bu_vls_printf(&gedp->ged_result_str, "Usage: %s %s", argv[0], usage);
	return GED_HELP;
    }

    if (argc != 4) {
	bu_vls_printf(&gedp->ged_result_str, "Usage: %s %s", argv[0], usage);
	return BRLCAD_ERROR;
    }

    for (BU_LIST_FOR(gdvp, ged_dm_view, &go_current_gop->go_head_views.l)) {
	if (!strcmp(bu_vls_addr(&gdvp->gdv_name), argv[1]))
	    break;
    }

    if (BU_LIST_IS_HEAD(&gdvp->l, &go_current_gop->go_head_views.l)) {
	bu_vls_printf(&gedp->ged_result_str, "View not found - %s", argv[1]);
	return BRLCAD_ERROR;
    }

    if (sscanf(argv[2], "%lf", &x) != 1 ||
	sscanf(argv[3], "%lf", &y) != 1) {
	bu_vls_printf(&gedp->ged_result_str, "Usage: %s %s", argv[0], usage);
	return BRLCAD_ERROR;
    }

    dx = gdvp->gdv_view->gv_prevMouseY - y;
    dy = gdvp->gdv_view->gv_prevMouseX - x;

    gdvp->gdv_view->gv_prevMouseX = x;
    gdvp->gdv_view->gv_prevMouseY = y;

    if (dx < gdvp->gdv_view->gv_minMouseDelta)
	dx = gdvp->gdv_view->gv_minMouseDelta;
    else if (gdvp->gdv_view->gv_maxMouseDelta < dx)
	dx = gdvp->gdv_view->gv_maxMouseDelta;

    if (dy < gdvp->gdv_view->gv_minMouseDelta)
	dy = gdvp->gdv_view->gv_minMouseDelta;
    else if (gdvp->gdv_view->gv_maxMouseDelta < dy)
	dy = gdvp->gdv_view->gv_maxMouseDelta;

    dx *= gdvp->gdv_view->gv_rscale;
    dy *= gdvp->gdv_view->gv_rscale;

    bu_vls_init(&rot_vls);
    bu_vls_printf(&rot_vls, "%lf %lf 0", dx, dy);

    gedp->ged_gvp = gdvp->gdv_view;
    ac = 3;
    av[0] = "rot";
    av[1] = "-v";
    av[2] = bu_vls_addr(&rot_vls);
    av[3] = (char *)0;

    ret = ged_rot(gedp, ac, (const char **)av);
    bu_vls_free(&rot_vls);

    if (ret == GED_OK)
	go_refresh_view(gdvp);

    return BRLCAD_OK;
}

HIDDEN int
go_mouse_rotate_arb_face(struct ged *gedp,
			 int argc,
			 const char *argv[],
			 ged_func_ptr func,
			 const char *usage,
			 int UNUSED(maxargs))
{
    int ret;
    char *av[6];
    fastf_t x, y;
    fastf_t dx, dy;
    point_t model;
    point_t view;
    mat_t inv_rot;
    struct bu_vls pt_vls;
    struct ged_dm_view *gdvp;

    /* initialize result */
    bu_vls_trunc(&gedp->ged_result_str, 0);

    /* must be wanting help */
    if (argc == 1) {
	bu_vls_printf(&gedp->ged_result_str, "Usage: %s %s", argv[0], usage);
	return GED_HELP;
    }

    if (argc != 7) {
	bu_vls_printf(&gedp->ged_result_str, "Usage: %s %s", argv[0], usage);
	return BRLCAD_ERROR;
    }

    for (BU_LIST_FOR(gdvp, ged_dm_view, &go_current_gop->go_head_views.l)) {
	if (!strcmp(bu_vls_addr(&gdvp->gdv_name), argv[1]))
	    break;
    }

    if (BU_LIST_IS_HEAD(&gdvp->l, &go_current_gop->go_head_views.l)) {
	bu_vls_printf(&gedp->ged_result_str, "View not found - %s", argv[1]);
	return BRLCAD_ERROR;
    }

    if (sscanf(argv[5], "%lf", &x) != 1 ||
	sscanf(argv[6], "%lf", &y) != 1) {
	bu_vls_printf(&gedp->ged_result_str, "Usage: %s %s", argv[0], usage);
	return BRLCAD_ERROR;
    }

    dx = y - gdvp->gdv_view->gv_prevMouseY;
    dy = x - gdvp->gdv_view->gv_prevMouseX;

    gdvp->gdv_view->gv_prevMouseX = x;
    gdvp->gdv_view->gv_prevMouseY = y;

    if (dx < gdvp->gdv_view->gv_minMouseDelta)
	dx = gdvp->gdv_view->gv_minMouseDelta;
    else if (gdvp->gdv_view->gv_maxMouseDelta < dx)
	dx = gdvp->gdv_view->gv_maxMouseDelta;

    if (dy < gdvp->gdv_view->gv_minMouseDelta)
	dy = gdvp->gdv_view->gv_minMouseDelta;
    else if (gdvp->gdv_view->gv_maxMouseDelta < dy)
	dy = gdvp->gdv_view->gv_maxMouseDelta;

    dx *= gdvp->gdv_view->gv_rscale;
    dy *= gdvp->gdv_view->gv_rscale;

    VSET(view, dx, dy, 0.0);
    bn_mat_inv(inv_rot, gdvp->gdv_view->gv_rotation);
    MAT4X3PNT(model, inv_rot, view);

    bu_vls_init(&pt_vls);
    bu_vls_printf(&pt_vls, "%lf %lf %lf", model[X], model[Y], model[Z]);

    gedp->ged_gvp = gdvp->gdv_view;
    av[0] = "rotate_arb_face";
    av[1] = (char *)argv[2];
    av[2] = (char *)argv[3];
    av[3] = (char *)argv[4];
    av[4] = bu_vls_addr(&pt_vls);
    av[5] = (char *)0;

    ret = ged_rotate_arb_face(gedp, 5, (const char **)av);
    bu_vls_free(&pt_vls);

    if (ret == GED_OK) {
	av[0] = "draw";
	av[1] = (char *)argv[2];
	av[2] = (char *)0;
	go_edit_redraw(gedp, 2, (const char **)av);
    }

    return BRLCAD_OK;
}

HIDDEN int
go_mouse_scale(struct ged *gedp,
	       int argc,
	       const char *argv[],
	       ged_func_ptr func,
	       const char *usage,
	       int UNUSED(maxargs))
{
    int ret;
    char *av[3];
    fastf_t x, y;
    fastf_t dx, dy;
    fastf_t sf;
    fastf_t inv_width;
    struct bu_vls zoom_vls;
    struct ged_dm_view *gdvp;

    /* initialize result */
    bu_vls_trunc(&gedp->ged_result_str, 0);

    /* must be wanting help */
    if (argc == 1) {
	bu_vls_printf(&gedp->ged_result_str, "Usage: %s %s", argv[0], usage);
	return GED_HELP;
    }

    if (argc != 4) {
	bu_vls_printf(&gedp->ged_result_str, "Usage: %s %s", argv[0], usage);
	return BRLCAD_ERROR;
    }

    for (BU_LIST_FOR(gdvp, ged_dm_view, &go_current_gop->go_head_views.l)) {
	if (!strcmp(bu_vls_addr(&gdvp->gdv_name), argv[1]))
	    break;
    }

    if (BU_LIST_IS_HEAD(&gdvp->l, &go_current_gop->go_head_views.l)) {
	bu_vls_printf(&gedp->ged_result_str, "View not found - %s", argv[1]);
	return BRLCAD_ERROR;
    }

    if (sscanf(argv[2], "%lf", &x) != 1 ||
	sscanf(argv[3], "%lf", &y) != 1) {
	bu_vls_printf(&gedp->ged_result_str, "Usage: %s %s", argv[0], usage);
	return BRLCAD_ERROR;
    }

    dx = x - gdvp->gdv_view->gv_prevMouseX;
    dy = gdvp->gdv_view->gv_prevMouseY - y;

    gdvp->gdv_view->gv_prevMouseX = x;
    gdvp->gdv_view->gv_prevMouseY = y;

    if (dx < gdvp->gdv_view->gv_minMouseDelta)
	dx = gdvp->gdv_view->gv_minMouseDelta;
    else if (gdvp->gdv_view->gv_maxMouseDelta < dx)
	dx = gdvp->gdv_view->gv_maxMouseDelta;

    if (dy < gdvp->gdv_view->gv_minMouseDelta)
	dy = gdvp->gdv_view->gv_minMouseDelta;
    else if (gdvp->gdv_view->gv_maxMouseDelta < dy)
	dy = gdvp->gdv_view->gv_maxMouseDelta;

    inv_width = 1.0 / (fastf_t)gdvp->gdv_dmp->dm_width;
    dx *= inv_width * gdvp->gdv_view->gv_sscale;
    dy *= inv_width * gdvp->gdv_view->gv_sscale;

    if (fabs(dx) > fabs(dy))
	sf = 1.0 + dx;
    else
	sf = 1.0 + dy;

    bu_vls_init(&zoom_vls);
    bu_vls_printf(&zoom_vls, "%lf", sf);

    gedp->ged_gvp = gdvp->gdv_view;
    av[0] = "zoom";
    av[1] = bu_vls_addr(&zoom_vls);
    av[2] = (char *)0;

    ret = ged_zoom(gedp, 2, (const char **)av);
    bu_vls_free(&zoom_vls);

    if (ret == GED_OK)
	go_refresh_view(gdvp);

    return BRLCAD_OK;
}

HIDDEN int
go_mouse_protate(struct ged *gedp,
		 int argc,
		 const char *argv[],
		 ged_func_ptr func,
		 const char *usage,
		 int UNUSED(maxargs))
{
    int ret;
    char *av[6];
    fastf_t x, y;
    fastf_t dx, dy;
    point_t model;
    point_t view;
    mat_t inv_rot;
    struct bu_vls mrot_vls;
    struct ged_dm_view *gdvp;

    /* initialize result */
    bu_vls_trunc(&gedp->ged_result_str, 0);

    /* must be wanting help */
    if (argc == 1) {
	bu_vls_printf(&gedp->ged_result_str, "Usage: %s %s", argv[0], usage);
	return GED_HELP;
    }

    if (argc != 6) {
	bu_vls_printf(&gedp->ged_result_str, "Usage: %s %s", argv[0], usage);
	return BRLCAD_ERROR;
    }

    for (BU_LIST_FOR(gdvp, ged_dm_view, &go_current_gop->go_head_views.l)) {
	if (!strcmp(bu_vls_addr(&gdvp->gdv_name), argv[1]))
	    break;
    }

    if (BU_LIST_IS_HEAD(&gdvp->l, &go_current_gop->go_head_views.l)) {
	bu_vls_printf(&gedp->ged_result_str, "View not found - %s", argv[1]);
	return BRLCAD_ERROR;
    }

    if (sscanf(argv[4], "%lf", &x) != 1 ||
	sscanf(argv[5], "%lf", &y) != 1) {
	bu_vls_printf(&gedp->ged_result_str, "Usage: %s %s", argv[0], usage);
	return BRLCAD_ERROR;
    }

    dx = y - gdvp->gdv_view->gv_prevMouseY;
    dy = x - gdvp->gdv_view->gv_prevMouseX;

    gdvp->gdv_view->gv_prevMouseX = x;
    gdvp->gdv_view->gv_prevMouseY = y;

    if (dx < gdvp->gdv_view->gv_minMouseDelta)
	dx = gdvp->gdv_view->gv_minMouseDelta;
    else if (gdvp->gdv_view->gv_maxMouseDelta < dx)
	dx = gdvp->gdv_view->gv_maxMouseDelta;

    if (dy < gdvp->gdv_view->gv_minMouseDelta)
	dy = gdvp->gdv_view->gv_minMouseDelta;
    else if (gdvp->gdv_view->gv_maxMouseDelta < dy)
	dy = gdvp->gdv_view->gv_maxMouseDelta;

    dx *= gdvp->gdv_view->gv_rscale;
    dy *= gdvp->gdv_view->gv_rscale;

    VSET(view, dx, dy, 0.0);
    bn_mat_inv(inv_rot, gdvp->gdv_view->gv_rotation);
    MAT4X3PNT(model, inv_rot, view);

    bu_vls_init(&mrot_vls);
    bu_vls_printf(&mrot_vls, "%lf %lf %lf", V3ARGS(model));

    gedp->ged_gvp = gdvp->gdv_view;
    av[0] = "protate";
    av[1] = (char *)argv[2];
    av[2] = (char *)argv[3];
    av[3] = bu_vls_addr(&mrot_vls);
    av[4] = (char *)0;

    ret = ged_protate(gedp, 4, (const char **)av);
    bu_vls_free(&mrot_vls);

    if (ret == GED_OK) {
	av[0] = "draw";
	av[1] = (char *)argv[2];
	av[2] = (char *)0;
	go_edit_redraw(gedp, 2, (const char **)av);
    }

    return BRLCAD_OK;
}

HIDDEN int
go_mouse_pscale(struct ged *gedp,
		int argc,
		const char *argv[],
		ged_func_ptr func,
		const char *usage,
		int UNUSED(maxargs))
{
    int ret;
    char *av[6];
    fastf_t x, y;
    fastf_t dx, dy;
    fastf_t sf;
    fastf_t inv_width;
    struct bu_vls sf_vls;
    struct ged_dm_view *gdvp;

    /* initialize result */
    bu_vls_trunc(&gedp->ged_result_str, 0);

    /* must be wanting help */
    if (argc == 1) {
	bu_vls_printf(&gedp->ged_result_str, "Usage: %s %s", argv[0], usage);
	return GED_HELP;
    }

    if (argc != 6) {
	bu_vls_printf(&gedp->ged_result_str, "Usage: %s %s", argv[0], usage);
	return BRLCAD_ERROR;
    }

    for (BU_LIST_FOR(gdvp, ged_dm_view, &go_current_gop->go_head_views.l)) {
	if (!strcmp(bu_vls_addr(&gdvp->gdv_name), argv[1]))
	    break;
    }

    if (BU_LIST_IS_HEAD(&gdvp->l, &go_current_gop->go_head_views.l)) {
	bu_vls_printf(&gedp->ged_result_str, "View not found - %s", argv[1]);
	return BRLCAD_ERROR;
    }

    if (sscanf(argv[4], "%lf", &x) != 1 ||
	sscanf(argv[5], "%lf", &y) != 1) {
	bu_vls_printf(&gedp->ged_result_str, "Usage: %s %s", argv[0], usage);
	return BRLCAD_ERROR;
    }

    dx = x - gdvp->gdv_view->gv_prevMouseX;
    dy = gdvp->gdv_view->gv_prevMouseY - y;

    gdvp->gdv_view->gv_prevMouseX = x;
    gdvp->gdv_view->gv_prevMouseY = y;

    if (dx < gdvp->gdv_view->gv_minMouseDelta)
	dx = gdvp->gdv_view->gv_minMouseDelta;
    else if (gdvp->gdv_view->gv_maxMouseDelta < dx)
	dx = gdvp->gdv_view->gv_maxMouseDelta;

    if (dy < gdvp->gdv_view->gv_minMouseDelta)
	dy = gdvp->gdv_view->gv_minMouseDelta;
    else if (gdvp->gdv_view->gv_maxMouseDelta < dy)
	dy = gdvp->gdv_view->gv_maxMouseDelta;

    inv_width = 1.0 / (fastf_t)gdvp->gdv_dmp->dm_width;
    dx *= inv_width * gdvp->gdv_view->gv_sscale;
    dy *= inv_width * gdvp->gdv_view->gv_sscale;

    if (fabs(dx) < fabs(dy))
	sf = 1.0 + dy;
    else
	sf = 1.0 + dx;

    bu_vls_init(&sf_vls);
    bu_vls_printf(&sf_vls, "%lf", sf);

    gedp->ged_gvp = gdvp->gdv_view;
    av[0] = "pscale";
    av[1] = "-r";
    av[2] = (char *)argv[2];
    av[3] = (char *)argv[3];
    av[4] = bu_vls_addr(&sf_vls);
    av[5] = (char *)0;

    ret = ged_pscale(gedp, 5, (const char **)av);
    bu_vls_free(&sf_vls);

    if (ret == GED_OK) {
	av[0] = "draw";
	av[1] = (char *)argv[2];
	av[2] = (char *)0;
	go_edit_redraw(gedp, 2, (const char **)av);
    }

    return BRLCAD_OK;
}

HIDDEN int
go_mouse_ptranslate(struct ged *gedp,
		    int argc,
		    const char *argv[],
		    ged_func_ptr func,
		    const char *usage,
		    int UNUSED(maxargs))
{
    int ret;
    char *av[6];
    fastf_t x, y;
    fastf_t dx, dy;
    point_t model;
    point_t view;
    fastf_t inv_width;
    mat_t inv_rot;
    struct bu_vls tvec_vls;
    struct ged_dm_view *gdvp;

    /* initialize result */
    bu_vls_trunc(&gedp->ged_result_str, 0);

    /* must be wanting help */
    if (argc == 1) {
	bu_vls_printf(&gedp->ged_result_str, "Usage: %s %s", argv[0], usage);
	return GED_HELP;
    }

    if (argc != 6) {
	bu_vls_printf(&gedp->ged_result_str, "Usage: %s %s", argv[0], usage);
	return BRLCAD_ERROR;
    }

    for (BU_LIST_FOR(gdvp, ged_dm_view, &go_current_gop->go_head_views.l)) {
	if (!strcmp(bu_vls_addr(&gdvp->gdv_name), argv[1]))
	    break;
    }

    if (BU_LIST_IS_HEAD(&gdvp->l, &go_current_gop->go_head_views.l)) {
	bu_vls_printf(&gedp->ged_result_str, "View not found - %s", argv[1]);
	return BRLCAD_ERROR;
    }

    if (sscanf(argv[4], "%lf", &x) != 1 ||
	sscanf(argv[5], "%lf", &y) != 1) {
	bu_vls_printf(&gedp->ged_result_str, "Usage: %s %s", argv[0], usage);
	return BRLCAD_ERROR;
    }

    dx = x - gdvp->gdv_view->gv_prevMouseX;
    dy = gdvp->gdv_view->gv_prevMouseY - y;

    gdvp->gdv_view->gv_prevMouseX = x;
    gdvp->gdv_view->gv_prevMouseY = y;

    if (dx < gdvp->gdv_view->gv_minMouseDelta)
	dx = gdvp->gdv_view->gv_minMouseDelta;
    else if (gdvp->gdv_view->gv_maxMouseDelta < dx)
	dx = gdvp->gdv_view->gv_maxMouseDelta;

    if (dy < gdvp->gdv_view->gv_minMouseDelta)
	dy = gdvp->gdv_view->gv_minMouseDelta;
    else if (gdvp->gdv_view->gv_maxMouseDelta < dy)
	dy = gdvp->gdv_view->gv_maxMouseDelta;

    inv_width = 1.0 / (fastf_t)gdvp->gdv_dmp->dm_width;
    /* ged_ptranslate expects things to be in local units */
    dx *= inv_width * gdvp->gdv_view->gv_size * gedp->ged_wdbp->dbip->dbi_base2local;
    dy *= inv_width * gdvp->gdv_view->gv_size * gedp->ged_wdbp->dbip->dbi_base2local;
    VSET(view, dx, dy, 0.0);
    bn_mat_inv(inv_rot, gdvp->gdv_view->gv_rotation);
    MAT4X3PNT(model, inv_rot, view);

    bu_vls_init(&tvec_vls);
    bu_vls_printf(&tvec_vls, "%lf %lf %lf", V3ARGS(model));

    gedp->ged_gvp = gdvp->gdv_view;
    av[0] = "ptranslate";
    av[1] = "-r";
    av[2] = (char *)argv[2];
    av[3] = (char *)argv[3];
    av[4] = bu_vls_addr(&tvec_vls);
    av[5] = (char *)0;

    ret = ged_ptranslate(gedp, 5, (const char **)av);
    bu_vls_free(&tvec_vls);

    if (ret == GED_OK) {
	av[0] = "draw";
	av[1] = (char *)argv[2];
	av[2] = (char *)0;
	go_edit_redraw(gedp, 2, (const char **)av);
    }

    return BRLCAD_OK;
}

HIDDEN int
go_mouse_trans(struct ged *gedp,
	       int argc,
	       const char *argv[],
	       ged_func_ptr func,
	       const char *usage,
	       int UNUSED(maxargs))
{
    int ret;
    int ac;
    char *av[4];
    fastf_t x, y;
    fastf_t dx, dy;
    fastf_t inv_width;
    struct bu_vls trans_vls;
    struct ged_dm_view *gdvp;

    /* initialize result */
    bu_vls_trunc(&gedp->ged_result_str, 0);

    /* must be wanting help */
    if (argc == 1) {
	bu_vls_printf(&gedp->ged_result_str, "Usage: %s %s", argv[0], usage);
	return GED_HELP;
    }

    if (argc != 4) {
	bu_vls_printf(&gedp->ged_result_str, "Usage: %s %s", argv[0], usage);
	return BRLCAD_ERROR;
    }

    for (BU_LIST_FOR(gdvp, ged_dm_view, &go_current_gop->go_head_views.l)) {
	if (!strcmp(bu_vls_addr(&gdvp->gdv_name), argv[1]))
	    break;
    }

    if (BU_LIST_IS_HEAD(&gdvp->l, &go_current_gop->go_head_views.l)) {
	bu_vls_printf(&gedp->ged_result_str, "View not found - %s", argv[1]);
	return BRLCAD_ERROR;
    }

    if (sscanf(argv[2], "%lf", &x) != 1 ||
	sscanf(argv[3], "%lf", &y) != 1) {
	bu_vls_printf(&gedp->ged_result_str, "Usage: %s %s", argv[0], usage);
	return BRLCAD_ERROR;
    }

    dx = gdvp->gdv_view->gv_prevMouseX - x;
    dy = y - gdvp->gdv_view->gv_prevMouseY;

    gdvp->gdv_view->gv_prevMouseX = x;
    gdvp->gdv_view->gv_prevMouseY = y;

    if (dx < gdvp->gdv_view->gv_minMouseDelta)
	dx = gdvp->gdv_view->gv_minMouseDelta;
    else if (gdvp->gdv_view->gv_maxMouseDelta < dx)
	dx = gdvp->gdv_view->gv_maxMouseDelta;

    if (dy < gdvp->gdv_view->gv_minMouseDelta)
	dy = gdvp->gdv_view->gv_minMouseDelta;
    else if (gdvp->gdv_view->gv_maxMouseDelta < dy)
	dy = gdvp->gdv_view->gv_maxMouseDelta;

    inv_width = 1.0 / (fastf_t)gdvp->gdv_dmp->dm_width;
    dx *= inv_width * gdvp->gdv_view->gv_size * gedp->ged_wdbp->dbip->dbi_local2base;
    dy *= inv_width * gdvp->gdv_view->gv_size * gedp->ged_wdbp->dbip->dbi_local2base;

    bu_vls_init(&trans_vls);
    bu_vls_printf(&trans_vls, "%lf %lf 0", dx, dy);

    gedp->ged_gvp = gdvp->gdv_view;
    ac = 3;
    av[0] = "tra";
    av[1] = "-v";
    av[2] = bu_vls_addr(&trans_vls);
    av[3] = (char *)0;

    ret = ged_tra(gedp, ac, (const char **)av);
    bu_vls_free(&trans_vls);

    if (ret == GED_OK)
	go_refresh_view(gdvp);

    return BRLCAD_OK;
}

HIDDEN int
go_view_cmd(ClientData clientData,
	    Tcl_Interp *interp,
	    int argc,
	    char **argv)
{
    return TCL_OK;
}

HIDDEN int
go_move_arb_edge_mode(struct ged *gedp,
		      int argc,
		      const char *argv[],
		      ged_func_ptr func,
		      const char *usage,
		      int UNUSED(maxargs))
{
    fastf_t x, y;
    struct bu_vls bindings;
    struct ged_dm_view *gdvp;

    /* initialize result */
    bu_vls_trunc(&gedp->ged_result_str, 0);

    /* must be wanting help */
    if (argc == 1) {
	bu_vls_printf(&gedp->ged_result_str, "Usage: %s %s", argv[0], usage);
	return GED_HELP;
    }

    if (argc != 6) {
	bu_vls_printf(&gedp->ged_result_str, "Usage: %s %s", argv[0], usage);
	return BRLCAD_ERROR;
    }

    for (BU_LIST_FOR(gdvp, ged_dm_view, &go_current_gop->go_head_views.l)) {
	if (!strcmp(bu_vls_addr(&gdvp->gdv_name), argv[1]))
	    break;
    }

    if (BU_LIST_IS_HEAD(&gdvp->l, &go_current_gop->go_head_views.l)) {
	bu_vls_printf(&gedp->ged_result_str, "View not found - %s", argv[1]);
	return BRLCAD_ERROR;
    }

    if (sscanf(argv[4], "%lf", &x) != 1 ||
	sscanf(argv[5], "%lf", &y) != 1) {
	bu_vls_printf(&gedp->ged_result_str, "Usage: %s %s", argv[0], usage);
	return BRLCAD_ERROR;
    }

    gdvp->gdv_view->gv_prevMouseX = x;
    gdvp->gdv_view->gv_prevMouseY = y;
    gdvp->gdv_view->gv_mode = GED_MOVE_ARB_EDGE_MODE;

    bu_vls_init(&bindings);
    bu_vls_printf(&bindings, "bind %V <Motion> {%V mouse_move_arb_edge %V %s %s %%x %%y}",
		  &gdvp->gdv_dmp->dm_pathName,
		  &go_current_gop->go_name,
		  &gdvp->gdv_name,
		  argv[2],
		  argv[3]);
    Tcl_Eval(go_current_gop->go_interp, bu_vls_addr(&bindings));
    bu_vls_free(&bindings);

    return BRLCAD_OK;
}

HIDDEN int
go_move_arb_face_mode(struct ged *gedp,
		      int argc,
		      const char *argv[],
		      ged_func_ptr func,
		      const char *usage,
		      int UNUSED(maxargs))
{
    fastf_t x, y;
    struct bu_vls bindings;
    struct ged_dm_view *gdvp;

    /* initialize result */
    bu_vls_trunc(&gedp->ged_result_str, 0);

    /* must be wanting help */
    if (argc == 1) {
	bu_vls_printf(&gedp->ged_result_str, "Usage: %s %s", argv[0], usage);
	return GED_HELP;
    }

    if (argc != 6) {
	bu_vls_printf(&gedp->ged_result_str, "Usage: %s %s", argv[0], usage);
	return BRLCAD_ERROR;
    }

    for (BU_LIST_FOR(gdvp, ged_dm_view, &go_current_gop->go_head_views.l)) {
	if (!strcmp(bu_vls_addr(&gdvp->gdv_name), argv[1]))
	    break;
    }

    if (BU_LIST_IS_HEAD(&gdvp->l, &go_current_gop->go_head_views.l)) {
	bu_vls_printf(&gedp->ged_result_str, "View not found - %s", argv[1]);
	return BRLCAD_ERROR;
    }

    if (sscanf(argv[4], "%lf", &x) != 1 ||
	sscanf(argv[5], "%lf", &y) != 1) {
	bu_vls_printf(&gedp->ged_result_str, "Usage: %s %s", argv[0], usage);
	return BRLCAD_ERROR;
    }

    gdvp->gdv_view->gv_prevMouseX = x;
    gdvp->gdv_view->gv_prevMouseY = y;
    gdvp->gdv_view->gv_mode = GED_MOVE_ARB_FACE_MODE;

    bu_vls_init(&bindings);
    bu_vls_printf(&bindings, "bind %V <Motion> {%V mouse_move_arb_face %V %s %s %%x %%y}",
		  &gdvp->gdv_dmp->dm_pathName,
		  &go_current_gop->go_name,
		  &gdvp->gdv_name,
		  argv[2],
		  argv[3]);
    Tcl_Eval(go_current_gop->go_interp, bu_vls_addr(&bindings));
    bu_vls_free(&bindings);

    return BRLCAD_OK;
}

HIDDEN int
go_new_view(struct ged *gedp,
	    int argc,
	    const char *argv[],
	    ged_func_ptr func,
	    const char *usage,
	    int UNUSED(maxargs))
{
    struct ged_dm_view *new_gdvp = BU_LIST_LAST(ged_dm_view, &go_current_gop->go_head_views.l);
    HIDDEN const int name_index = 1;
    int type = DM_TYPE_BAD;
    struct bu_vls event_vls;

    GED_CHECK_DATABASE_OPEN(gedp, BRLCAD_ERROR);

    /* initialize result */
    bu_vls_trunc(&gedp->ged_result_str, 0);

    /* must be wanting help */
    if (argc == 1) {
	bu_vls_printf(&gedp->ged_result_str, "Usage: %s %s", argv[0], usage);
	return GED_HELP;
    }

    if (argc < 3) {
	bu_vls_printf(&gedp->ged_result_str, "Usage: %s %s", argv[0], usage);
	return BRLCAD_ERROR;
    }

    /* find display manager type */
#ifdef DM_X
    if (argv[2][0] == 'X' || argv[2][0] == 'x')
	type = DM_TYPE_X;
#endif /* DM_X */

#ifdef DM_OGL
    if (!strcmp(argv[2], "ogl"))
	type = DM_TYPE_OGL;
#endif /* DM_OGL */

#ifdef DM_TOGL
    if (!strcmp(argv[2], "togl"))
	type = DM_TYPE_TOGL;
#endif /* DM_TOGL */


#ifdef DM_WGL
    if (!strcmp(argv[2], "wgl"))
	type = DM_TYPE_WGL;
#endif /* DM_WGL */

    if (type == DM_TYPE_BAD) {
	bu_vls_printf(&gedp->ged_result_str, "Unsupported display manager type - %s\n", argv[2]);
	return BRLCAD_ERROR;
    }

    BU_GETSTRUCT(new_gdvp, ged_dm_view);
    BU_GETSTRUCT(new_gdvp->gdv_view, ged_view);

    {
	int i;
	int arg_start = 3;
	int newargs = 0;
	int ac;
	const char **av;

	ac = argc + newargs;
	av = (const char **)bu_malloc(sizeof(char *) * (ac+1), "go_new_view: av");
	av[0] = argv[0];

	/*
	 * Stuff name into argument list.
	 */
	av[1] = "-n";
	av[2] = argv[name_index];

	/* copy the rest */
	for (i = arg_start; i < argc; ++i)
	    av[i+newargs] = argv[i];
	av[i+newargs] = (const char *)NULL;

	new_gdvp->gdv_dmp = dm_open(go_current_gop->go_interp, type, ac, av);
	if (new_gdvp->gdv_dmp == DM_NULL) {
	    bu_free((genptr_t)new_gdvp->gdv_view, "ged_view");
	    bu_free((genptr_t)new_gdvp, "ged_dm_view");
	    bu_free((genptr_t)av, "go_new_view: av");

	    bu_vls_printf(&gedp->ged_result_str, "Failed to create %s\n", argv[1]);
	    return BRLCAD_ERROR;
	}

	bu_free((genptr_t)av, "go_new_view: av");

    }

    new_gdvp->gdv_gop = go_current_gop;
    bu_vls_init(&new_gdvp->gdv_name);
    bu_vls_printf(&new_gdvp->gdv_name, argv[name_index]);
    ged_view_init(new_gdvp->gdv_view);
    BU_LIST_INSERT(&go_current_gop->go_head_views.l, &new_gdvp->l);

    new_gdvp->gdv_fbs.fbs_listener.fbsl_fbsp = &new_gdvp->gdv_fbs;
    new_gdvp->gdv_fbs.fbs_listener.fbsl_fd = -1;
    new_gdvp->gdv_fbs.fbs_listener.fbsl_port = -1;
    new_gdvp->gdv_fbs.fbs_fbp = FBIO_NULL;
    new_gdvp->gdv_fbs.fbs_callback = go_fbs_callback;
    new_gdvp->gdv_fbs.fbs_clientData = new_gdvp;
    new_gdvp->gdv_fbs.fbs_interp = go_current_gop->go_interp;

    /* open the framebuffer */
    go_open_fbs(new_gdvp, go_current_gop->go_interp);

    /* Set default bindings */
    go_init_default_bindings(new_gdvp);

    bu_vls_init(&event_vls);
    bu_vls_printf(&event_vls, "event generate %V <Configure>; %V autoview %V",
		  &new_gdvp->gdv_dmp->dm_pathName,
		  &go_current_gop->go_name,
		  &new_gdvp->gdv_name);
    Tcl_Eval(go_current_gop->go_interp, bu_vls_addr(&event_vls));
    bu_vls_free(&event_vls);

    (void)Tcl_CreateCommand(go_current_gop->go_interp,
			    bu_vls_addr(&new_gdvp->gdv_dmp->dm_pathName),
			    (Tcl_CmdProc *)go_view_cmd,
			    (ClientData)new_gdvp,
			    go_deleteViewProc);

    bu_vls_printf(&gedp->ged_result_str, bu_vls_addr(&new_gdvp->gdv_name));
    return BRLCAD_OK;
}

HIDDEN int
go_orotate_mode(struct ged *gedp,
		int argc,
		const char *argv[],
		ged_func_ptr func,
		const char *usage,
		int UNUSED(maxargs))
{
    fastf_t x, y;
    struct bu_vls bindings;
    struct ged_dm_view *gdvp;

    /* initialize result */
    bu_vls_trunc(&gedp->ged_result_str, 0);

    /* must be wanting help */
    if (argc == 1) {
	bu_vls_printf(&gedp->ged_result_str, "Usage: %s %s", argv[0], usage);
	return GED_HELP;
    }

    if (argc != 5) {
	bu_vls_printf(&gedp->ged_result_str, "Usage: %s %s", argv[0], usage);
	return BRLCAD_ERROR;
    }

    for (BU_LIST_FOR(gdvp, ged_dm_view, &go_current_gop->go_head_views.l)) {
	if (!strcmp(bu_vls_addr(&gdvp->gdv_name), argv[1]))
	    break;
    }

    if (BU_LIST_IS_HEAD(&gdvp->l, &go_current_gop->go_head_views.l)) {
	bu_vls_printf(&gedp->ged_result_str, "View not found - %s", argv[1]);
	return BRLCAD_ERROR;
    }

    if (sscanf(argv[3], "%lf", &x) != 1 ||
	sscanf(argv[4], "%lf", &y) != 1) {
	bu_vls_printf(&gedp->ged_result_str, "Usage: %s %s", argv[0], usage);
	return BRLCAD_ERROR;
    }

    gdvp->gdv_view->gv_prevMouseX = x;
    gdvp->gdv_view->gv_prevMouseY = y;
    gdvp->gdv_view->gv_mode = GED_OROTATE_MODE;

    bu_vls_init(&bindings);
    bu_vls_printf(&bindings, "bind %V <Motion> {%V mouse_orotate %V %s %%x %%y}",
		  &gdvp->gdv_dmp->dm_pathName,
		  &go_current_gop->go_name,
		  &gdvp->gdv_name,
		  argv[2]);
    Tcl_Eval(go_current_gop->go_interp, bu_vls_addr(&bindings));
    bu_vls_free(&bindings);

    return BRLCAD_OK;
}

HIDDEN int
go_oscale_mode(struct ged *gedp,
	       int argc,
	       const char *argv[],
	       ged_func_ptr func,
	       const char *usage,
	       int UNUSED(maxargs))
{
    fastf_t x, y;
    struct bu_vls bindings;
    struct ged_dm_view *gdvp;

    /* initialize result */
    bu_vls_trunc(&gedp->ged_result_str, 0);

    /* must be wanting help */
    if (argc == 1) {
	bu_vls_printf(&gedp->ged_result_str, "Usage: %s %s", argv[0], usage);
	return GED_HELP;
    }

    if (argc != 5) {
	bu_vls_printf(&gedp->ged_result_str, "Usage: %s %s", argv[0], usage);
	return BRLCAD_ERROR;
    }

    for (BU_LIST_FOR(gdvp, ged_dm_view, &go_current_gop->go_head_views.l)) {
	if (!strcmp(bu_vls_addr(&gdvp->gdv_name), argv[1]))
	    break;
    }

    if (BU_LIST_IS_HEAD(&gdvp->l, &go_current_gop->go_head_views.l)) {
	bu_vls_printf(&gedp->ged_result_str, "View not found - %s", argv[1]);
	return BRLCAD_ERROR;
    }

    if (sscanf(argv[3], "%lf", &x) != 1 ||
	sscanf(argv[4], "%lf", &y) != 1) {
	bu_vls_printf(&gedp->ged_result_str, "Usage: %s %s", argv[0], usage);
	return BRLCAD_ERROR;
    }

    gdvp->gdv_view->gv_prevMouseX = x;
    gdvp->gdv_view->gv_prevMouseY = y;
    gdvp->gdv_view->gv_mode = GED_OSCALE_MODE;

    bu_vls_init(&bindings);
    bu_vls_printf(&bindings, "bind %V <Motion> {%V mouse_oscale %V %s %%x %%y}",
		  &gdvp->gdv_dmp->dm_pathName,
		  &go_current_gop->go_name,
		  &gdvp->gdv_name,
		  argv[2]);
    Tcl_Eval(go_current_gop->go_interp, bu_vls_addr(&bindings));
    bu_vls_free(&bindings);

    return BRLCAD_OK;
}

HIDDEN int
go_otranslate_mode(struct ged *gedp,
		   int argc,
		   const char *argv[],
		   ged_func_ptr func,
		   const char *usage,
		   int UNUSED(maxargs))
{
    fastf_t x, y;
    struct bu_vls bindings;
    struct ged_dm_view *gdvp;

    /* initialize result */
    bu_vls_trunc(&gedp->ged_result_str, 0);

    /* must be wanting help */
    if (argc == 1) {
	bu_vls_printf(&gedp->ged_result_str, "Usage: %s %s", argv[0], usage);
	return GED_HELP;
    }

    if (argc != 5) {
	bu_vls_printf(&gedp->ged_result_str, "Usage: %s %s", argv[0], usage);
	return BRLCAD_ERROR;
    }

    for (BU_LIST_FOR(gdvp, ged_dm_view, &go_current_gop->go_head_views.l)) {
	if (!strcmp(bu_vls_addr(&gdvp->gdv_name), argv[1]))
	    break;
    }

    if (BU_LIST_IS_HEAD(&gdvp->l, &go_current_gop->go_head_views.l)) {
	bu_vls_printf(&gedp->ged_result_str, "View not found - %s", argv[1]);
	return BRLCAD_ERROR;
    }

    if (sscanf(argv[3], "%lf", &x) != 1 ||
	sscanf(argv[4], "%lf", &y) != 1) {
	bu_vls_printf(&gedp->ged_result_str, "Usage: %s %s", argv[0], usage);
	return BRLCAD_ERROR;
    }

    gdvp->gdv_view->gv_prevMouseX = x;
    gdvp->gdv_view->gv_prevMouseY = y;
    gdvp->gdv_view->gv_mode = GED_OTRANSLATE_MODE;

    bu_vls_init(&bindings);
    bu_vls_printf(&bindings, "bind %V <Motion> {%V mouse_otranslate %V %s %%x %%y}",
		  &gdvp->gdv_dmp->dm_pathName,
		  &go_current_gop->go_name,
		  &gdvp->gdv_name,
		  argv[2]);
    Tcl_Eval(go_current_gop->go_interp, bu_vls_addr(&bindings));
    bu_vls_free(&bindings);

    return BRLCAD_OK;
}

HIDDEN int
go_paint_rect_area(struct ged *gedp,
		   int argc,
		   const char *argv[],
		   ged_func_ptr func,
		   const char *usage,
		   int UNUSED(maxargs))
{
    struct ged_dm_view *gdvp;

    /* initialize result */
    bu_vls_trunc(&gedp->ged_result_str, 0);

    /* must be wanting help */
    if (argc == 1) {
	bu_vls_printf(&gedp->ged_result_str, "Usage: %s %s", argv[0], usage);
	return GED_HELP;
    }
    if (argc < 2 || 7 < argc) {
	bu_vls_printf(&gedp->ged_result_str, "Usage: %s %s", argv[0], usage);
	return BRLCAD_ERROR;
    }

    for (BU_LIST_FOR(gdvp, ged_dm_view, &go_current_gop->go_head_views.l)) {
	if (!strcmp(bu_vls_addr(&gdvp->gdv_name), argv[1]))
	    break;
    }

    if (BU_LIST_IS_HEAD(&gdvp->l, &go_current_gop->go_head_views.l)) {
	bu_vls_printf(&gedp->ged_result_str, "View not found - %s", argv[1]);
	return BRLCAD_ERROR;
    }

    (void)fb_refresh(gdvp->gdv_fbs.fbs_fbp, gdvp->gdv_view->gv_rect.grs_pos[X], gdvp->gdv_view->gv_rect.grs_pos[Y],
		     gdvp->gdv_view->gv_rect.grs_dim[X], gdvp->gdv_view->gv_rect.grs_dim[Y]);

    return BRLCAD_OK;
}


#if defined(DM_OGL) || defined(DM_TOGL) || defined(DM_WGL)
HIDDEN int
go_png(struct ged *gedp,
       int argc,
       const char *argv[],
       ged_func_ptr func,
       const char *usage,
       int UNUSED(maxargs))
{
    png_structp png_p;
    png_infop info_p;

    unsigned char *dbyte0 = NULL, *dbyte1 = NULL, *dbyte2 = NULL, *dbyte3 = NULL;
    struct ged_dm_view *gdvp = NULL;
    FILE *fp = NULL;
    unsigned char **rows = NULL;
    unsigned char *idata = NULL;
    unsigned char *irow = NULL;
    int bytes_per_pixel = 0;
    int bits_per_channel = 8;  /* bits per color channel */
    int i = 0, j = 0, k = 0;
    int width = 0;
    int height = 0;
    int found_valid_dm = 0;

    /* initialize result */
    bu_vls_trunc(&gedp->ged_result_str, 0);

    if (argc == 1) {
	bu_vls_printf(&gedp->ged_result_str, "Usage: %s %s", argv[0], usage);
	return GED_HELP;
    }

    if (argc != 3) {
	bu_vls_printf(&gedp->ged_result_str, "Usage: %s %s", argv[0], usage);
	return GED_ERROR;
    }

    for (BU_LIST_FOR(gdvp, ged_dm_view, &go_current_gop->go_head_views.l)) {
	if (!strcmp(bu_vls_addr(&gdvp->gdv_name), argv[1]))
	    break;
    }

    if (BU_LIST_IS_HEAD(&gdvp->l, &go_current_gop->go_head_views.l)) {
	bu_vls_printf(&gedp->ged_result_str, "View not found - %s", argv[1]);
	return GED_ERROR;
    }

    if ((fp = fopen(argv[2], "wb")) == NULL) {
	bu_vls_printf(&gedp->ged_result_str,
		      "%s: cannot open \"%s\" for writing.",
		      argv[0], argv[2]);
	return GED_ERROR;
    }

    png_p = png_create_write_struct(PNG_LIBPNG_VER_STRING, NULL, NULL, NULL);
    if (!png_p) {
	bu_vls_printf(&gedp->ged_result_str, "%s: could not create PNG write structure.", argv[0]);
	fclose(fp);
	return GED_ERROR;
    }

    info_p = png_create_info_struct(png_p);
    if (!info_p) {
	bu_vls_printf(&gedp->ged_result_str, "%s: could not create PNG info structure.", argv[0]);
	fclose(fp);
	return GED_ERROR;
    }

    if (gdvp->gdv_dmp->dm_type == DM_TYPE_WGL || gdvp->gdv_dmp->dm_type == DM_TYPE_OGL) {
	int make_ret = 0;
	found_valid_dm = 1;
	width = gdvp->gdv_dmp->dm_width;
	height = gdvp->gdv_dmp->dm_height;
	bytes_per_pixel = sizeof(GLuint);

#if defined(DM_WGL)
	make_ret = wglMakeCurrent(((struct dm_xvars *)gdvp->gdv_dmp->dm_vars.pub_vars)->hdc,
				  ((struct wgl_vars *)gdvp->gdv_dmp->dm_vars.priv_vars)->glxc);
#endif
#if defined(DM_OGL)
	make_ret = glXMakeCurrent(((struct dm_xvars *)gdvp->gdv_dmp->dm_vars.pub_vars)->dpy,
				  ((struct dm_xvars *)gdvp->gdv_dmp->dm_vars.pub_vars)->win,
				  ((struct ogl_vars *)gdvp->gdv_dmp->dm_vars.priv_vars)->glxc);
#endif
#if defined(DM_TOGL)
	Togl_MakeCurrent(((struct togl_vars *)gdvp->gdv_dmp->dm_vars.priv_vars)->togl);
        make_ret = 1;
#endif
	if (!make_ret) {
	    bu_vls_printf(&gedp->ged_result_str, "%s: Couldn't make context current\n", argv[0]);
	    fclose(fp);
	    return GED_ERROR;
	}

	{
	    unsigned int pixel;
	    unsigned int red_mask = 0xff000000;
	    unsigned int green_mask = 0x00ff0000;
	    unsigned int blue_mask = 0x0000ff00;
#if defined(DM_WGL)
	    unsigned int alpha_mask = 0x000000ff;
#endif
	    int big_endian, swap_bytes;
	    int bytes_per_line = gdvp->gdv_dmp->dm_width * bytes_per_pixel;
	    GLuint *pixels = bu_calloc(width * height, bytes_per_pixel, "pixels");

	    if ((bu_byteorder() == BU_BIG_ENDIAN))
		big_endian = 1;
	    else
		big_endian = 0;

#if defined(DM_WGL)
	    /* WTF */
	    swap_bytes = !big_endian;
#else
	    swap_bytes = big_endian;
#endif

	    glReadBuffer(GL_FRONT);
#if defined(DM_WGL)
	    /* XXX GL_UNSIGNED_INT_8_8_8_8 is currently not
	     * available on windows.  Need to update when it
	     * becomes available.
	     */
	    glReadPixels(0, 0, width, height, GL_RGBA, GL_UNSIGNED_BYTE, pixels);
#else
	    glReadPixels(0, 0, width, height, GL_RGBA, GL_UNSIGNED_INT_8_8_8_8, pixels);
#endif

	    rows = (unsigned char **)bu_calloc(height, sizeof(unsigned char *), "rows");
	    idata = (unsigned char *)bu_calloc(height * width, bytes_per_pixel, "png data");

	    for (i = 0, j = 0; i < height; ++i, ++j) {
		/* irow points to the current scanline in pixels */
		irow = (unsigned char *)(((unsigned char *)pixels) + ((height-i-1)*bytes_per_line));

		/* rows[j] points to the current scanline in pixels */
		rows[j] = (unsigned char *)(idata + ((height-i-1)*bytes_per_line));

		/* for each pixel in current scanline of ximage_p */
		for (k = 0; k < bytes_per_line; k += bytes_per_pixel) {
		    pixel = *((unsigned int *)(irow + k));

		    dbyte0 = rows[j] + k;
		    dbyte1 = dbyte0 + 1;
		    dbyte2 = dbyte0 + 2;
		    dbyte3 = dbyte0 + 3;

		    *dbyte0 = (pixel & red_mask) >> 24;
		    *dbyte1 = (pixel & green_mask) >> 16;
		    *dbyte2 = (pixel & blue_mask) >> 8;
#if defined(DM_WGL)
		    *dbyte3 = pixel & alpha_mask;
#else
		    *dbyte3 = 255;
#endif

#if defined(DM_WGL)
		    if (swap_bytes) {
			unsigned char tmp_byte;

			/* swap byte1 and byte2 */
			tmp_byte = *dbyte1;
			*dbyte1 = *dbyte2;
			*dbyte2 = tmp_byte;

			/* swap byte0 and byte3 */
			tmp_byte = *dbyte0;
			*dbyte0 = *dbyte3;
			*dbyte3 = tmp_byte;
		    }
#endif
		}
	    }

	    bu_free(pixels, "pixels");
	}
    }

    if (!found_valid_dm) {
	bu_vls_printf(&gedp->ged_result_str, "%s: not yet supported for this display manager.", argv[0]);
	fclose(fp);
	return GED_ERROR;
    }


    png_init_io(png_p, fp);
    png_set_filter(png_p, 0, PNG_FILTER_NONE);
    png_set_compression_level(png_p, Z_BEST_COMPRESSION);
    png_set_IHDR(png_p, info_p, width, height, bits_per_channel,
		 PNG_COLOR_TYPE_RGB_ALPHA, PNG_INTERLACE_NONE,
		 PNG_COMPRESSION_TYPE_DEFAULT, PNG_FILTER_TYPE_DEFAULT);
    png_set_gAMA(png_p, info_p, 0.5);
    png_write_info(png_p, info_p);
    png_write_image(png_p, rows);
    png_write_end(png_p, NULL);

    bu_free(rows, "rows");
    bu_free(idata, "image data");
    fclose(fp);

    return GED_OK;
}
#endif

HIDDEN int
go_prim_label(struct ged *gedp,
	      int argc,
	      const char *argv[],
	      ged_func_ptr func,
	      const char *usage,
	      int UNUSED(maxargs))
{
    register int i;

    /* initialize result */
    bu_vls_trunc(&gedp->ged_result_str, 0);

    /* Free the previous list of primitives scheduled for labeling */
    if (go_current_gop->go_prim_label_list_size) {
	for (i = 0; i < go_current_gop->go_prim_label_list_size; ++i)
	    bu_vls_free(&go_current_gop->go_prim_label_list[i]);
	bu_free((void *)go_current_gop->go_prim_label_list, "prim_label");
	go_current_gop->go_prim_label_list = (struct bu_vls *)0;
    }

    /* Set the list of primitives scheduled for labeling */
    go_current_gop->go_prim_label_list_size = argc - 1;
    if (go_current_gop->go_prim_label_list_size < 1)
	return BRLCAD_OK;

    go_current_gop->go_prim_label_list = bu_calloc(go_current_gop->go_prim_label_list_size,
						   sizeof(struct bu_vls), "prim_label");
    for (i = 0; i < go_current_gop->go_prim_label_list_size; ++i) {
	bu_vls_init(&go_current_gop->go_prim_label_list[i]);
	bu_vls_printf(&go_current_gop->go_prim_label_list[i], "%s", argv[i+1]);
    }

    return BRLCAD_OK;
}

HIDDEN int
go_rect_mode(struct ged *gedp,
	     int argc,
	     const char *argv[],
	     ged_func_ptr func,
	     const char *usage,
	     int UNUSED(maxargs))
{
    int ac;
    char *av[5];
    int x, y;
    int half_wMh;
    struct bu_vls bindings;
    struct bu_vls x_vls, y_vls;
    struct ged_dm_view *gdvp;

    /* initialize result */
    bu_vls_trunc(&gedp->ged_result_str, 0);

    /* must be wanting help */
    if (argc == 1) {
	bu_vls_printf(&gedp->ged_result_str, "Usage: %s %s", argv[0], usage);
	return GED_HELP;
    }

    if (argc != 4) {
	bu_vls_printf(&gedp->ged_result_str, "Usage: %s %s", argv[0], usage);
	return BRLCAD_ERROR;
    }

    for (BU_LIST_FOR(gdvp, ged_dm_view, &go_current_gop->go_head_views.l)) {
	if (!strcmp(bu_vls_addr(&gdvp->gdv_name), argv[1]))
	    break;
    }

    if (BU_LIST_IS_HEAD(&gdvp->l, &go_current_gop->go_head_views.l)) {
	bu_vls_printf(&gedp->ged_result_str, "View not found - %s", argv[1]);
	return BRLCAD_ERROR;
    }

    gedp->ged_gvp = gdvp->gdv_view;

    if (sscanf(argv[2], "%d", &x) != 1 ||
	sscanf(argv[3], "%d", &y) != 1) {
	bu_vls_printf(&gedp->ged_result_str, "Usage: %s %s", argv[0], usage);
	return BRLCAD_ERROR;
    }

    half_wMh = (gdvp->gdv_dmp->dm_width - gdvp->gdv_dmp->dm_height) * 0.5;
    gdvp->gdv_view->gv_prevMouseX = x;
    gdvp->gdv_view->gv_prevMouseY = gdvp->gdv_dmp->dm_height - y + half_wMh;
    gdvp->gdv_view->gv_mode = GED_RECTANGLE_MODE;

    ac = 4;
    av[0] = "rect";
    av[1] = "dim";
    av[2] = "0";
    av[3] = "0";
    av[4] = (char *)0;
    (void)ged_rect(gedp, ac, (const char **)av);

    bu_vls_init(&x_vls);
    bu_vls_init(&y_vls);
    bu_vls_printf(&x_vls, "%d", (int)gdvp->gdv_view->gv_prevMouseX);
    bu_vls_printf(&y_vls, "%d", (int)gdvp->gdv_view->gv_prevMouseY);
    av[1] = "pos";
    av[2] = bu_vls_addr(&x_vls);
    av[3] = bu_vls_addr(&y_vls);
    (void)ged_rect(gedp, ac, (const char **)av);
    bu_vls_free(&x_vls);
    bu_vls_free(&y_vls);

    ac = 3;
    av[0] = "rect";
    av[1] = "draw";
    av[2] = "1";
    av[3] = (char *)0;
    (void)ged_rect(gedp, ac, (const char **)av);

    bu_vls_init(&bindings);
    bu_vls_printf(&bindings, "bind %V <Motion> {%V mouse_rect %V %%x %%y}",
		  &gdvp->gdv_dmp->dm_pathName,
		  &go_current_gop->go_name,
		  &gdvp->gdv_name);
    Tcl_Eval(go_current_gop->go_interp, bu_vls_addr(&bindings));
    bu_vls_free(&bindings);

    go_refresh_view(gdvp);

    return BRLCAD_OK;
}

HIDDEN int
go_refresh(struct ged *gedp,
	   int argc,
	   const char *argv[],
	   ged_func_ptr func,
	   const char *usage,
	   int UNUSED(maxargs))
{
    /* initialize result */
    bu_vls_trunc(&gedp->ged_result_str, 0);

    /* must be wanting help */
    if (argc == 1) {
	bu_vls_printf(&gedp->ged_result_str, "Usage: %s %s", argv[0], usage);
	return GED_HELP;
    }

    if (argc != 2) {
	bu_vls_printf(&gedp->ged_result_str, "Usage: %s %s", argv[0], usage);
	return BRLCAD_ERROR;
    }

    return go_handle_refresh(gedp, argv[1]);
}

HIDDEN int
go_refresh_all(struct ged *gedp,
	       int argc,
	       const char *argv[],
	       ged_func_ptr func,
	       const char *usage,
	       int UNUSED(maxargs))
{
    if (argc != 1) {
	bu_vls_printf(&gedp->ged_result_str, "Usage: %s", argv[0]);
	return BRLCAD_ERROR;
    }

    go_refresh_all_views(go_current_gop);

    return BRLCAD_OK;
}

HIDDEN int
go_refresh_on(struct ged *gedp,
	      int argc,
	      const char *argv[],
	      ged_func_ptr func,
	      const char *usage,
	      int UNUSED(maxargs))
{
    int on;

    if (2 < argc) {
	bu_vls_printf(&gedp->ged_result_str, "Usage: %s", argv[0]);
	return BRLCAD_ERROR;
    }

    /* Get refresh_on state */
    if (argc == 1) {
	bu_vls_printf(&gedp->ged_result_str, "%d", go_current_gop->go_refresh_on);
	return BRLCAD_OK;
    }

    /* Set refresh_on state */
    if (sscanf(argv[1], "%d", &on) != 1) {
	bu_vls_printf(&gedp->ged_result_str, "Usage: %s", argv[0]);
	return BRLCAD_ERROR;
    }

    go_current_gop->go_refresh_on = on;

    return BRLCAD_OK;
}

HIDDEN int
go_rotate_arb_face_mode(struct ged *gedp,
			int argc,
			const char *argv[],
			ged_func_ptr func,
			const char *usage,
			int UNUSED(maxargs))
{
    fastf_t x, y;
    struct bu_vls bindings;
    struct ged_dm_view *gdvp;

    /* initialize result */
    bu_vls_trunc(&gedp->ged_result_str, 0);

    /* must be wanting help */
    if (argc == 1) {
	bu_vls_printf(&gedp->ged_result_str, "Usage: %s %s", argv[0], usage);
	return GED_HELP;
    }

    if (argc != 7) {
	bu_vls_printf(&gedp->ged_result_str, "Usage: %s %s", argv[0], usage);
	return BRLCAD_ERROR;
    }

    for (BU_LIST_FOR(gdvp, ged_dm_view, &go_current_gop->go_head_views.l)) {
	if (!strcmp(bu_vls_addr(&gdvp->gdv_name), argv[1]))
	    break;
    }

    if (BU_LIST_IS_HEAD(&gdvp->l, &go_current_gop->go_head_views.l)) {
	bu_vls_printf(&gedp->ged_result_str, "View not found - %s", argv[1]);
	return BRLCAD_ERROR;
    }

    if (sscanf(argv[5], "%lf", &x) != 1 ||
	sscanf(argv[6], "%lf", &y) != 1) {
	bu_vls_printf(&gedp->ged_result_str, "Usage: %s %s", argv[0], usage);
	return BRLCAD_ERROR;
    }

    gdvp->gdv_view->gv_prevMouseX = x;
    gdvp->gdv_view->gv_prevMouseY = y;
    gdvp->gdv_view->gv_mode = GED_ROTATE_ARB_FACE_MODE;

    bu_vls_init(&bindings);
    bu_vls_printf(&bindings, "bind %V <Motion> {%V mouse_rotate_arb_face %V %s %s %s %%x %%y}",
		  &gdvp->gdv_dmp->dm_pathName,
		  &go_current_gop->go_name,
		  &gdvp->gdv_name,
		  argv[2],
		  argv[3],
		  argv[4]);
    Tcl_Eval(go_current_gop->go_interp, bu_vls_addr(&bindings));
    bu_vls_free(&bindings);

    return BRLCAD_OK;
}

HIDDEN int
go_rotate_mode(struct ged *gedp,
	       int argc,
	       const char *argv[],
	       ged_func_ptr func,
	       const char *usage,
	       int UNUSED(maxargs))
{
    fastf_t x, y;
    struct bu_vls bindings;
    struct ged_dm_view *gdvp;

    /* initialize result */
    bu_vls_trunc(&gedp->ged_result_str, 0);

    /* must be wanting help */
    if (argc == 1) {
	bu_vls_printf(&gedp->ged_result_str, "Usage: %s %s", argv[0], usage);
	return GED_HELP;
    }

    if (argc != 4) {
	bu_vls_printf(&gedp->ged_result_str, "Usage: %s %s", argv[0], usage);
	return BRLCAD_ERROR;
    }

    for (BU_LIST_FOR(gdvp, ged_dm_view, &go_current_gop->go_head_views.l)) {
	if (!strcmp(bu_vls_addr(&gdvp->gdv_name), argv[1]))
	    break;
    }

    if (BU_LIST_IS_HEAD(&gdvp->l, &go_current_gop->go_head_views.l)) {
	bu_vls_printf(&gedp->ged_result_str, "View not found - %s", argv[1]);
	return BRLCAD_ERROR;
    }

    if (sscanf(argv[2], "%lf", &x) != 1 ||
	sscanf(argv[3], "%lf", &y) != 1) {
	bu_vls_printf(&gedp->ged_result_str, "Usage: %s %s", argv[0], usage);
	return BRLCAD_ERROR;
    }

    gdvp->gdv_view->gv_prevMouseX = x;
    gdvp->gdv_view->gv_prevMouseY = y;
    gdvp->gdv_view->gv_mode = GED_ROTATE_MODE;

    bu_vls_init(&bindings);
    bu_vls_printf(&bindings, "bind %V <Motion> {%V mouse_rot %V %%x %%y}",
		  &gdvp->gdv_dmp->dm_pathName,
		  &go_current_gop->go_name,
		  &gdvp->gdv_name);
    Tcl_Eval(go_current_gop->go_interp, bu_vls_addr(&bindings));
    bu_vls_free(&bindings);

    return BRLCAD_OK;
}

/**
 * GO _ D E L E T E P R O C _ R T
 *
 *@brief
 * Called when the named proc created by rt_gettrees() is destroyed.
 */
HIDDEN void
go_deleteProc_rt(ClientData clientData)
{
    struct application *ap = (struct application *)clientData;
    struct rt_i *rtip;

    RT_AP_CHECK(ap);
    rtip = ap->a_rt_i;
    RT_CK_RTI(rtip);

    rt_free_rti(rtip);
    ap->a_rt_i = (struct rt_i *)NULL;

    bu_free((genptr_t)ap, "struct application");
}

HIDDEN int
go_rt_end_callback(struct ged *gedp,
		   int argc,
		   const char *argv[],
		   ged_func_ptr func,
		   const char *usage,
		   int UNUSED(maxargs))
{
    register int i;

    /* initialize result */
    bu_vls_trunc(&gedp->ged_result_str, 0);

    /* get the callback string */
    if (argc == 1) {
	bu_vls_printf(&gedp->ged_result_str, "%s", bu_vls_addr(&go_current_gop->go_rt_end_callback));
	
	return BRLCAD_OK;
    }

    /* set the callback string */
    bu_vls_trunc(&go_current_gop->go_rt_end_callback, 0);
    for (i = 1; i < argc; ++i)
	bu_vls_printf(&go_current_gop->go_rt_end_callback, "%s ", argv[i]);

    return BRLCAD_OK;
}

/**
 * G O _ R T _ G E T T R E E S
 *
 * @brief
 * Given an instance of a database and the name of some treetops,
 * create a named "ray-tracing" object (proc) which will respond to
 * subsequent operations.  Returns new proc name as result.
 *
 * @par Example:
 *	.inmem rt_gettrees .rt all.g light.r
 */
int
go_rt_gettrees(struct ged *gedp,
	       int argc,
	       const char *argv[],
	       ged_func_ptr func,
	       const char *usage,
	       int UNUSED(maxargs))
{
    struct rt_i *rtip;
    struct application *ap;
    struct resource *resp;
    char *newprocname;

    /* initialize result */
    bu_vls_trunc(&gedp->ged_result_str, 0);

    /* must be wanting help */
    if (argc == 1) {
	bu_vls_printf(&gedp->ged_result_str, "Usage: %s %s", argv[0], usage);
	return GED_HELP;
    }

    if (argc < 3) {
	bu_vls_printf(&gedp->ged_result_str, "Usage: %s %s", argv[0], usage);
	return BRLCAD_ERROR;
    }

    rtip = rt_new_rti(gedp->ged_wdbp->dbip);
    newprocname = (char *)argv[1];

    /* Delete previous proc (if any) to release all that memory, first */
    (void)Tcl_DeleteCommand(go_current_gop->go_interp, newprocname);

    while (2 < argc && argv[2][0] == '-') {
	if (strcmp(argv[2], "-i") == 0) {
	    rtip->rti_dont_instance = 1;
	    argc--;
	    argv++;
	    continue;
	}
	if (strcmp(argv[2], "-u") == 0) {
	    rtip->useair = 1;
	    argc--;
	    argv++;
	    continue;
	}
	break;
    }

    if (rt_gettrees(rtip, argc-2, (const char **)&argv[2], 1) < 0) {
	bu_vls_printf(&gedp->ged_result_str, "rt_gettrees() returned error");
	rt_free_rti(rtip);
	return TCL_ERROR;
    }

    /* Establish defaults for this rt_i */
    rtip->rti_hasty_prep = 1;	/* Tcl isn't going to fire many rays */

    /*
     * In case of multiple instances of the library, make sure that
     * each instance has a separate resource structure, because the
     * bit vector lengths depend on # of solids.  And the "overwrite"
     * sequence in Tcl is to create the new proc before running the
     * Tcl_CmdDeleteProc on the old one, which in this case would
     * trash rt_uniresource.  Once on the rti_resources list,
     * rt_clean() will clean 'em up.
     */
    BU_GETSTRUCT(resp, resource);
    rt_init_resource(resp, 0, rtip);
    BU_ASSERT_PTR(BU_PTBL_GET(&rtip->rti_resources, 0), !=, NULL);

    ap = (struct application *)bu_malloc(sizeof(struct application), "go_rt_gettrees: ap");
    RT_APPLICATION_INIT(ap);
    ap->a_magic = RT_AP_MAGIC;
    ap->a_resource = resp;
    ap->a_rt_i = rtip;
    ap->a_purpose = "Conquest!";

    rt_ck(rtip);

    /* Instantiate the proc, with clientData of wdb */
    /* Beware, returns a "token", not TCL_OK. */
    (void)Tcl_CreateCommand(go_current_gop->go_interp, newprocname, rt_tcl_rt,
			    (ClientData)ap, go_deleteProc_rt);

    /* Return new function name as result */
    bu_vls_printf(&gedp->ged_result_str, "%s", newprocname);

    return TCL_OK;
}

HIDDEN int
go_protate_mode(struct ged *gedp,
		int argc,
		const char *argv[],
		ged_func_ptr func,
		const char *usage,
		int UNUSED(maxargs))
{
    fastf_t x, y;
    struct bu_vls bindings;
    struct ged_dm_view *gdvp;

    /* initialize result */
    bu_vls_trunc(&gedp->ged_result_str, 0);

    /* must be wanting help */
    if (argc == 1) {
	bu_vls_printf(&gedp->ged_result_str, "Usage: %s %s", argv[0], usage);
	return GED_HELP;
    }

    if (argc != 6) {
	bu_vls_printf(&gedp->ged_result_str, "Usage: %s %s", argv[0], usage);
	return BRLCAD_ERROR;
    }

    for (BU_LIST_FOR(gdvp, ged_dm_view, &go_current_gop->go_head_views.l)) {
	if (!strcmp(bu_vls_addr(&gdvp->gdv_name), argv[1]))
	    break;
    }

    if (BU_LIST_IS_HEAD(&gdvp->l, &go_current_gop->go_head_views.l)) {
	bu_vls_printf(&gedp->ged_result_str, "View not found - %s", argv[1]);
	return BRLCAD_ERROR;
    }

    if (sscanf(argv[4], "%lf", &x) != 1 ||
	sscanf(argv[5], "%lf", &y) != 1) {
	bu_vls_printf(&gedp->ged_result_str, "Usage: %s %s", argv[0], usage);
	return BRLCAD_ERROR;
    }

    gdvp->gdv_view->gv_prevMouseX = x;
    gdvp->gdv_view->gv_prevMouseY = y;
    gdvp->gdv_view->gv_mode = GED_PROTATE_MODE;

    bu_vls_init(&bindings);
    bu_vls_printf(&bindings, "bind %V <Motion> {%V mouse_protate %V %s %s %%x %%y}",
		  &gdvp->gdv_dmp->dm_pathName,
		  &go_current_gop->go_name,
		  &gdvp->gdv_name,
		  argv[2],
		  argv[3]);
    Tcl_Eval(go_current_gop->go_interp, bu_vls_addr(&bindings));
    bu_vls_free(&bindings);

    return BRLCAD_OK;
}

HIDDEN int
go_pscale_mode(struct ged *gedp,
	       int argc,
	       const char *argv[],
	       ged_func_ptr func,
	       const char *usage,
	       int UNUSED(maxargs))
{
    fastf_t x, y;
    struct bu_vls bindings;
    struct ged_dm_view *gdvp;

    /* initialize result */
    bu_vls_trunc(&gedp->ged_result_str, 0);

    /* must be wanting help */
    if (argc == 1) {
	bu_vls_printf(&gedp->ged_result_str, "Usage: %s %s", argv[0], usage);
	return GED_HELP;
    }

    if (argc != 6) {
	bu_vls_printf(&gedp->ged_result_str, "Usage: %s %s", argv[0], usage);
	return BRLCAD_ERROR;
    }

    for (BU_LIST_FOR(gdvp, ged_dm_view, &go_current_gop->go_head_views.l)) {
	if (!strcmp(bu_vls_addr(&gdvp->gdv_name), argv[1]))
	    break;
    }

    if (BU_LIST_IS_HEAD(&gdvp->l, &go_current_gop->go_head_views.l)) {
	bu_vls_printf(&gedp->ged_result_str, "View not found - %s", argv[1]);
	return BRLCAD_ERROR;
    }

    if (sscanf(argv[4], "%lf", &x) != 1 ||
	sscanf(argv[5], "%lf", &y) != 1) {
	bu_vls_printf(&gedp->ged_result_str, "Usage: %s %s", argv[0], usage);
	return BRLCAD_ERROR;
    }

    gdvp->gdv_view->gv_prevMouseX = x;
    gdvp->gdv_view->gv_prevMouseY = y;
    gdvp->gdv_view->gv_mode = GED_PSCALE_MODE;

    bu_vls_init(&bindings);
    bu_vls_printf(&bindings, "bind %V <Motion> {%V mouse_pscale %V %s %s %%x %%y}",
		  &gdvp->gdv_dmp->dm_pathName,
		  &go_current_gop->go_name,
		  &gdvp->gdv_name,
		  argv[2],
		  argv[3]);
    Tcl_Eval(go_current_gop->go_interp, bu_vls_addr(&bindings));
    bu_vls_free(&bindings);

    return BRLCAD_OK;
}

HIDDEN int
go_ptranslate_mode(struct ged *gedp,
		   int argc,
		   const char *argv[],
		   ged_func_ptr func,
		   const char *usage,
		   int UNUSED(maxargs))
{
    fastf_t x, y;
    struct bu_vls bindings;
    struct ged_dm_view *gdvp;

    /* initialize result */
    bu_vls_trunc(&gedp->ged_result_str, 0);

    /* must be wanting help */
    if (argc == 1) {
	bu_vls_printf(&gedp->ged_result_str, "Usage: %s %s", argv[0], usage);
	return GED_HELP;
    }

    if (argc != 6) {
	bu_vls_printf(&gedp->ged_result_str, "Usage: %s %s", argv[0], usage);
	return BRLCAD_ERROR;
    }

    for (BU_LIST_FOR(gdvp, ged_dm_view, &go_current_gop->go_head_views.l)) {
	if (!strcmp(bu_vls_addr(&gdvp->gdv_name), argv[1]))
	    break;
    }

    if (BU_LIST_IS_HEAD(&gdvp->l, &go_current_gop->go_head_views.l)) {
	bu_vls_printf(&gedp->ged_result_str, "View not found - %s", argv[1]);
	return BRLCAD_ERROR;
    }

    if (sscanf(argv[4], "%lf", &x) != 1 ||
	sscanf(argv[5], "%lf", &y) != 1) {
	bu_vls_printf(&gedp->ged_result_str, "Usage: %s %s", argv[0], usage);
	return BRLCAD_ERROR;
    }

    gdvp->gdv_view->gv_prevMouseX = x;
    gdvp->gdv_view->gv_prevMouseY = y;
    gdvp->gdv_view->gv_mode = GED_PTRANSLATE_MODE;

    bu_vls_init(&bindings);
    bu_vls_printf(&bindings, "bind %V <Motion> {%V mouse_ptranslate %V %s %s %%x %%y}",
		  &gdvp->gdv_dmp->dm_pathName,
		  &go_current_gop->go_name,
		  &gdvp->gdv_name,
		  argv[2],
		  argv[3]);
    Tcl_Eval(go_current_gop->go_interp, bu_vls_addr(&bindings));
    bu_vls_free(&bindings);

    return BRLCAD_OK;
}

HIDDEN int
go_scale_mode(struct ged *gedp,
	      int argc,
	      const char *argv[],
	      ged_func_ptr func,
	      const char *usage,
	      int UNUSED(maxargs))
{
    fastf_t x, y;
    struct bu_vls bindings;
    struct ged_dm_view *gdvp;

    /* initialize result */
    bu_vls_trunc(&gedp->ged_result_str, 0);

    /* must be wanting help */
    if (argc == 1) {
	bu_vls_printf(&gedp->ged_result_str, "Usage: %s %s", argv[0], usage);
	return GED_HELP;
    }

    if (argc != 4) {
	bu_vls_printf(&gedp->ged_result_str, "Usage: %s %s", argv[0], usage);
	return BRLCAD_ERROR;
    }

    for (BU_LIST_FOR(gdvp, ged_dm_view, &go_current_gop->go_head_views.l)) {
	if (!strcmp(bu_vls_addr(&gdvp->gdv_name), argv[1]))
	    break;
    }

    if (BU_LIST_IS_HEAD(&gdvp->l, &go_current_gop->go_head_views.l)) {
	bu_vls_printf(&gedp->ged_result_str, "View not found - %s", argv[1]);
	return BRLCAD_ERROR;
    }

    if (sscanf(argv[2], "%lf", &x) != 1 ||
	sscanf(argv[3], "%lf", &y) != 1) {
	bu_vls_printf(&gedp->ged_result_str, "Usage: %s %s", argv[0], usage);
	return BRLCAD_ERROR;
    }

    gdvp->gdv_view->gv_prevMouseX = x;
    gdvp->gdv_view->gv_prevMouseY = y;
    gdvp->gdv_view->gv_mode = GED_SCALE_MODE;

    bu_vls_init(&bindings);
    bu_vls_printf(&bindings, "bind %V <Motion> {%V mouse_scale %V %%x %%y}",
		  &gdvp->gdv_dmp->dm_pathName,
		  &go_current_gop->go_name,
		  &gdvp->gdv_name);
    Tcl_Eval(go_current_gop->go_interp, bu_vls_addr(&bindings));
    bu_vls_free(&bindings);

    return BRLCAD_OK;
}

HIDDEN int
go_screen2model(struct ged *gedp,
		int argc,
		const char *argv[],
		ged_func_ptr func,
		const char *usage,
		int UNUSED(maxargs))
{
    fastf_t x, y;
    fastf_t inv_width;
    fastf_t inv_height;
    fastf_t inv_aspect;
    point_t view;
    point_t model;
    struct ged_dm_view *gdvp;

    /* initialize result */
    bu_vls_trunc(&gedp->ged_result_str, 0);

    /* must be wanting help */
    if (argc == 1) {
	bu_vls_printf(&gedp->ged_result_str, "Usage: %s %s", argv[0], usage);
	return GED_HELP;
    }

    if (argc != 4) {
	bu_vls_printf(&gedp->ged_result_str, "Usage: %s %s", argv[0], usage);
	return BRLCAD_ERROR;
    }

    for (BU_LIST_FOR(gdvp, ged_dm_view, &go_current_gop->go_head_views.l)) {
	if (!strcmp(bu_vls_addr(&gdvp->gdv_name), argv[1]))
	    break;
    }

    if (BU_LIST_IS_HEAD(&gdvp->l, &go_current_gop->go_head_views.l)) {
	bu_vls_printf(&gedp->ged_result_str, "View not found - %s", argv[1]);
	return BRLCAD_ERROR;
    }

    if (sscanf(argv[2], "%lf", &x) != 1 ||
	sscanf(argv[3], "%lf", &y) != 1) {
	bu_vls_printf(&gedp->ged_result_str, "Usage: %s %s", argv[0], usage);
	return BRLCAD_ERROR;
    }

    inv_width = 1.0 / (fastf_t)gdvp->gdv_dmp->dm_width;
    inv_height = 1.0 / (fastf_t)gdvp->gdv_dmp->dm_height;
    inv_aspect = (fastf_t)gdvp->gdv_dmp->dm_height / (fastf_t)gdvp->gdv_dmp->dm_width;
    x = x * inv_width * 2.0 - 1.0;
    y = (y * inv_height * -2.0 + 1.0) * inv_aspect;
    VSET(view, x, y, 0.0);
    MAT4X3PNT(model, gdvp->gdv_view->gv_view2model, view);

    bu_vls_printf(&gedp->ged_result_str, "%lf %lf %lf", V3ARGS(model));

    return BRLCAD_OK;
}

HIDDEN int
go_screen2view(struct ged *gedp,
	       int argc,
	       const char *argv[],
	       ged_func_ptr func,
	       const char *usage,
	       int UNUSED(maxargs))
{
    fastf_t x, y;
    fastf_t inv_width;
    fastf_t inv_height;
    fastf_t inv_aspect;
    point_t view;
    struct ged_dm_view *gdvp;

    /* initialize result */
    bu_vls_trunc(&gedp->ged_result_str, 0);

    /* must be wanting help */
    if (argc == 1) {
	bu_vls_printf(&gedp->ged_result_str, "Usage: %s %s", argv[0], usage);
	return GED_HELP;
    }

    if (argc != 4) {
	bu_vls_printf(&gedp->ged_result_str, "Usage: %s %s", argv[0], usage);
	return BRLCAD_ERROR;
    }

    for (BU_LIST_FOR(gdvp, ged_dm_view, &go_current_gop->go_head_views.l)) {
	if (!strcmp(bu_vls_addr(&gdvp->gdv_name), argv[1]))
	    break;
    }

    if (BU_LIST_IS_HEAD(&gdvp->l, &go_current_gop->go_head_views.l)) {
	bu_vls_printf(&gedp->ged_result_str, "View not found - %s", argv[1]);
	return BRLCAD_ERROR;
    }

    if (sscanf(argv[2], "%lf", &x) != 1 ||
	sscanf(argv[3], "%lf", &y) != 1) {
	bu_vls_printf(&gedp->ged_result_str, "Usage: %s %s", argv[0], usage);
	return BRLCAD_ERROR;
    }

    inv_width = 1.0 / (fastf_t)gdvp->gdv_dmp->dm_width;
    inv_height = 1.0 / (fastf_t)gdvp->gdv_dmp->dm_height;
    inv_aspect = (fastf_t)gdvp->gdv_dmp->dm_height / (fastf_t)gdvp->gdv_dmp->dm_width;
    x = x * inv_width * 2.0 - 1.0;
    y = (y * inv_height * -2.0 + 1.0) * inv_aspect;
    VSET(view, x, y, 0.0);

    bu_vls_printf(&gedp->ged_result_str, "%lf %lf %lf", V3ARGS(view));

    return BRLCAD_OK;
}

HIDDEN int
go_set_coord(struct ged *gedp,
	     int argc,
	     const char *argv[],
	     ged_func_ptr func,
	     const char *usage,
	     int UNUSED(maxargs))
{
    struct ged_dm_view *gdvp;

    /* initialize result */
    bu_vls_trunc(&gedp->ged_result_str, 0);

    /* must be wanting help */
    if (argc == 1) {
	bu_vls_printf(&gedp->ged_result_str, "Usage: %s %s", argv[0], usage);
	return GED_HELP;
    }

    if (3 < argc) {
	bu_vls_printf(&gedp->ged_result_str, "Usage: %s %s", argv[0], usage);
	return BRLCAD_ERROR;
    }

    for (BU_LIST_FOR(gdvp, ged_dm_view, &go_current_gop->go_head_views.l)) {
	if (!strcmp(bu_vls_addr(&gdvp->gdv_name), argv[1]))
	    break;
    }

    if (BU_LIST_IS_HEAD(&gdvp->l, &go_current_gop->go_head_views.l)) {
	bu_vls_printf(&gedp->ged_result_str, "View not found - %s", argv[1]);
	return BRLCAD_ERROR;
    }

    /* Get coord */
    if (argc == 2) {
	bu_vls_printf(&gedp->ged_result_str, "%c", gdvp->gdv_view->gv_coord);
	return BRLCAD_OK;
    }

    /* Set coord */
    if ((argv[2][0] != 'm' && argv[2][0] != 'v') || argv[2][1] != '\0') {
	bu_vls_printf(&gedp->ged_result_str, "set_coord: bad value - %s\n", argv[2]);
	return BRLCAD_ERROR;
    }

    gdvp->gdv_view->gv_coord = argv[2][0];

    return BRLCAD_OK;
}

HIDDEN int
go_set_fb_mode(struct ged *gedp,
	       int argc,
	       const char *argv[],
	       ged_func_ptr func,
	       const char *usage,
	       int UNUSED(maxargs))
{
    int mode;
    struct ged_dm_view *gdvp;

    /* initialize result */
    bu_vls_trunc(&gedp->ged_result_str, 0);

    /* must be wanting help */
    if (argc == 1) {
	bu_vls_printf(&gedp->ged_result_str, "Usage: %s %s", argv[0], usage);
	return GED_HELP;
    }

    if (3 < argc) {
	bu_vls_printf(&gedp->ged_result_str, "Usage: %s %s", argv[0], usage);
	return BRLCAD_ERROR;
    }

    for (BU_LIST_FOR(gdvp, ged_dm_view, &go_current_gop->go_head_views.l)) {
	if (!strcmp(bu_vls_addr(&gdvp->gdv_name), argv[1]))
	    break;
    }

    if (BU_LIST_IS_HEAD(&gdvp->l, &go_current_gop->go_head_views.l)) {
	bu_vls_printf(&gedp->ged_result_str, "View not found - %s", argv[1]);
	return BRLCAD_ERROR;
    }

    /* Get fb mode */
    if (argc == 2) {
	bu_vls_printf(&gedp->ged_result_str, "%d", gdvp->gdv_fbs.fbs_mode);
	return BRLCAD_OK;
    }

    /* Set fb mode */
    if (sscanf(argv[2], "%d", &mode) != 1) {
	bu_vls_printf(&gedp->ged_result_str, "set_fb_mode: bad value - %s\n", argv[2]);
	return BRLCAD_ERROR;
    }

    if (mode < 0)
	mode = 0;
    else if (GED_OBJ_FB_MODE_OVERLAY < mode)
	mode = GED_OBJ_FB_MODE_OVERLAY;

    gdvp->gdv_fbs.fbs_mode = mode;
    go_refresh_view(gdvp);

    return BRLCAD_OK;
}

HIDDEN int
go_snap_view(struct ged *gedp,
	     int argc,
	     const char *argv[],
	     ged_func_ptr func,
	     const char *usage,
	     int UNUSED(maxargs))
{
    fastf_t vx, vy;
    struct ged_dm_view *gdvp;

    /* initialize result */
    bu_vls_trunc(&gedp->ged_result_str, 0);

    /* must be wanting help */
    if (argc == 1) {
	bu_vls_printf(&gedp->ged_result_str, "Usage: %s %s", argv[0], usage);
	return GED_HELP;
    }

    if (argc != 4) {
	bu_vls_printf(&gedp->ged_result_str, "Usage: %s %s", argv[0], usage);
	return BRLCAD_ERROR;
    }

    for (BU_LIST_FOR(gdvp, ged_dm_view, &go_current_gop->go_head_views.l)) {
	if (!strcmp(bu_vls_addr(&gdvp->gdv_name), argv[1]))
	    break;
    }

    if (BU_LIST_IS_HEAD(&gdvp->l, &go_current_gop->go_head_views.l)) {
	bu_vls_printf(&gedp->ged_result_str, "View not found - %s", argv[1]);
	return BRLCAD_ERROR;
    }

    if (sscanf(argv[2], "%lf", &vx) != 1 ||
	sscanf(argv[3], "%lf", &vy) != 1) {
	bu_vls_printf(&gedp->ged_result_str, "Usage: %s %s", argv[0], usage);
	return BRLCAD_ERROR;
    }

    gedp->ged_gvp = gdvp->gdv_view;
    if (!gedp->ged_gvp->gv_grid.ggs_snap) {
	bu_vls_printf(&gedp->ged_result_str, "%lf %lf", vx, vy);
	return BRLCAD_OK;
    }

    ged_snap_to_grid(gedp, &vx, &vy);
    bu_vls_printf(&gedp->ged_result_str, "%lf %lf", vx, vy);

    return BRLCAD_OK;
}

HIDDEN int
go_translate_mode(struct ged *gedp,
		  int argc,
		  const char *argv[],
		  ged_func_ptr func,
		  const char *usage,
		  int UNUSED(maxargs))
{
    fastf_t x, y;
    struct bu_vls bindings;
    struct ged_dm_view *gdvp;

    /* initialize result */
    bu_vls_trunc(&gedp->ged_result_str, 0);

    /* must be wanting help */
    if (argc == 1) {
	bu_vls_printf(&gedp->ged_result_str, "Usage: %s %s", argv[0], usage);
	return GED_HELP;
    }

    if (argc != 4) {
	bu_vls_printf(&gedp->ged_result_str, "Usage: %s %s", argv[0], usage);
	return BRLCAD_ERROR;
    }

    for (BU_LIST_FOR(gdvp, ged_dm_view, &go_current_gop->go_head_views.l)) {
	if (!strcmp(bu_vls_addr(&gdvp->gdv_name), argv[1]))
	    break;
    }

    if (BU_LIST_IS_HEAD(&gdvp->l, &go_current_gop->go_head_views.l)) {
	bu_vls_printf(&gedp->ged_result_str, "View not found - %s", argv[1]);
	return BRLCAD_ERROR;
    }

    if (sscanf(argv[2], "%lf", &x) != 1 ||
	sscanf(argv[3], "%lf", &y) != 1) {
	bu_vls_printf(&gedp->ged_result_str, "Usage: %s %s", argv[0], usage);
	return BRLCAD_ERROR;
    }

    gdvp->gdv_view->gv_prevMouseX = x;
    gdvp->gdv_view->gv_prevMouseY = y;
    gdvp->gdv_view->gv_mode = GED_TRANSLATE_MODE;

    bu_vls_init(&bindings);
    bu_vls_printf(&bindings, "bind %V <Motion> {%V mouse_trans %V %%x %%y}",
		  &gdvp->gdv_dmp->dm_pathName,
		  &go_current_gop->go_name,
		  &gdvp->gdv_name);
    Tcl_Eval(go_current_gop->go_interp, bu_vls_addr(&bindings));
    bu_vls_free(&bindings);

    return BRLCAD_OK;
}

HIDDEN int
go_transparency(struct ged *gedp,
		int argc,
		const char *argv[],
		ged_func_ptr func,
		const char *usage,
		int UNUSED(maxargs))
{
    int transparency;
    struct ged_dm_view *gdvp;

    /* initialize result */
    bu_vls_trunc(&gedp->ged_result_str, 0);

    /* must be wanting help */
    if (argc == 1) {
	bu_vls_printf(&gedp->ged_result_str, "Usage: %s %s", argv[0], usage);
	return GED_HELP;
    }

    if (argc != 2 && argc != 3) {
	bu_vls_printf(&gedp->ged_result_str, "Usage: %s %s", argv[0], usage);
	return BRLCAD_ERROR;
    }

    for (BU_LIST_FOR(gdvp, ged_dm_view, &go_current_gop->go_head_views.l)) {
	if (!strcmp(bu_vls_addr(&gdvp->gdv_name), argv[1]))
	    break;
    }

    if (BU_LIST_IS_HEAD(&gdvp->l, &go_current_gop->go_head_views.l)) {
	bu_vls_printf(&gedp->ged_result_str, "View not found - %s", argv[1]);
	return BRLCAD_ERROR;
    }

    /* get transparency flag */
    if (argc == 2) {
	bu_vls_printf(&gedp->ged_result_str, "%d", gdvp->gdv_dmp->dm_transparency);
	return BRLCAD_OK;
    }

    /* set transparency flag */
    if (argc == 3) {
	if (sscanf(argv[2], "%d", &transparency) != 1) {
	    bu_vls_printf(&gedp->ged_result_str, "%s: invalid transparency value - %s", argv[2]);
	    return BRLCAD_ERROR;
	}

	DM_SET_TRANSPARENCY(gdvp->gdv_dmp, transparency);
	return BRLCAD_OK;
    }

    return BRLCAD_OK;
}

HIDDEN int
go_view_axes(struct ged *gedp,
	     int argc,
	     const char *argv[],
	     ged_func_ptr func,
	     const char *usage,
	     int UNUSED(maxargs))
{
    struct ged_dm_view *gdvp;

    /* initialize result */
    bu_vls_trunc(&gedp->ged_result_str, 0);

    /* must be wanting help */
    if (argc == 1) {
	bu_vls_printf(&gedp->ged_result_str, "Usage: %s %s", argv[0], usage);
	return GED_HELP;
    }

    if (argc < 3 || 6 < argc) {
	bu_vls_printf(&gedp->ged_result_str, "Usage: %s %s", argv[0], usage);
	return BRLCAD_ERROR;
    }

    for (BU_LIST_FOR(gdvp, ged_dm_view, &go_current_gop->go_head_views.l)) {
	if (!strcmp(bu_vls_addr(&gdvp->gdv_name), argv[1]))
	    break;
    }

    if (BU_LIST_IS_HEAD(&gdvp->l, &go_current_gop->go_head_views.l)) {
	bu_vls_printf(&gedp->ged_result_str, "View not found - %s", argv[1]);
	return BRLCAD_ERROR;
    }

    return go_axes(gedp, gdvp, &gdvp->gdv_view->gv_view_axes, argc, argv, usage);
}

HIDDEN int
go_view_win_size(struct ged *gedp,
		 int argc,
		 const char *argv[],
		 ged_func_ptr func,
		 const char *usage,
		 int UNUSED(maxargs))
{
    struct ged_dm_view *gdvp;
    int width, height;

    /* initialize result */
    bu_vls_trunc(&gedp->ged_result_str, 0);

    /* must be wanting help */
    if (argc < 2) {
	bu_vls_printf(&gedp->ged_result_str, "Usage: %s %s", argv[0], usage);
	return GED_HELP;
    }

    if (argc > 4) {
	bu_vls_printf(&gedp->ged_result_str, "Usage: %s %s", argv[0], usage);
	return BRLCAD_ERROR;
    }

    for (BU_LIST_FOR(gdvp, ged_dm_view, &go_current_gop->go_head_views.l)) {
	if (!strcmp(bu_vls_addr(&gdvp->gdv_name), argv[1]))
	    break;
    }

    if (BU_LIST_IS_HEAD(&gdvp->l, &go_current_gop->go_head_views.l)) {
	bu_vls_printf(&gedp->ged_result_str, "View not found - %s", argv[1]);
	return BRLCAD_ERROR;
    }

    if (argc == 2) {
	bu_vls_printf(&gedp->ged_result_str, "%d %d", gdvp->gdv_dmp->dm_width, gdvp->gdv_dmp->dm_height);
	return BRLCAD_OK;
    }

    if (argc == 3) {
	if (sscanf(argv[2], "%d", &width) != 1) {
	    bu_vls_printf(&gedp->ged_result_str, "%s: bad size %s", argv[0], argv[2]);
	    return BRLCAD_ERROR;
	}

	height = width;
    } else {
	if (sscanf(argv[2], "%d", &width) != 1) {
	    bu_vls_printf(&gedp->ged_result_str, "%s: bad width %s", argv[0], argv[2]);
	    return BRLCAD_ERROR;
	}

	if (sscanf(argv[3], "%d", &height) != 1) {
	    bu_vls_printf(&gedp->ged_result_str, "%s: bad height %s", argv[0], argv[3]);
	    return BRLCAD_ERROR;
	}
    }

#if defined(DM_X) || defined(DM_TOGL) || defined(DM_OGL) || defined(DM_WGL)
    Tk_GeometryRequest(((struct dm_xvars *)gdvp->gdv_dmp->dm_vars.pub_vars)->xtkwin,
		       width, height);
#endif

    return BRLCAD_OK;
}

HIDDEN int
go_vmake(struct ged *gedp,
	 int argc,
	 const char *argv[],
	 ged_func_ptr func,
	 const char *usage,
	 int UNUSED(maxargs))
{
    struct ged_dm_view *gdvp;

    /* initialize result */
    bu_vls_trunc(&gedp->ged_result_str, 0);

    /* must be wanting help */
    if (argc == 1) {
	bu_vls_printf(&gedp->ged_result_str, "Usage: %s %s", argv[0], usage);
	return GED_HELP;
    }

    if (argc != 4) {
	bu_vls_printf(&gedp->ged_result_str, "Usage: %s %s", argv[0], usage);
	return BRLCAD_ERROR;
    }

    for (BU_LIST_FOR(gdvp, ged_dm_view, &go_current_gop->go_head_views.l)) {
	if (!strcmp(bu_vls_addr(&gdvp->gdv_name), argv[1]))
	    break;
    }

    if (BU_LIST_IS_HEAD(&gdvp->l, &go_current_gop->go_head_views.l)) {
	bu_vls_printf(&gedp->ged_result_str, "View not found - %s", argv[1]);
	return BRLCAD_ERROR;
    }

    {
	int ret;
	char *av[8];
	char center[512];
	char scale[128];

	sprintf(center, "%f %f %f",
		-gdvp->gdv_view->gv_center[MDX],
		-gdvp->gdv_view->gv_center[MDY],
		-gdvp->gdv_view->gv_center[MDZ]);
	sprintf(scale, "%f", gdvp->gdv_view->gv_scale * 2.0);

	av[0] = (char *)argv[0];
	av[1] = "-o";
	av[2] = center;
	av[3] = "-s";
	av[4] = scale;
	av[5] = (char *)argv[2];
	av[6] = (char *)argv[3];
	av[7] = (char *)0;

	ret = ged_make(gedp, 7, (const char **)av);

	if (ret == GED_OK) {
	    av[0] = "draw";
	    av[1] = (char *)argv[2];
	    av[2] = (char *)0;
	    go_autoview_func(gedp, 2, (const char **)av, ged_draw, (char *)0, GO_UNLIMITED);
	}

	return ret;
    }
}

HIDDEN int
go_vslew(struct ged *gedp,
	 int argc,
	 const char *argv[],
	 ged_func_ptr func,
	 const char *usage,
	 int UNUSED(maxargs))
{
    int ret;
    int ac;
    char *av[3];
    fastf_t xpos1, ypos1;
    fastf_t xpos2, ypos2;
    fastf_t sf;
    struct bu_vls slew_vec;
    struct ged_dm_view *gdvp;

    /* initialize result */
    bu_vls_trunc(&gedp->ged_result_str, 0);

    /* must be wanting help */
    if (argc == 1) {
	bu_vls_printf(&gedp->ged_result_str, "Usage: %s %s", argv[0], usage);
	return GED_HELP;
    }

    if (argc != 4) {
	bu_vls_printf(&gedp->ged_result_str, "Usage: %s %s", argv[0], usage);
	return BRLCAD_ERROR;
    }

    for (BU_LIST_FOR(gdvp, ged_dm_view, &go_current_gop->go_head_views.l)) {
	if (!strcmp(bu_vls_addr(&gdvp->gdv_name), argv[1]))
	    break;
    }

    if (BU_LIST_IS_HEAD(&gdvp->l, &go_current_gop->go_head_views.l)) {
	bu_vls_printf(&gedp->ged_result_str, "View not found - %s", argv[1]);
	return BRLCAD_ERROR;
    }

    if (sscanf(argv[2], "%lf", &xpos1) != 1 ||
	sscanf(argv[3], "%lf", &ypos1) != 1) {
	bu_vls_printf(&gedp->ged_result_str, "Usage: %s %s", argv[0], usage);
	return BRLCAD_ERROR;
    }

    xpos2 = 0.5 * gdvp->gdv_dmp->dm_width;
    ypos2 = 0.5 * gdvp->gdv_dmp->dm_height;
    sf = 2.0 / (fastf_t)gdvp->gdv_dmp->dm_width;

    bu_vls_init(&slew_vec);
    bu_vls_printf(&slew_vec, "%lf %lf", (xpos1 - xpos2) * sf, (ypos2 - ypos1) * sf);

    gedp->ged_gvp = gdvp->gdv_view;
    ac = 2;
    av[0] = (char *)argv[0];
    av[1] = bu_vls_addr(&slew_vec);
    av[2] = (char *)0;

    ret = ged_slew(gedp, ac, (const char **)av);
    bu_vls_free(&slew_vec);

    if (ret == GED_OK) {
	if (gdvp->gdv_view->gv_grid.ggs_snap) {

	    gedp->ged_gvp = gdvp->gdv_view;
	    av[0] = "grid";
	    av[1] = "vsnap";
	    av[2] = '\0';
	    ged_grid(gedp, 2, (const char **)av);
	}
	go_refresh_view(gdvp);
    }

    return ret;
}

HIDDEN int
go_zbuffer(struct ged *gedp,
	   int argc,
	   const char *argv[],
	   ged_func_ptr func,
	   const char *usage,
	   int UNUSED(maxargs))
{
    int zbuffer;
    struct ged_dm_view *gdvp;

    /* initialize result */
    bu_vls_trunc(&gedp->ged_result_str, 0);

    /* must be wanting help */
    if (argc == 1) {
	bu_vls_printf(&gedp->ged_result_str, "Usage: %s %s", argv[0], usage);
	return GED_HELP;
    }

    if (3 < argc) {
	bu_vls_printf(&gedp->ged_result_str, "Usage: %s %s", argv[0], usage);
	return BRLCAD_ERROR;
    }

    for (BU_LIST_FOR(gdvp, ged_dm_view, &go_current_gop->go_head_views.l)) {
	if (!strcmp(bu_vls_addr(&gdvp->gdv_name), argv[1]))
	    break;
    }

    if (BU_LIST_IS_HEAD(&gdvp->l, &go_current_gop->go_head_views.l)) {
	bu_vls_printf(&gedp->ged_result_str, "View not found - %s", argv[1]);
	return BRLCAD_ERROR;
    }

    /* get zbuffer flag */
    if (argc == 2) {
	bu_vls_printf(&gedp->ged_result_str, "%d", gdvp->gdv_dmp->dm_zbuffer);
	return BRLCAD_OK;
    }

    /* set zbuffer flag */
    if (sscanf(argv[2], "%d", &zbuffer) != 1) {
	bu_vls_printf(&gedp->ged_result_str, "Usage: %s %s", argv[0], usage);
	return BRLCAD_ERROR;
    }

    if (zbuffer < 0)
	zbuffer = 0;
    else if (1 < zbuffer)
	zbuffer = 1;

    DM_SET_ZBUFFER(gdvp->gdv_dmp, zbuffer);
    go_refresh_view(gdvp);

    return BRLCAD_OK;
}

HIDDEN int
go_zclip(struct ged *gedp,
	 int argc,
	 const char *argv[],
	 ged_func_ptr func,
	 const char *usage,
	 int UNUSED(maxargs))
{
    int zclip;
    struct ged_dm_view *gdvp;

    /* initialize result */
    bu_vls_trunc(&gedp->ged_result_str, 0);

    /* must be wanting help */
    if (argc == 1) {
	bu_vls_printf(&gedp->ged_result_str, "Usage: %s %s", argv[0], usage);
	return GED_HELP;
    }

    if (3 < argc) {
	bu_vls_printf(&gedp->ged_result_str, "Usage: %s %s", argv[0], usage);
	return BRLCAD_ERROR;
    }

    for (BU_LIST_FOR(gdvp, ged_dm_view, &go_current_gop->go_head_views.l)) {
	if (!strcmp(bu_vls_addr(&gdvp->gdv_name), argv[1]))
	    break;
    }

    if (BU_LIST_IS_HEAD(&gdvp->l, &go_current_gop->go_head_views.l)) {
	bu_vls_printf(&gedp->ged_result_str, "View not found - %s", argv[1]);
	return BRLCAD_ERROR;
    }

    /* get zclip flag */
    if (argc == 2) {
	bu_vls_printf(&gedp->ged_result_str, "%d", gdvp->gdv_view->gv_zclip);
	return BRLCAD_OK;
    }

    /* set zclip flag */
    if (sscanf(argv[2], "%d", &zclip) != 1) {
	bu_vls_printf(&gedp->ged_result_str, "Usage: %s %s", argv[0], usage);
	return BRLCAD_ERROR;
    }

    if (zclip < 0)
	zclip = 0;
    else if (1 < zclip)
	zclip = 1;

    gdvp->gdv_view->gv_zclip = zclip;
    gdvp->gdv_dmp->dm_zclip = zclip;
    go_refresh_view(gdvp);

    return BRLCAD_OK;
}


/*************************** Wrapper Functions ***************************/
HIDDEN int
go_autoview_func(struct ged *gedp,
		 int argc,
		 const char *argv[],
		 ged_func_ptr func,
		 const char *usage,
		 int UNUSED(maxargs))
{
    int ret;
    char *av[2];
    int aflag = 0;

    av[0] = "who";
    av[1] = (char *)0;
    ret = ged_who(gedp, 1, (const char **)av);

    if (ret == GED_OK && strlen(bu_vls_addr(&gedp->ged_result_str)) == 0)
	aflag = 1;

    ret = (*func)(gedp, argc, (const char **)argv);

    if (ret == GED_OK) {
	if (aflag)
	    go_autoview_all_views(go_current_gop);
	else
	    go_refresh_all_views(go_current_gop);
    }

    return ret;
}

HIDDEN int
go_edit_redraw(struct ged *gedp,
		    int argc,
		    const char *argv[])
{
    register int i;
    register struct ged_display_list *gdlp;
    register struct ged_display_list *next_gdlp;
    struct db_full_path fullpath, subpath;
    int ret = GED_OK;

    if (argc != 2)
	return GED_ERROR;

    gdlp = BU_LIST_NEXT(ged_display_list, &gedp->ged_gdp->gd_headDisplay);
    while (BU_LIST_NOT_HEAD(gdlp, &gedp->ged_gdp->gd_headDisplay)) {
	gdlp->gdl_wflag = 0;
	gdlp = BU_LIST_PNEXT(ged_display_list, gdlp);
    }

    if (db_string_to_path(&subpath, gedp->ged_wdbp->dbip, argv[1]) == 0) {
	for (i = 0; i < subpath.fp_len; ++i) {
	    gdlp = BU_LIST_NEXT(ged_display_list, &gedp->ged_gdp->gd_headDisplay);
	    while (BU_LIST_NOT_HEAD(gdlp, &gedp->ged_gdp->gd_headDisplay)) {
		next_gdlp = BU_LIST_PNEXT(ged_display_list, gdlp);

		if (gdlp->gdl_wflag) {
		    gdlp = next_gdlp;
		    continue;
		}

		if (db_string_to_path(&fullpath, gedp->ged_wdbp->dbip, bu_vls_addr(&gdlp->gdl_path)) == 0) {
		    if (db_full_path_search(&fullpath, subpath.fp_names[i])) {
			register struct ged_display_list *last_gdlp;
			register struct solid *sp;
			char mflag[8];
			char xflag[8];
			char *av[5];

			av[0] = (char *)argv[0];
			av[1] = mflag;
			av[2] = xflag;
			av[3] = bu_vls_strdup(&gdlp->gdl_path);
			av[4] = (char *)0;

			sp = BU_LIST_NEXT(solid, &gdlp->gdl_headSolid);
			snprintf(mflag, 7, "-m%d", sp->s_dmode);
			snprintf(xflag, 7, "-x%.2g", sp->s_transparency);

			ret = ged_draw(gedp, 4, (const char **)av);
			bu_free((genptr_t)av[3], "go_edit_redraw");

			/* The function call above causes gdlp to be
			 * removed from the display list. A new one is
			 * then created and appended to the end.  Here
			 * we put it back where it belongs (i.e. as
			 * specified by the user).  This also prevents
			 * an infinite loop where the last and the
			 * second to last list items play leap frog
			 * with the end of list.
			 */
			last_gdlp = BU_LIST_PREV(ged_display_list, &gedp->ged_gdp->gd_headDisplay);
			BU_LIST_DEQUEUE(&last_gdlp->l);
			BU_LIST_INSERT(&next_gdlp->l, &last_gdlp->l);
			last_gdlp->gdl_wflag = 1;
		    }

		    db_free_full_path(&fullpath);
		}

		gdlp = next_gdlp;
	    }
	}

	db_free_full_path(&subpath);
    }

    go_refresh_all_views(go_current_gop);

    return ret;
}

HIDDEN int
go_more_args_func(struct ged *gedp,
		  int argc,
		  const char *argv[],
		  ged_func_ptr func,
		  const char *usage,
		  int UNUSED(maxargs))
{
    register int i;
    int ac;
    int ret;
    char *av[256];
    struct bu_vls callback_cmd;
    struct bu_vls temp;

    bu_vls_init(&callback_cmd);
    bu_vls_init(&temp);

    /* copy all args */
    ac = argc;
    for (i = 0; i < ac; ++i)
	av[i] = bu_strdup((char *)argv[i]);
    av[ac] = (char *)0;

    while ((ret = (*func)(gedp, ac, (const char **)av)) & GED_MORE) {
	int ac_more;
	const char **avmp;
	const char **av_more = NULL;

	if (0 < bu_vls_strlen(&go_current_gop->go_more_args_callback)) {
	    bu_vls_trunc(&callback_cmd, 0);
	    bu_vls_printf(&callback_cmd, "%s \"%s\"",
			  bu_vls_addr(&go_current_gop->go_more_args_callback),
			  bu_vls_addr(&gedp->ged_result_str));

	    if (Tcl_Eval(go_current_gop->go_interp, bu_vls_addr(&callback_cmd)) != TCL_OK) {
		bu_vls_trunc(&gedp->ged_result_str, 0);
		bu_vls_printf(&gedp->ged_result_str, "%s", Tcl_GetStringResult(go_current_gop->go_interp));
		Tcl_ResetResult(go_current_gop->go_interp);
		return BRLCAD_ERROR;
	    }

	    bu_vls_trunc(&temp, 0);
	    bu_vls_printf(&temp, Tcl_GetStringResult(go_current_gop->go_interp));
	    Tcl_ResetResult(go_current_gop->go_interp);
	} else {
	    bu_log("\r%s", bu_vls_addr(&gedp->ged_result_str));
	    bu_vls_trunc(&temp, 0);
	    if (bu_vls_gets(&temp, stdin) < 0) {
		break;
	    }
	}
	
	if (Tcl_SplitList(go_current_gop->go_interp, bu_vls_addr(&temp), &ac_more, &av_more) != TCL_OK) {
	    continue;
	}

	if (ac_more < 1) {
	    /* space has still been allocated */
	    Tcl_Free((char *)av_more);

	    continue;
	}

	/* skip first element if empty */
	avmp = av_more;
	if (*avmp[0] == '\0') {
	    --ac_more;
	    ++avmp;
	}

	/* ignore last element if empty */
	if (*avmp[ac_more-1] == '\0')
	    --ac_more;

	/* copy additional args */
	for (i = 0; i < ac_more; ++i)
	    av[ac++] = bu_strdup(avmp[i]);
	av[ac+1] = (char *)0;

	Tcl_Free((char *)av_more);
    }

    bu_vls_free(&callback_cmd);
    bu_vls_free(&temp);

    for (i = 0; i < ac; ++i)
	bu_free((void *)av[i], "go_more_args_func");

    return ret;
}

HIDDEN int
go_pass_through_func(struct ged *gedp,
		     int argc,
		     const char *argv[],
		     ged_func_ptr func,
		     const char *usage,
		     int UNUSED(maxargs))
{
    return (*func)(gedp, argc, argv);
}

HIDDEN int
go_pass_through_and_refresh_func(struct ged *gedp,
				 int argc,
				 const char *argv[],
				 ged_func_ptr func,
				 const char *usage,
				 int UNUSED(maxargs))
{
    int ret;

    ret = (*func)(gedp, argc, argv);

    if (ret == GED_OK)
	go_refresh_all_views(go_current_gop);

    return ret;
}

HIDDEN int
go_view_func(struct ged *gedp,
	     int argc,
	     const char *argv[],
	     ged_func_ptr func,
	     const char *usage,
	     int maxargs)
{
    register int i;
    int ret;
    int ac;
    char **av;
    struct ged_dm_view *gdvp;

    /* initialize result */
    bu_vls_trunc(&gedp->ged_result_str, 0);
    av = bu_calloc(argc+1, sizeof(char *), "alloc av copy");

    /* must be wanting help */
    if (argc == 1) {
	bu_vls_printf(&gedp->ged_result_str, "Usage: %s %s", argv[0], usage);
	return GED_HELP;
    }

    if (maxargs != GO_UNLIMITED && maxargs < argc) {
	bu_vls_printf(&gedp->ged_result_str, "Usage: %s %s", argv[0], usage);
	return BRLCAD_ERROR;
    }

    for (BU_LIST_FOR(gdvp, ged_dm_view, &go_current_gop->go_head_views.l)) {
	if (!strcmp(bu_vls_addr(&gdvp->gdv_name), argv[1]))
	    break;
    }

    if (BU_LIST_IS_HEAD(&gdvp->l, &go_current_gop->go_head_views.l)) {
	bu_vls_printf(&gedp->ged_result_str, "View not found - %s", argv[1]);
	return BRLCAD_ERROR;
    }

    /* Copy argv into av while skipping argv[1] (i.e. the view name) */
    gedp->ged_gvp = gdvp->gdv_view;
    gedp->ged_refresh_clientdata = (void *)gdvp;
    av[0] = (char *)argv[0];
    ac = argc-1;
    for (i = 2; i < argc; ++i)
	av[i-1] = (char *)argv[i];
    av[i-1] = (char *)0;
    ret = (*func)(gedp, ac, (const char **)av);

    bu_free(av, "free av copy");

    /* Keep the view's perspective in sync with its corresponding display manager */
    gdvp->gdv_dmp->dm_perspective = gdvp->gdv_view->gv_perspective;

    if (ret == GED_OK)
	go_refresh_view(gdvp);

    return ret;
}

HIDDEN int
go_dm_func(struct ged *gedp,
	     int argc,
	     const char *argv[],
	     ged_func_ptr func,
	     const char *usage,
	     int maxargs)
{
    register int i;
    int ret;
    int ac;
    char **av;
    struct ged_dm_view *gdvp;

    /* initialize result */
    bu_vls_trunc(&gedp->ged_result_str, 0);
    av = bu_calloc(argc+1, sizeof(char *), "alloc av copy");

    /* must be wanting help */
    if (argc == 1) {
	bu_vls_printf(&gedp->ged_result_str, "Usage: %s %s", argv[0], usage);
	return GED_HELP;
    }

    if (maxargs != GO_UNLIMITED && maxargs < argc) {
	bu_vls_printf(&gedp->ged_result_str, "Usage: %s %s", argv[0], usage);
	return BRLCAD_ERROR;
    }

    for (BU_LIST_FOR(gdvp, ged_dm_view, &go_current_gop->go_head_views.l)) {
	if (!strcmp(bu_vls_addr(&gdvp->gdv_name), argv[1]))
	    break;
    }

    if (BU_LIST_IS_HEAD(&gdvp->l, &go_current_gop->go_head_views.l)) {
	bu_vls_printf(&gedp->ged_result_str, "View not found - %s", argv[1]);
	return BRLCAD_ERROR;
    }

    /* Copy argv into av while skipping argv[1] (i.e. the view name) */
    gedp->ged_gvp = gdvp->gdv_view;
    gedp->ged_dmp = (void *)gdvp->gdv_dmp;
    gedp->ged_refresh_clientdata = (void *)gdvp;
    av[0] = (char *)argv[0];
    ac = argc-1;
    for (i = 2; i < argc; ++i)
	av[i-1] = (char *)argv[i];
    av[i-1] = (char *)0;
    ret = (*func)(gedp, ac, (const char **)av);

    bu_free(av, "free av copy");

    /* Keep the view's perspective in sync with its corresponding display manager */
    gdvp->gdv_dmp->dm_perspective = gdvp->gdv_view->gv_perspective;

    return ret;
}

/*************************** Local Utility Functions ***************************/
HIDDEN void
go_drawSolid(struct dm *dmp, struct solid *sp)
{
    if (sp->s_iflag == UP)
	DM_SET_FGCOLOR(dmp, 255, 255, 255, 0, sp->s_transparency);
    else
	DM_SET_FGCOLOR(dmp,
		       (unsigned char)sp->s_color[0],
		       (unsigned char)sp->s_color[1],
		       (unsigned char)sp->s_color[2], 0, sp->s_transparency);

    if (sp->s_hiddenLine) {
	DM_DRAW_VLIST_HIDDEN_LINE(dmp, (struct bn_vlist *)&sp->s_vlist);
    } else {
	DM_DRAW_VLIST(dmp, (struct bn_vlist *)&sp->s_vlist);
    }
}

/* Draw all display lists */
HIDDEN int
go_drawDList(struct dm *dmp, struct bu_list *hdlp)
{
    register struct ged_display_list *gdlp;
    register struct ged_display_list *next_gdlp;
    struct solid *sp;
    int line_style = -1;

    if (dmp->dm_transparency) {
	/* First, draw opaque stuff */
	gdlp = BU_LIST_NEXT(ged_display_list, hdlp);
	while (BU_LIST_NOT_HEAD(gdlp, hdlp)) {
	    next_gdlp = BU_LIST_PNEXT(ged_display_list, gdlp);

	    FOR_ALL_SOLIDS(sp, &gdlp->gdl_headSolid) {
		if (sp->s_transparency < 1.0)
		    continue;

		if (line_style != sp->s_soldash) {
		    line_style = sp->s_soldash;
		    DM_SET_LINE_ATTR(dmp, dmp->dm_lineWidth, line_style);
		}

		go_drawSolid(dmp, sp);
	    }

	    gdlp = next_gdlp;
	}

	/* disable write to depth buffer */
	DM_SET_DEPTH_MASK(dmp, 0);

	/* Second, draw transparent stuff */
	gdlp = BU_LIST_NEXT(ged_display_list, hdlp);
	while (BU_LIST_NOT_HEAD(gdlp, hdlp)) {
	    next_gdlp = BU_LIST_PNEXT(ged_display_list, gdlp);

	    FOR_ALL_SOLIDS(sp, &gdlp->gdl_headSolid) {
		/* already drawn above */
		if (NEAR_ZERO(sp->s_transparency - 1.0, SMALL_FASTF))
		    continue;

		if (line_style != sp->s_soldash) {
		    line_style = sp->s_soldash;
		    DM_SET_LINE_ATTR(dmp, dmp->dm_lineWidth, line_style);
		}

		go_drawSolid(dmp, sp);
	    }

	    gdlp = next_gdlp;
	}

	/* re-enable write to depth buffer */
	DM_SET_DEPTH_MASK(dmp, 1);
    } else {
	gdlp = BU_LIST_NEXT(ged_display_list, hdlp);
	while (BU_LIST_NOT_HEAD(gdlp, hdlp)) {
	    next_gdlp = BU_LIST_PNEXT(ged_display_list, gdlp);

	    FOR_ALL_SOLIDS(sp, &gdlp->gdl_headSolid) {
		if (line_style != sp->s_soldash) {
		    line_style = sp->s_soldash;
		    DM_SET_LINE_ATTR(dmp, dmp->dm_lineWidth, line_style);
		}

		go_drawSolid(dmp, sp);
	    }

	    gdlp = next_gdlp;
	}
    }

    return BRLCAD_OK;
}

HIDDEN void
go_fbs_callback(genptr_t clientData)
{
    struct ged_dm_view *gdvp = (struct ged_dm_view *)clientData;

    go_refresh_view(gdvp);
}

HIDDEN int
go_close_fbs(struct ged_dm_view *gdvp)
{
    if (gdvp->gdv_fbs.fbs_fbp == FBIO_NULL)
	return TCL_OK;

    fb_flush(gdvp->gdv_fbs.fbs_fbp);
    fb_close_existing(gdvp->gdv_fbs.fbs_fbp);
    gdvp->gdv_fbs.fbs_fbp = FBIO_NULL;

    return TCL_OK;
}

/*
 * Open/activate the display managers framebuffer.
 */
HIDDEN int
go_open_fbs(struct ged_dm_view *gdvp, Tcl_Interp *interp)
{

    /* already open */
    if (gdvp->gdv_fbs.fbs_fbp != FBIO_NULL)
	return TCL_OK;

    /* don't use bu_calloc so we can fail slightly more gradefully */
    if ((gdvp->gdv_fbs.fbs_fbp = (FBIO *)calloc(sizeof(FBIO), 1)) == FBIO_NULL) {
	Tcl_Obj *obj;

	obj = Tcl_GetObjResult(interp);
	if (Tcl_IsShared(obj))
	    obj = Tcl_DuplicateObj(obj);

	Tcl_AppendStringsToObj(obj, "openfb: failed to allocate framebuffer memory\n",
			       (char *)NULL);

	Tcl_SetObjResult(interp, obj);
	return TCL_ERROR;
    }

    switch (gdvp->gdv_dmp->dm_type) {
#ifdef DM_X
	case DM_TYPE_X:
	    *gdvp->gdv_fbs.fbs_fbp = X24_interface; /* struct copy */

	    gdvp->gdv_fbs.fbs_fbp->if_name = bu_malloc((unsigned)strlen("/dev/X")+1, "if_name");
	    bu_strlcpy(gdvp->gdv_fbs.fbs_fbp->if_name, "/dev/X", strlen("/dev/X")+1);

	    /* Mark OK by filling in magic number */
	    gdvp->gdv_fbs.fbs_fbp->if_magic = FB_MAGIC;

	    _X24_open_existing(gdvp->gdv_fbs.fbs_fbp,
			       ((struct dm_xvars *)gdvp->gdv_dmp->dm_vars.pub_vars)->dpy,
			       ((struct x_vars *)gdvp->gdv_dmp->dm_vars.priv_vars)->pix,
			       ((struct dm_xvars *)gdvp->gdv_dmp->dm_vars.pub_vars)->win,
			       ((struct dm_xvars *)gdvp->gdv_dmp->dm_vars.pub_vars)->cmap,
			       ((struct dm_xvars *)gdvp->gdv_dmp->dm_vars.pub_vars)->vip,
			       gdvp->gdv_dmp->dm_width,
			       gdvp->gdv_dmp->dm_height,
			       ((struct x_vars *)gdvp->gdv_dmp->dm_vars.priv_vars)->gc);
	    break;
#endif
#ifdef DM_TK
#if 0
/* XXX TJM implement _tk_open_existing */
	case DM_TYPE_TK:
	    *gdvp->gdv_fbs.fbs_fbp = tk_interface; /* struct copy */

	    gdvp->gdv_fbs.fbs_fbp->if_name = bu_malloc((unsigned)strlen("/dev/tk")+1, "if_name");
	    bu_strlcpy(gdvp->gdv_fbs.fbs_fbp->if_name, "/dev/tk", strlen("/dev/tk")+1);

	    /* Mark OK by filling in magic number */
	    gdvp->gdv_fbs.fbs_fbp->if_magic = FB_MAGIC;

	    _tk_open_existing(gdvp->gdv_fbs.fbs_fbp,
			      ((struct dm_xvars *)gdvp->gdv_dmp->dm_vars.pub_vars)->dpy,
			      ((struct x_vars *)gdvp->gdv_dmp->dm_vars.priv_vars)->pix,
			      ((struct dm_xvars *)gdvp->gdv_dmp->dm_vars.pub_vars)->win,
			      ((struct dm_xvars *)gdvp->gdv_dmp->dm_vars.pub_vars)->cmap,
			      ((struct dm_xvars *)gdvp->gdv_dmp->dm_vars.pub_vars)->vip,
			      gdvp->gdv_dmp->dm_width,
			      gdvp->gdv_dmp->dm_height,
			      ((struct x_vars *)gdvp->gdv_dmp->dm_vars.priv_vars)->gc);
	    break;
#endif
#endif

#ifdef DM_OGL
	case DM_TYPE_OGL:
	    *gdvp->gdv_fbs.fbs_fbp = ogl_interface; /* struct copy */

	    gdvp->gdv_fbs.fbs_fbp->if_name = bu_malloc((unsigned)strlen("/dev/ogl")+1, "if_name");
	    bu_strlcpy(gdvp->gdv_fbs.fbs_fbp->if_name, "/dev/ogl", strlen("/dev/ogl")+1);

	    /* Mark OK by filling in magic number */
	    gdvp->gdv_fbs.fbs_fbp->if_magic = FB_MAGIC;

	    _ogl_open_existing(gdvp->gdv_fbs.fbs_fbp,
			       ((struct dm_xvars *)gdvp->gdv_dmp->dm_vars.pub_vars)->dpy,
			       ((struct dm_xvars *)gdvp->gdv_dmp->dm_vars.pub_vars)->win,
			       ((struct dm_xvars *)gdvp->gdv_dmp->dm_vars.pub_vars)->cmap,
			       ((struct dm_xvars *)gdvp->gdv_dmp->dm_vars.pub_vars)->vip,
			       gdvp->gdv_dmp->dm_width,
			       gdvp->gdv_dmp->dm_height,
			       ((struct ogl_vars *)gdvp->gdv_dmp->dm_vars.priv_vars)->glxc,
			       ((struct ogl_vars *)gdvp->gdv_dmp->dm_vars.priv_vars)->mvars.doublebuffer,
			       0);
	    break;
#endif
#ifdef DM_WGL
	case DM_TYPE_WGL:
	    *gdvp->gdv_fbs.fbs_fbp = wgl_interface; /* struct copy */

	    gdvp->gdv_fbs.fbs_fbp->if_name = bu_malloc((unsigned)strlen("/dev/wgl")+1, "if_name");
	    bu_strlcpy(gdvp->gdv_fbs.fbs_fbp->if_name, "/dev/wgl", strlen("/dev/wgl")+1);

	    /* Mark OK by filling in magic number */
	    gdvp->gdv_fbs.fbs_fbp->if_magic = FB_MAGIC;

	    _wgl_open_existing(gdvp->gdv_fbs.fbs_fbp,
			       ((struct dm_xvars *)gdvp->gdv_dmp->dm_vars.pub_vars)->dpy,
			       ((struct dm_xvars *)gdvp->gdv_dmp->dm_vars.pub_vars)->win,
			       ((struct dm_xvars *)gdvp->gdv_dmp->dm_vars.pub_vars)->cmap,
			       ((struct dm_xvars *)gdvp->gdv_dmp->dm_vars.pub_vars)->vip,
			       ((struct dm_xvars *)gdvp->gdv_dmp->dm_vars.pub_vars)->hdc,
			       gdvp->gdv_dmp->dm_width,
			       gdvp->gdv_dmp->dm_height,
			       ((struct wgl_vars *)gdvp->gdv_dmp->dm_vars.priv_vars)->glxc,
			       ((struct wgl_vars *)gdvp->gdv_dmp->dm_vars.priv_vars)->mvars.doublebuffer,
			       0);
	    break;
#endif
    }

    return TCL_OK;
}

HIDDEN void
go_draw(struct ged_dm_view *gdvp)
{
    mat_t new;
    matp_t mat;
    mat_t perspective_mat;

    mat = gdvp->gdv_view->gv_model2view;

    if (0 < gdvp->gdv_view->gv_perspective) {
#if 1
	point_t l, h;

	VSET(l, -1.0, -1.0, -1.0);
	VSET(h, 1.0, 1.0, 200.0);

	if (NEAR_ZERO(gdvp->gdv_view->gv_eye_pos[Z] - 1.0, SMALL_FASTF)) {
	    /* This way works, with reasonable Z-clipping */
	    ged_persp_mat(perspective_mat, gdvp->gdv_view->gv_perspective,
			  (fastf_t)1.0f, (fastf_t)0.01f, (fastf_t)1.0e10f, (fastf_t)1.0f);
	} else {
	    /* This way does not have reasonable Z-clipping,
	     * but includes shear, for GDurf's testing.
	     */
	    ged_deering_persp_mat(perspective_mat, l, h, gdvp->gdv_view->gv_eye_pos);
	}
#else
	/*
	 * There are two strategies that could be used:
	 *
	 * 1) Assume a standard head location w.r.t. the screen, and
	 * fix the perspective angle.
	 *
	 * 2) Based upon the perspective angle, compute where the head
	 * should be to achieve that field of view.
	 *
	 * Try strategy #2 for now.
	 */
	fastf_t to_eye_scr;	/* screen space dist to eye */
	point_t l, h, eye;

	/* Determine where eye should be */
	to_eye_scr = 1 / tan(gdvp->gdv_view->gv_perspective * bn_degtorad * 0.5);

	VSET(l, -1.0, -1.0, -1.0);
	VSET(h, 1.0, 1.0, 200.0);
	VSET(eye, 0.0, 0.0, to_eye_scr);

	/* Non-stereo case */
	ged_mike_persp_mat(perspective_mat, gdvp->gdv_view->gv_eye_pos);
#endif

	bn_mat_mul(new, perspective_mat, mat);
	mat = new;
    }

    DM_LOADMATRIX(gdvp->gdv_dmp, mat, 0);
    go_drawDList(gdvp->gdv_dmp, &gdvp->gdv_gop->go_gedp->ged_gdp->gd_headDisplay);
}

HIDDEN void
go_draw_faceplate(struct ged_dm_view *gdvp)
{
    /* Center dot */
    if (gdvp->gdv_view->gv_center_dot.gos_draw) {
	DM_SET_FGCOLOR(gdvp->gdv_dmp,
		       gdvp->gdv_view->gv_center_dot.gos_line_color[0],
		       gdvp->gdv_view->gv_center_dot.gos_line_color[1],
		       gdvp->gdv_view->gv_center_dot.gos_line_color[2],
		       1, 1.0);
	DM_DRAW_POINT_2D(gdvp->gdv_dmp, 0.0, 0.0);
    }

    /* Model axes */
    if (gdvp->gdv_view->gv_model_axes.gas_draw) {
	point_t map;
	point_t save_map;

	VMOVE(save_map, gdvp->gdv_view->gv_model_axes.gas_axes_pos);
	VSCALE(map, gdvp->gdv_view->gv_model_axes.gas_axes_pos, go_current_gop->go_gedp->ged_wdbp->dbip->dbi_local2base);
	MAT4X3PNT(gdvp->gdv_view->gv_model_axes.gas_axes_pos, gdvp->gdv_view->gv_model2view, map);

	dm_draw_axes(gdvp->gdv_dmp,
		     gdvp->gdv_view->gv_size,
		     gdvp->gdv_view->gv_rotation,
		     &gdvp->gdv_view->gv_model_axes);

	VMOVE(gdvp->gdv_view->gv_model_axes.gas_axes_pos, save_map);
    }

    /* View axes */
    if (gdvp->gdv_view->gv_view_axes.gas_draw) {
	fastf_t inv_aspect;
	fastf_t save_ypos;

	save_ypos = gdvp->gdv_view->gv_view_axes.gas_axes_pos[Y];
	inv_aspect = (fastf_t)gdvp->gdv_dmp->dm_height / (fastf_t)gdvp->gdv_dmp->dm_width;
	gdvp->gdv_view->gv_view_axes.gas_axes_pos[Y] = save_ypos * inv_aspect;
	
	dm_draw_axes(gdvp->gdv_dmp,
		     gdvp->gdv_view->gv_size,
		     gdvp->gdv_view->gv_rotation,
		     &gdvp->gdv_view->gv_view_axes);

	gdvp->gdv_view->gv_view_axes.gas_axes_pos[Y] = save_ypos;
    }

    /* View scale */
    if (gdvp->gdv_view->gv_view_scale.gos_draw)
	dm_draw_scale(gdvp->gdv_dmp,
		      gdvp->gdv_view->gv_size*go_current_gop->go_gedp->ged_wdbp->dbip->dbi_base2local,
		      gdvp->gdv_view->gv_view_scale.gos_line_color,
		      gdvp->gdv_view->gv_view_scale.gos_text_color);

    /* View parameters */
    if (gdvp->gdv_view->gv_view_params.gos_draw) {
	struct bu_vls vls;
	point_t center;
	char *ustr;

	MAT_DELTAS_GET_NEG(center, gdvp->gdv_view->gv_center);
	VSCALE(center, center, go_current_gop->go_gedp->ged_wdbp->dbip->dbi_base2local);

	bu_vls_init(&vls);
	ustr = (char *)bu_units_string(go_current_gop->go_gedp->ged_wdbp->dbip->dbi_local2base);
	bu_vls_printf(&vls, "units:%s  size:%.2f  center:(%.2f, %.2f, %.2f)  az:%.2f  el:%.2f  tw::%.2f",
		      ustr,
		      gdvp->gdv_view->gv_size * go_current_gop->go_gedp->ged_wdbp->dbip->dbi_base2local,
		      V3ARGS(center),
		      V3ARGS(gdvp->gdv_view->gv_aet));
	DM_SET_FGCOLOR(gdvp->gdv_dmp,
		       gdvp->gdv_view->gv_view_params.gos_text_color[0],
		       gdvp->gdv_view->gv_view_params.gos_text_color[1],
		       gdvp->gdv_view->gv_view_params.gos_text_color[2],
		       1, 1.0);
	DM_DRAW_STRING_2D(gdvp->gdv_dmp, bu_vls_addr(&vls), -0.98, -0.965, 10, 0);
	bu_vls_free(&vls);
    }

    /* Draw the angle distance cursor */
    if (gdvp->gdv_view->gv_adc.gas_draw)
	dm_draw_adc(gdvp->gdv_dmp, gdvp->gdv_view);

    /* Draw grid */
    if (gdvp->gdv_view->gv_grid.ggs_draw)
	dm_draw_grid(gdvp->gdv_dmp, &gdvp->gdv_view->gv_grid, gdvp->gdv_view, gdvp->gdv_gop->go_gedp->ged_wdbp->dbip->dbi_base2local);

    /* Draw rect */
    if (gdvp->gdv_view->gv_rect.grs_draw)
	dm_draw_rect(gdvp->gdv_dmp, &gdvp->gdv_view->gv_rect);
}

HIDDEN void
go_refresh_view(struct ged_dm_view *gdvp)
{
    int restore_zbuffer = 0;

    if (!go_current_gop->go_refresh_on)
	return;

    /* Check if window is viewable */
    {
	struct bu_vls vls;
	Tcl_Obj *result_obj;
	int result_int;

	bu_vls_init(&vls);
	bu_vls_printf(&vls, "winfo viewable %V", &gdvp->gdv_dmp->dm_pathName);

	if (Tcl_Eval(go_current_gop->go_interp, bu_vls_addr(&vls)) != TCL_OK) {
	    bu_vls_free(&vls);
	    return;
	}

	result_obj = Tcl_GetObjResult(go_current_gop->go_interp);
	Tcl_GetIntFromObj(go_current_gop->go_interp, result_obj, &result_int);

	if (!result_int) {
	    bu_vls_free(&vls);
	    return;
	}

	bu_vls_free(&vls);
#if 0
	bu_log("go_refresh_view: %V\n", &gdvp->gdv_dmp->dm_pathName);
#endif
    }

    /* Turn off the zbuffer if the framebuffer is active AND the zbuffer is on. */
    if (gdvp->gdv_fbs.fbs_mode != GED_OBJ_FB_MODE_OFF &&
	gdvp->gdv_dmp->dm_zbuffer) {
	DM_SET_ZBUFFER(gdvp->gdv_dmp, 0);
	restore_zbuffer = 1;
    }

    DM_DRAW_BEGIN(gdvp->gdv_dmp);

    if (gdvp->gdv_fbs.fbs_mode == GED_OBJ_FB_MODE_OVERLAY) {
	if (gdvp->gdv_view->gv_rect.grs_draw) {
	    go_draw(gdvp);

	    /* Restore to non-rotated, full brightness */
	    DM_NORMAL(gdvp->gdv_dmp);

	    go_draw_faceplate(gdvp);

	    fb_refresh(gdvp->gdv_fbs.fbs_fbp,
		       gdvp->gdv_view->gv_rect.grs_pos[X], gdvp->gdv_view->gv_rect.grs_pos[Y],
		       gdvp->gdv_view->gv_rect.grs_dim[X], gdvp->gdv_view->gv_rect.grs_dim[Y]);
	    dm_draw_rect(gdvp->gdv_dmp, &gdvp->gdv_view->gv_rect);
	} else
	    fb_refresh(gdvp->gdv_fbs.fbs_fbp, 0, 0,
		       gdvp->gdv_dmp->dm_width, gdvp->gdv_dmp->dm_height);

	DM_DRAW_END(gdvp->gdv_dmp);
	return;
    } else if (gdvp->gdv_fbs.fbs_mode == GED_OBJ_FB_MODE_INTERLAY) {
	go_draw(gdvp);

	if (gdvp->gdv_view->gv_rect.grs_draw) {
	    go_draw(gdvp);
	    fb_refresh(gdvp->gdv_fbs.fbs_fbp,
		       gdvp->gdv_view->gv_rect.grs_pos[X], gdvp->gdv_view->gv_rect.grs_pos[Y],
		       gdvp->gdv_view->gv_rect.grs_dim[X], gdvp->gdv_view->gv_rect.grs_dim[Y]);
	} else
	    fb_refresh(gdvp->gdv_fbs.fbs_fbp, 0, 0,
		       gdvp->gdv_dmp->dm_width, gdvp->gdv_dmp->dm_height);
    } else {
	if (gdvp->gdv_fbs.fbs_mode == GED_OBJ_FB_MODE_UNDERLAY) {
	    if (gdvp->gdv_view->gv_rect.grs_draw) {
		fb_refresh(gdvp->gdv_fbs.fbs_fbp,
			   gdvp->gdv_view->gv_rect.grs_pos[X], gdvp->gdv_view->gv_rect.grs_pos[Y],
			   gdvp->gdv_view->gv_rect.grs_dim[X], gdvp->gdv_view->gv_rect.grs_dim[Y]);
	    } else
		fb_refresh(gdvp->gdv_fbs.fbs_fbp, 0, 0,
			   gdvp->gdv_dmp->dm_width, gdvp->gdv_dmp->dm_height);
	}

	go_draw(gdvp);
    }

    if (gdvp->gdv_view->gv_data_arrows.gdas_draw)
	go_dm_draw_arrows(gdvp->gdv_dmp, &gdvp->gdv_view->gv_data_arrows);

    if (gdvp->gdv_view->gv_sdata_arrows.gdas_draw)
	go_dm_draw_arrows(gdvp->gdv_dmp, &gdvp->gdv_view->gv_sdata_arrows);

    if (gdvp->gdv_view->gv_data_axes.gdas_draw)
	dm_draw_data_axes(gdvp->gdv_dmp,
			  gdvp->gdv_view->gv_size,
			  &gdvp->gdv_view->gv_data_axes);

    if (gdvp->gdv_view->gv_sdata_axes.gdas_draw)
	dm_draw_data_axes(gdvp->gdv_dmp,
			  gdvp->gdv_view->gv_size,
			  &gdvp->gdv_view->gv_sdata_axes);

    if (gdvp->gdv_view->gv_data_lines.gdls_draw)
	go_dm_draw_lines(gdvp->gdv_dmp, &gdvp->gdv_view->gv_data_lines);

    if (gdvp->gdv_view->gv_sdata_lines.gdls_draw)
	go_dm_draw_lines(gdvp->gdv_dmp, &gdvp->gdv_view->gv_sdata_lines);

    /* Restore to non-rotated, full brightness */
    DM_NORMAL(gdvp->gdv_dmp);
    go_draw_faceplate(gdvp);

    if (gdvp->gdv_view->gv_data_labels.gdls_draw)
	go_dm_draw_labels(gdvp->gdv_dmp, &gdvp->gdv_view->gv_data_labels, gdvp->gdv_view->gv_model2view);

    if (gdvp->gdv_view->gv_sdata_labels.gdls_draw)
	go_dm_draw_labels(gdvp->gdv_dmp, &gdvp->gdv_view->gv_sdata_labels, gdvp->gdv_view->gv_model2view);

    /* Draw labels */
    if (gdvp->gdv_view->gv_prim_labels.gos_draw) {
	register int i;

	for (i = 0; i < go_current_gop->go_prim_label_list_size; ++i) {
	    dm_draw_labels(gdvp->gdv_dmp,
			   go_current_gop->go_gedp->ged_wdbp,
			   bu_vls_addr(&go_current_gop->go_prim_label_list[i]),
			   gdvp->gdv_view->gv_model2view,
			   gdvp->gdv_view->gv_prim_labels.gos_text_color,
			   NULL, NULL);
	}
    }

    DM_DRAW_END(gdvp->gdv_dmp);

    if (restore_zbuffer) {
	DM_SET_ZBUFFER(gdvp->gdv_dmp, 1);
    }
}

HIDDEN void
go_refresh_handler(void *clientdata)
{
    struct ged_dm_view *gdvp = (struct ged_dm_view *)clientdata;

    go_refresh_view(gdvp);
}

HIDDEN void
go_refresh_all_views(struct ged_obj *gop)
{
    struct ged_dm_view *gdvp;

    for (BU_LIST_FOR(gdvp, ged_dm_view, &gop->go_head_views.l)) {
	go_refresh_view(gdvp);
    }
}

HIDDEN void
go_autoview_view(struct ged_dm_view *gdvp)
{
    int ret;
    char *av[2];

    gdvp->gdv_gop->go_gedp->ged_gvp = gdvp->gdv_view;
    av[0] = "autoview";
    av[1] = (char *)0;
    ret = ged_autoview(gdvp->gdv_gop->go_gedp, 1, (const char **)av);

    if (ret == GED_OK)
	go_refresh_view(gdvp);
}

HIDDEN void
go_autoview_all_views(struct ged_obj *gop)
{
    struct ged_dm_view *gdvp;

    for (BU_LIST_FOR(gdvp, ged_dm_view, &gop->go_head_views.l)) {
	go_autoview_view(gdvp);
    }
}

HIDDEN void
go_rt_end_callback_internal(int aborted)
{
    if (0 < bu_vls_strlen(&go_current_gop->go_rt_end_callback)) {
	struct bu_vls callback_cmd;

	bu_vls_init(&callback_cmd);
	bu_vls_printf(&callback_cmd, "%s %d",
		      bu_vls_addr(&go_current_gop->go_rt_end_callback),
		      aborted);
	Tcl_Eval(go_current_gop->go_interp, bu_vls_addr(&callback_cmd));
    }
}

HIDDEN void
go_output_handler(struct ged *gedp, char *line)
{
    if (gedp->ged_output_script != (char *)0) {
	struct bu_vls vls;

	bu_vls_init(&vls);
	bu_vls_printf(&vls, "%s \"%s\"", gedp->ged_output_script, line);
	Tcl_Eval(go_current_gop->go_interp, bu_vls_addr(&vls));
	bu_vls_free(&vls);
    } else {
	struct bu_vls vls;

	bu_vls_init(&vls);
	bu_vls_printf(&vls, "puts \"%s\"", line);
	Tcl_Eval(go_current_gop->go_interp, bu_vls_addr(&vls));
	bu_vls_free(&vls);
    }
}

static void
go_dm_draw_arrows(struct dm *dmp, struct ged_data_arrow_state *gdasp)
{
    register int i;
    int saveLineWidth;
    int saveLineStyle;

    if (gdasp->gdas_num_points < 1)
	return;

    saveLineWidth = dmp->dm_lineWidth;
    saveLineStyle = dmp->dm_lineStyle;

    /* set color */
    DM_SET_FGCOLOR(dmp,
		   gdasp->gdas_color[0],
		   gdasp->gdas_color[1],
		   gdasp->gdas_color[2], 1, 1.0);

    /* set linewidth */
    DM_SET_LINE_ATTR(dmp, gdasp->gdas_line_width, 0);  /* solid lines */

    DM_DRAW_LINES_3D(dmp,
		     gdasp->gdas_num_points,
		     gdasp->gdas_points);

    for (i = 0; i < gdasp->gdas_num_points; i += 2) {
	point_t points[16];
	point_t A, B;
	point_t BmA;
	point_t offset;
	point_t perp1, perp2;
	point_t a_base;
	point_t a_pt1, a_pt2, a_pt3, a_pt4;

	VMOVE(A, gdasp->gdas_points[i]);
	VMOVE(B, gdasp->gdas_points[i+1]);
	VSUB2(BmA, B, A);

	VUNITIZE(BmA);
	VSCALE(offset, BmA, -gdasp->gdas_tip_length);

	bn_vec_perp(perp1, BmA);
	VUNITIZE(perp1);

	VCROSS(perp2, BmA, perp1);
	VUNITIZE(perp2);

	VSCALE(perp1, perp1, gdasp->gdas_tip_width);
	VSCALE(perp2, perp2, gdasp->gdas_tip_width);

	VADD2(a_base, B, offset);
	VADD2(a_pt1, a_base, perp1);
	VADD2(a_pt2, a_base, perp2);
	VSUB2(a_pt3, a_base, perp1);
	VSUB2(a_pt4, a_base, perp2);

	VMOVE(points[0], B);
	VMOVE(points[1], a_pt1);
	VMOVE(points[2], B);
	VMOVE(points[3], a_pt2);
	VMOVE(points[4], B);
	VMOVE(points[5], a_pt3);
	VMOVE(points[6], B);
	VMOVE(points[7], a_pt4);
	VMOVE(points[8], a_pt1);
	VMOVE(points[9], a_pt2);
	VMOVE(points[10], a_pt2);
	VMOVE(points[11], a_pt3);
	VMOVE(points[12], a_pt3);
	VMOVE(points[13], a_pt4);
	VMOVE(points[14], a_pt4);
	VMOVE(points[15], a_pt1);

	DM_DRAW_LINES_3D(dmp, 16, points);
    }

    /* Restore the line attributes */
    DM_SET_LINE_ATTR(dmp, saveLineWidth, saveLineStyle);
}

static void
go_dm_draw_labels(struct dm *dmp, struct ged_data_label_state *gdlsp, matp_t m2vmat)
{
    register int i;

    /* set color */
    DM_SET_FGCOLOR(dmp,
		   gdlsp->gdls_color[0],
		   gdlsp->gdls_color[1],
		   gdlsp->gdls_color[2], 1, 1.0);

    for (i = 0; i < gdlsp->gdls_num_labels; ++i) {
	point_t vpoint;

	MAT4X3PNT(vpoint, m2vmat,
		  gdlsp->gdls_points[i]);
	DM_DRAW_STRING_2D(dmp, gdlsp->gdls_labels[i],
			  vpoint[X], vpoint[Y], 0, 1);
    }
}

static void
go_dm_draw_lines(struct dm *dmp, struct ged_data_line_state *gdlsp)
{
    int saveLineWidth;
    int saveLineStyle;

    if (gdlsp->gdls_num_points < 1)
	return;

    saveLineWidth = dmp->dm_lineWidth;
    saveLineStyle = dmp->dm_lineStyle;

    /* set color */
    DM_SET_FGCOLOR(dmp,
		   gdlsp->gdls_color[0],
		   gdlsp->gdls_color[1],
		   gdlsp->gdls_color[2], 1, 1.0);

    /* set linewidth */
    DM_SET_LINE_ATTR(dmp, gdlsp->gdls_line_width, 0);  /* solid lines */

    DM_DRAW_LINES_3D(dmp,
		     gdlsp->gdls_num_points,
		     gdlsp->gdls_points);

    /* Restore the line attributes */
    DM_SET_LINE_ATTR(dmp, saveLineWidth, saveLineStyle);
}

/*
 * Local Variables:
 * mode: C
 * tab-width: 8
 * indent-tabs-mode: t
 * c-file-style: "stroustrup"
 * End:
 * ex: shiftwidth=4 tabstop=8
 */<|MERGE_RESOLUTION|>--- conflicted
+++ resolved
@@ -847,13 +847,8 @@
     {"plot",	"[options] file.pl", 16, go_view_func, ged_plot},
     {"pmat",	"[mat]", 3, go_view_func, ged_pmat},
     {"pmodel2view",	"vname", 2, go_view_func, ged_pmodel2view},
-<<<<<<< HEAD
 #if defined(DM_OGL) || defined(DM_TOGL) || defined(DM_WGL)
-    {"png",	"file", MAXARGS, go_png, GED_FUNC_PTR_NULL},
-=======
-#if defined(DM_OGL) || defined(DM_WGL)
     {"png",	"file", GO_UNLIMITED, go_png, GED_FUNC_PTR_NULL},
->>>>>>> b8499574
 #endif
     {"pngwf",	"[options] file.png", 16, go_view_func, ged_png},
     {"pov",	"center quat scale eye_pos perspective", 7, go_view_func, ged_pmat},
