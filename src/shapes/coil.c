/*                          C O I L . C
 * BRL-CAD
 *
 * Copyright (c) 2009-2022 United States Government as represented by
 * the U.S. Army Research Laboratory.
 *
 * This library is free software; you can redistribute it and/or
 * modify it under the terms of the GNU Lesser General Public License
 * version 2.1 as published by the Free Software Foundation.
 *
 * This library is distributed in the hope that it will be useful, but
 * WITHOUT ANY WARRANTY; without even the implied warranty of
 * MERCHANTABILITY or FITNESS FOR A PARTICULAR PURPOSE.  See the GNU
 * Lesser General Public License for more details.
 *
 * You should have received a copy of the GNU Lesser General Public
 * License along with this file; see the file named COPYING for more
 * information.
 */
/** @file shapes/coil.c
 *
 * Coil Generator
 *
 * Program to create coils using the pipe primitive.
 *
 */

#include "common.h"

#include <stdio.h>
#include <stdlib.h>
#include <string.h>
#include <math.h>
#include "bu/app.h"
#include "bu/file.h"
#include "bu/log.h"
#include "vmath.h"
#include "bn.h"
#include "raytrace.h"
#include "wdb.h"
#include "ged.h"


#define DEFAULT_COIL_FILENAME "coil.g"

int
main(int ac, char *av[])
{

    struct rt_wdb *db_fp = NULL;
    struct ged ged;
    int flag;

    bu_setprogname(av[0]);

    /* make sure file doesn't already exist and opens for writing */
    if (bu_file_exists(DEFAULT_COIL_FILENAME, NULL))
	bu_exit(2, "%s: refusing to overwrite pre-existing file %s\n", av[0], DEFAULT_COIL_FILENAME);

    db_fp = wdb_fopen(DEFAULT_COIL_FILENAME);
    if (!db_fp)
	bu_exit(2, "%s: unable to open %s for writing\n", av[0], DEFAULT_COIL_FILENAME);

    /* do it. */
    mk_id(db_fp, "coil");
    GED_INIT(&ged, db_fp);
    flag = ged_exec(&ged, ac, (const char**)av);
    /* Close database */
<<<<<<< HEAD
    wdb_close(db_fp);
=======
    db_close(db_fp->dbip);
>>>>>>> 031a9ea6
    if (flag & BRLCAD_ERROR)
	/* Creation failed - remove file */
	bu_file_delete(DEFAULT_COIL_FILENAME);
    bu_log("%s\n", bu_vls_addr(ged.ged_result_str));
    /* return -1 if flag is 1; return 0 if flag is 0; BRLCAD_ERROR is 1 */
    return -flag;
}


/*
 * Local Variables:
 * mode: C
 * tab-width: 8
 * indent-tabs-mode: t
 * c-file-style: "stroustrup"
 * End:
 * ex: shiftwidth=4 tabstop=8
 */<|MERGE_RESOLUTION|>--- conflicted
+++ resolved
@@ -66,11 +66,7 @@
     GED_INIT(&ged, db_fp);
     flag = ged_exec(&ged, ac, (const char**)av);
     /* Close database */
-<<<<<<< HEAD
-    wdb_close(db_fp);
-=======
     db_close(db_fp->dbip);
->>>>>>> 031a9ea6
     if (flag & BRLCAD_ERROR)
 	/* Creation failed - remove file */
 	bu_file_delete(DEFAULT_COIL_FILENAME);
