--- conflicted
+++ resolved
@@ -7,17 +7,7 @@
   ${ICV_INCLUDE_DIRS}
   ${RT_INCLUDE_DIRS}
   ${X11_INCLUDE_DIR}
-<<<<<<< HEAD
-  ${OPENGL_INCLUDE_DIR_GL}
-  ${OPENGL_INCLUDE_DIR_GLX}
-  ${TCL_INCLUDE_DIRS}
-  ${TK_INCLUDE_DIRS}
-  ${Qt5Widgets_INCLUDE_DIRS}
-  ${OPENTHREADS_INCLUDE_DIR}
-  ${OSG_INCLUDE_DIRS}
-=======
   ${PNG_INCLUDE_DIRS}
->>>>>>> d61a998c
   )
 
 # local includes
@@ -28,70 +18,6 @@
 
 BRLCAD_LIB_INCLUDE_DIRS(dm DM_INCLUDE_DIRS DM_LOCAL_INCLUDE_DIRS)
 
-<<<<<<< HEAD
-# Initialize libdm_DEFINES in case of reconfiguration
-set(libdm_DEFINES "")
-
-# Set libdm compilation definitions
-get_property(libdm_DEFINES GLOBAL PROPERTY libdm_DEFINES)
-# Add the individual OS specific files and definitions
-if(WIN32 AND BRLCAD_ENABLE_OPENGL)
-  list(APPEND libdm_DEFINES DM_WGL IF_WGL)
-  set(dmw32_srcs dm-wgl.c)
-  set_property(SOURCE dm-wgl.c APPEND PROPERTY COMPILE_DEFINITIONS FB_USE_INTERNAL_API)
-endif(WIN32 AND BRLCAD_ENABLE_OPENGL)
-
-if(BRLCAD_ENABLE_X11)
-  set(DM_X_LIBS ${X11_LIBRARIES})
-endif(BRLCAD_ENABLE_X11)
-
-if(BRLCAD_ENABLE_X11 AND BRLCAD_ENABLE_TK)
-  list(APPEND libdm_DEFINES DM_X IF_X)
-  set(dmx11_srcs dm-X.c)
-  set_property(SOURCE dm-X.c APPEND PROPERTY COMPILE_DEFINITIONS FB_USE_INTERNAL_API)
-endif(BRLCAD_ENABLE_X11 AND BRLCAD_ENABLE_TK)
-
-if(BRLCAD_ENABLE_X11 AND BRLCAD_ENABLE_OPENGL AND BRLCAD_ENABLE_TK)
-  list(APPEND libdm_DEFINES DM_OGL IF_OGL)
-  set(dmogl_srcs dm-ogl.c)
-  set_property(SOURCE dm-ogl.c APPEND PROPERTY COMPILE_DEFINITIONS FB_USE_INTERNAL_API)
-endif(BRLCAD_ENABLE_X11 AND BRLCAD_ENABLE_OPENGL AND BRLCAD_ENABLE_TK)
-
-if(BRLCAD_ENABLE_TK AND BRLCAD_ENABLE_DM_TK)
-  list(APPEND libdm_DEFINES DM_TK IF_TK)
-  set(DM_TKLIB ${TCL_TK_LIBRARIES})
-  set(dmtk_srcs dm-tk.c)
-  set_property(SOURCE dm-tk.c APPEND PROPERTY COMPILE_DEFINITIONS FB_USE_INTERNAL_API)
-endif(BRLCAD_ENABLE_TK AND BRLCAD_ENABLE_DM_TK)
-
-if(BRLCAD_ENABLE_QT)
-  CHECK_CXX_FLAG(Wno-float-equal)
-
-  list(APPEND libdm_DEFINES DM_QT IF_QT)
-  set(dmqt_srcs dm-qt.cpp)
-  set_property(SOURCE dm-qt.cpp APPEND PROPERTY COMPILE_DEFINITIONS FB_USE_INTERNAL_API)
-  set(CMAKE_AUTOMOC ON)
-  set(CMAKE_INCLUDE_CURRENT_DIR ON)
-  add_definitions(${Qt5Widgets_DEFINITIONS})
-  set(DM_EXTRA_LIBS ${DM_EXTRA_LIBS} ${Qt5Widgets_LIBRARIES})
-endif(BRLCAD_ENABLE_QT)
-
-if(BRLCAD_ENABLE_OSG AND BRLCAD_ENABLE_TK)
-  list(APPEND libdm_DEFINES DM_OSGL IF_OSGL)
-  set(dmosg_srcs dm-osgl.cpp)
-  set_property(SOURCE dm-osgl.cpp APPEND PROPERTY COMPILE_DEFINITIONS FB_USE_INTERNAL_API)
-  set(OSG_LIBRARIES
-    ${OSG_LIBRARY}
-    ${OSGTEXT_LIBRARY}
-    ${OSGVIEWER_LIBRARY}
-    )
-  set(DM_EXTRA_LIBS ${DM_EXTRA_LIBS} ${OSG_LIBRARIES})
-endif(BRLCAD_ENABLE_OSG AND BRLCAD_ENABLE_TK)
-
-
-set_property(GLOBAL PROPERTY libdm_DEFINES "${libdm_DEFINES}")
-
-=======
 add_custom_command(
   OUTPUT "${CMAKE_BINARY_DIR}/dm_plugins.sentinel"
   COMMAND ${CMAKE_COMMAND} -E touch "${CMAKE_BINARY_DIR}/dm_plugins.sentinel"
@@ -125,7 +51,6 @@
 add_subdirectory(wgl)
 
 # Main libdm library
->>>>>>> d61a998c
 set(LIBDM_SRCS
   null/dm-Null.c
   null/if_null.c
@@ -157,12 +82,8 @@
   vers.c
   )
 set_property(SOURCE dm_obj.c APPEND PROPERTY COMPILE_DEFINITIONS FB_USE_INTERNAL_API)
-<<<<<<< HEAD
-BRLCAD_ADDLIB(libdm "${LIBDM_SRCS}" "librt;libfb;${DM_X_LIBS};${DM_TKLIB};${DM_EXTRA_LIBS};${PNG_LIBRARY}")
-=======
 set_property(SOURCE dm_init.cpp APPEND PROPERTY COMPILE_DEFINITIONS "DM_PLUGIN_SUFFIX=\"${CMAKE_SHARED_LIBRARY_SUFFIX}\"")
 BRLCAD_ADDLIB(libdm "${LIBDM_SRCS}" "librt;libicv;libbu;libpkg;${OPENGL_LIBRARIES};${PNG_LIBRARIES}")
->>>>>>> d61a998c
 set_target_properties(libdm PROPERTIES VERSION 20.0.1 SOVERSION 20)
 
 if (TARGET profont_ProFont_ttf_cp)
