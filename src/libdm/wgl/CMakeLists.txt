set(WGL_SRCS
  dm-wgl.c
  if_wgl.c
  )

if(WIN32 AND BRLCAD_ENABLE_OPENGL)

  find_package(GL)
  find_package(TCL)

  include_directories(
    ${CMAKE_CURRENT_SOURCE_DIR}
    ${BRLCAD_BINARY_DIR}/include
    ${BRLCAD_SOURCE_DIR}/include
    ${OPENGL_INCLUDE_DIR_GL}
    ${TCL_INCLUDE_PATH}
    ${TK_INCLUDE_PATH}
    )

  set_property(SOURCE dm-wgl.c APPEND PROPERTY COMPILE_DEFINITIONS FB_USE_INTERNAL_API)
  set_property(SOURCE if_wgl.c APPEND PROPERTY COMPILE_DEFINITIONS FB_USE_INTERNAL_API)

  add_definitions(-DDM_PLUGIN)

  add_library(dm-wgl SHARED ${WGL_SRCS})
  target_link_libraries(dm-wgl libdm libbu ${TCL_LIBRARY} ${TK_LIBRARY} ${OPENGL32_LIBRARY} ${OPENGL_LIBRARIES})
  set_property(TARGET dm-wgl APPEND PROPERTY COMPILE_DEFINITIONS BRLCADBUILD HAVE_CONFIG_H)
  VALIDATE_STYLE(dm-wgl "${WGL_SRCS}")

  PLUGIN_SETUP(dm-wgl dm)

endif(WIN32 AND BRLCAD_ENABLE_OPENGL)

CMAKEFILES(
  CMakeLists.txt
  ${WGL_SRCS}
  dm-wgl.h
<<<<<<< HEAD
=======
  fb_wgl.h
>>>>>>> 591afdd0
  )

# Local Variables:
# tab-width: 8
# mode: cmake
# indent-tabs-mode: t
# End:
# ex: shiftwidth=2 tabstop=8<|MERGE_RESOLUTION|>--- conflicted
+++ resolved
@@ -35,10 +35,7 @@
   CMakeLists.txt
   ${WGL_SRCS}
   dm-wgl.h
-<<<<<<< HEAD
-=======
   fb_wgl.h
->>>>>>> 591afdd0
   )
 
 # Local Variables:
