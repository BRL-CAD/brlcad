--- conflicted
+++ resolved
@@ -31,14 +31,7 @@
 #include <string.h>
 #include <errno.h>
 #include <ctype.h>
-<<<<<<< HEAD
-
-#ifdef HAVE_UNISTD_H
-#  include <unistd.h>
-#endif
-=======
 #include "bio.h"
->>>>>>> 2885bf4f
 
 #include "bu.h"
 #include "vmath.h"
