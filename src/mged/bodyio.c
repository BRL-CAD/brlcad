/*                        B O D Y I O . C
 * BRL-CAD
 *
 * Copyright (c) 2000-2008 United States Government as represented by
 * the U.S. Army Research Laboratory.
 *
 * This program is free software; you can redistribute it and/or
 * modify it under the terms of the GNU Lesser General Public License
 * version 2.1 as published by the Free Software Foundation.
 *
 * This program is distributed in the hope that it will be useful, but
 * WITHOUT ANY WARRANTY; without even the implied warranty of
 * MERCHANTABILITY or FITNESS FOR A PARTICULAR PURPOSE.  See the GNU
 * Lesser General Public License for more details.
 *
 * You should have received a copy of the GNU Lesser General Public
 * License along with this file; see the file named COPYING for more
 * information.
 */
/** @file bodyio.c
 *
 * Functions -
 *	cmd_import_body - read an object's body from a file
 *	cmd_export_body - write an object's body to a file
 *
 */

#include "common.h"

<<<<<<< HEAD
#include <stdio.h>
=======
>>>>>>> 2885bf4f
#include <signal.h>
#include <math.h>
#include <time.h>
#include <string.h>
#include <sys/types.h>
#include <sys/stat.h>
<<<<<<< HEAD
#include <fcntl.h>
#include <errno.h>

#ifdef HAVE_PWD_H
#  include <pwd.h>
#endif
#ifdef HAVE_UNISTD_H
#  include <unistd.h>
#endif
=======
#include <errno.h>
#ifdef HAVE_PWD_H
#  include <pwd.h>
#endif
#include "bio.h"
>>>>>>> 2885bf4f

#include "bu.h"
#include "vmath.h"
#include "db5.h"
#include "bn.h"
#include "nmg.h"
#include "raytrace.h"
#include "./ged.h"
#include "./sedit.h"

/*
 *		C M D _ I M P O R T _ B O D Y ( )
 *
 *	Read an object's body from disk file
 *
 */
int
cmd_import_body(ClientData clientData, Tcl_Interp *interp, int argc, char **argv)
{
    register struct directory	*dp;
    struct stat			stat_buf;
    int				major_code, minor_code;
    int				majc, minc;
    char			*descrip;
    struct bu_vls		vls;
    struct rt_db_internal	intern;
    struct rt_binunif_internal	*bip;
    int				fd;
    int				gotten;

    CHECK_DBI_NULL;

    if (argc != 4) {
	struct bu_vls vls;

	bu_vls_init(&vls);
	bu_vls_printf(&vls, "help %s", argv[0]);
	Tcl_Eval(interp, bu_vls_addr(&vls));
	bu_vls_free(&vls);
	return TCL_ERROR;
    }

    switch (sscanf(argv[3], "%d %d", &major_code, &minor_code)) {
	case 1:
	    /* XXX is it safe to have no minor code? */
	    minor_code = 0;
	case 2:
	    break;
	case 0:
	    if ( db5_type_codes_from_descrip(&majc, &minc,
					     argv[3])
		 && db5_type_codes_from_tag(&majc, &minc,
					    argv[3])) {
		bu_vls_init( &vls );
		bu_vls_printf( &vls,
			       "Invalid data type: '%s'\n", argv[3] );
		Tcl_SetResult(interp, bu_vls_addr( &vls ), TCL_VOLATILE );
		bu_vls_free( &vls );
		mged_print_result( TCL_ERROR );
		return TCL_ERROR;
	    }
	    major_code = majc;
	    minor_code = minc;
	    break;
    }
    bu_vls_init( &vls );
    if (db5_type_descrip_from_codes( &descrip, major_code, minor_code )) {
	bu_vls_printf( &vls,
		       "Invalid maj/min: %d %d\n",
		       major_code, minor_code);
	Tcl_SetResult(interp, bu_vls_addr( &vls ), TCL_VOLATILE );
	bu_vls_free( &vls );
	mged_print_result( TCL_ERROR );
	return TCL_ERROR;
    }
    if (RT_G_DEBUG & DEBUG_VOL)
	bu_log( "Type is %d %d '%s'\n", major_code, minor_code, descrip);

    /*
     *	Check to see if we need to create a new object
     */
    if ((dp = db_lookup( dbip, argv[1], LOOKUP_QUIET)) == DIR_NULL) {
	bu_vls_init( &vls );
	bu_vls_printf( &vls, "object \"%s\" does not exist.\n", argv[1] );
	Tcl_SetResult(interp, bu_vls_addr( &vls ), TCL_VOLATILE );
	bu_vls_free( &vls );
	mged_print_result( TCL_ERROR );
	return TCL_ERROR;
    } else {
	RT_INIT_DB_INTERNAL( &intern );
    }

    /*
     *	How much data do we have to suck in?
     */
    if ( stat( argv[2], &stat_buf ) ) {
	bu_vls_init( &vls );
	bu_vls_printf( &vls, "Cannot get status of file %s\n", argv[2] );
	Tcl_SetResult(interp, bu_vls_addr( &vls ), TCL_VOLATILE );
	bu_vls_free( &vls );
	mged_print_result( TCL_ERROR );
	return TCL_ERROR;
    }

    if (RT_G_DEBUG & DEBUG_VOL) {
	bu_log ("File '%s' is %ld bytes long\n", argv[2], (long)stat_buf.st_size);
    }

    if ( (fd = open( argv[2], O_RDONLY  )) == -1 ) {
	bu_vls_init( &vls );
	bu_vls_printf( &vls,
		       "Cannot open file %s for reading\n", argv[2] );
	Tcl_SetResult(interp, bu_vls_addr( &vls ), TCL_VOLATILE );
	bu_vls_free( &vls );
	mged_print_result( TCL_ERROR );
	return TCL_ERROR;
    }

    if (db5_type_descrip_from_codes( &descrip, major_code, minor_code )) {
	bu_vls_printf( &vls,
		       "Invalid major_code/minor_code: %d\n", major_code);
	Tcl_SetResult(interp, bu_vls_addr( &vls ), TCL_VOLATILE );
	bu_vls_free( &vls );
	mged_print_result( TCL_ERROR );
	return TCL_ERROR;
    }
    switch (major_code) {
	case DB5_MAJORTYPE_BINARY_UNIF:
	    bip = bu_malloc(sizeof(struct rt_binunif_internal),
			    "rt_binunif_internal");
	    bip->magic = RT_BINUNIF_INTERNAL_MAGIC;
	    bip->type = minor_code;
	    bip->u.uint8 = (unsigned char *) bu_malloc((size_t)stat_buf.st_size, "binunif");
	    if (RT_G_DEBUG & DEBUG_VOL)
		bu_log("Created an rt_binunif_internal for type '%s' (minor=%d)\n", descrip, minor_code);

	    gotten = read( fd, (void *) (bip->u.uint8), (size_t)stat_buf.st_size);
	    if (gotten == -1) {
		perror( "import_body" );
		return TCL_ERROR;
	    } else if (gotten < stat_buf.st_size) {
		bu_vls_init( &vls );
		bu_vls_printf( &vls,
			       "Incomplete read of object %s from file %s, got %d bytes\n",
			       argv[1], argv[2], gotten );
		Tcl_SetResult(interp, bu_vls_addr( &vls ), TCL_VOLATILE );
		bu_vls_free( &vls );
		mged_print_result( TCL_ERROR );
		return TCL_ERROR;
	    }
	    if (RT_G_DEBUG & DEBUG_VOL)
		bu_log("gotten=%d,  minor_code is %d\n",
		       gotten, minor_code);
	    bip->count = gotten / db5_type_sizeof_n_binu( minor_code );
	    if (RT_G_DEBUG & DEBUG_VOL) {
		bu_log("Got 'em!\nThink I own %d of 'em\n", bip->count);
		fflush(stderr);
	    }
	    intern.idb_major_type = DB5_MAJORTYPE_BRLCAD;
	    intern.idb_type = minor_code;
	    intern.idb_meth = &rt_functab[ID_BINUNIF];
	    intern.idb_ptr = (genptr_t)bip;
	    rt_binunif_dump(bip);
	    rt_db_put_internal5( dp, dbip, &intern, &rt_uniresource, DB5_MAJORTYPE_BINARY_UNIF );
	    rt_db_free_internal( &intern, &rt_uniresource );
	    break;
	default:
	    bu_vls_printf( &vls,
			   "Haven't gotten around to supporting type: %s\n",
			   descrip);
	    Tcl_SetResult(interp, bu_vls_addr( &vls ), TCL_VOLATILE );
	    bu_vls_free( &vls );
	    mged_print_result( TCL_ERROR );
	    return TCL_ERROR;
    }

    return TCL_OK;
}

/*
 *		C M D _ E X P O R T _ B O D Y ( )
 *
 *	Write an object's body to disk file
 *
 */
int
cmd_export_body(ClientData clientData, Tcl_Interp *interp, int argc, char **argv)
{
    register struct directory	*dp;
    int				fd;
    void			*bufp;
    size_t			nbytes = 0;
    long int			written;
    struct bu_external		ext;
    struct db5_raw_internal	raw;
    struct rt_db_internal	intern;
    struct rt_binunif_internal	*bip;
    struct bu_vls		vls;
#if 0
    int				status;
#endif
    char			*tmp;

    CHECK_DBI_NULL;

    if (argc != 3) {
	bu_vls_init(&vls);
	bu_vls_printf(&vls, "help %s", argv[0]);
	Tcl_Eval(interp, bu_vls_addr(&vls));
	bu_vls_free(&vls);
	return TCL_ERROR;
    }

    /*
     *	Find the guy we're told to write
     */
    if ( (dp = db_lookup( dbip, argv[2], LOOKUP_NOISY)) == DIR_NULL ) {
	bu_vls_init( &vls );
	bu_vls_printf( &vls,
		       "Cannot find object %s for writing\n", argv[2] );
	Tcl_SetResult(interp, bu_vls_addr( &vls ), TCL_VOLATILE );
	bu_vls_free( &vls );
	mged_print_result( TCL_ERROR );
	return TCL_ERROR;
    }
    RT_INIT_DB_INTERNAL(&intern);
    if ( rt_db_get_internal5( &intern, dp, dbip, NULL, &rt_uniresource)
	 != ID_BINUNIF
	 || db_get_external( &ext, dp, dbip ) < 0 ) {
	(void)signal( SIGINT, SIG_IGN );
	TCL_READ_ERR_return;
    }
    if (db5_get_raw_internal_ptr(&raw, ext.ext_buf) == NULL)
    {
	bu_free_external( &ext );
	(void)signal( SIGINT, SIG_IGN );
	TCL_READ_ERR_return;
    }

    /*
     *	Do the writing
     */
#ifndef _WIN32
    if ( (fd = creat( argv[1], S_IRWXU | S_IRGRP | S_IROTH  )) == -1 ) {
#else
	if ( (fd = creat( argv[1], _S_IREAD | _S_IWRITE  )) == -1 ) {
#endif
	    bu_free_external( &ext );
	    bu_vls_init( &vls );
	    bu_vls_printf( &vls,
			   "Cannot open file %s for writing\n", argv[1] );
	    Tcl_SetResult(interp, bu_vls_addr( &vls ), TCL_VOLATILE );
	    bu_vls_free( &vls );
	    mged_print_result( TCL_ERROR );
	    return TCL_ERROR;
	}
	if (db5_type_descrip_from_codes(&tmp, raw.major_type, raw.minor_type))
	    tmp = 0;

	if (RT_G_DEBUG & DEBUG_VOL)
	    bu_log("cmd_export_body() sees type (%d, %d)='%s'\n",
		   raw.major_type, raw.minor_type, tmp);
	switch (raw.major_type) {
	    case DB5_MAJORTYPE_BINARY_UNIF:
#if 0
		if ( rt_binunif_import5( &intern, &ext, 0, dbip,
					 &rt_uniresource, raw.minor_type  ) ) {
		    (void)signal( SIGINT, SIG_IGN );
		    TCL_READ_ERR_return;
		}
#endif
		bip = (struct rt_binunif_internal *) intern.idb_ptr;
		RT_CK_BINUNIF(bip);
		rt_binunif_dump(bip);
		bufp = (void *) bip->u.uint8;
		bu_log("cmd_export_body() thinks bip->count=%d\n", bip->count);
		switch (bip -> type) {
		    case DB5_MINORTYPE_BINU_FLOAT:
			if (RT_G_DEBUG & DEBUG_VOL)
			    bu_log("bip->type switch... float");
			nbytes = (size_t) (bip->count * sizeof(float));
			break;
		    case DB5_MINORTYPE_BINU_DOUBLE:
			if (RT_G_DEBUG & DEBUG_VOL)
			    bu_log("bip->type switch... double");
			nbytes = (size_t) (bip->count * sizeof(double));
			break;
		    case DB5_MINORTYPE_BINU_8BITINT:
		    case DB5_MINORTYPE_BINU_8BITINT_U:
			if (RT_G_DEBUG & DEBUG_VOL)
			    bu_log("bip->type switch... 8bitint");
			nbytes = (size_t) (bip->count);
			break;
		    case DB5_MINORTYPE_BINU_16BITINT:
			if (RT_G_DEBUG & DEBUG_VOL)
			    bu_log("bip->type switch... 16bitint");
			nbytes = (size_t) (bip->count * 2);
			bu_log("data[0] = %u\n", bip->u.uint16[0]);
			break;
		    case DB5_MINORTYPE_BINU_16BITINT_U:
			if (RT_G_DEBUG & DEBUG_VOL)
			    bu_log("bip->type switch... 16bituint");
			nbytes = (size_t) (bip->count * 2);
			bu_log("data[0] = %u\n", bip->u.uint16[0]);
			break;
		    case DB5_MINORTYPE_BINU_32BITINT:
		    case DB5_MINORTYPE_BINU_32BITINT_U:
			if (RT_G_DEBUG & DEBUG_VOL)
			    bu_log("bip->type switch... 32bitint");
			nbytes = (size_t) (bip->count * 4);
			break;
		    case DB5_MINORTYPE_BINU_64BITINT:
		    case DB5_MINORTYPE_BINU_64BITINT_U:
			if (RT_G_DEBUG & DEBUG_VOL)
			    bu_log("bip->type switch... 64bitint");
			nbytes = (size_t) (bip->count * 8);
			break;
		    default:
			/* XXX	This shouln't happen!!    */
			bu_log("bip->type switch... default");
			break;
		}
		break;
	    default:
		if (RT_G_DEBUG & DEBUG_VOL)
		    bu_log("I'm in the default\n");
		bufp = (void *) ext.ext_buf;
		nbytes = (size_t) ext.ext_nbytes;
		break;
	}
	if (RT_G_DEBUG & DEBUG_VOL)
	    bu_log("going to write %ld bytes\n", nbytes);

	if ( (written = write(fd, bufp, nbytes) ) != nbytes ) {
	    perror(argv[1]);
	    bu_log("%s:%d\n", __FILE__, __LINE__);
	    bu_free_external( &ext );
	    bu_vls_init( &vls );
	    bu_vls_printf( &vls,
			   "Incomplete write of object %s to file %s, got %ld, s/b=%ld\n",
			   argv[2], argv[1], written, nbytes );
	    Tcl_SetResult(interp, bu_vls_addr( &vls ), TCL_VOLATILE );
	    bu_vls_free( &vls );
	    mged_print_result( TCL_ERROR );
	    return TCL_ERROR;
	}

	bu_free_external( &ext );
	return TCL_OK;
    }

/*
 * Local Variables:
 * mode: C
 * tab-width: 8
 * indent-tabs-mode: t
 * c-file-style: "stroustrup"
 * End:
 * ex: shiftwidth=4 tabstop=8
 */<|MERGE_RESOLUTION|>--- conflicted
+++ resolved
@@ -27,33 +27,17 @@
 
 #include "common.h"
 
-<<<<<<< HEAD
-#include <stdio.h>
-=======
->>>>>>> 2885bf4f
 #include <signal.h>
 #include <math.h>
 #include <time.h>
 #include <string.h>
 #include <sys/types.h>
 #include <sys/stat.h>
-<<<<<<< HEAD
-#include <fcntl.h>
-#include <errno.h>
-
-#ifdef HAVE_PWD_H
-#  include <pwd.h>
-#endif
-#ifdef HAVE_UNISTD_H
-#  include <unistd.h>
-#endif
-=======
 #include <errno.h>
 #ifdef HAVE_PWD_H
 #  include <pwd.h>
 #endif
 #include "bio.h"
->>>>>>> 2885bf4f
 
 #include "bu.h"
 #include "vmath.h"
