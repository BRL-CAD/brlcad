--- conflicted
+++ resolved
@@ -1,11 +1,7 @@
 /*                      D B _ M A T C H . C
  * BRL-CAD
  *
-<<<<<<< HEAD
- * Copyright (c) 1994-2018 United States Government as represented by
-=======
  * Copyright (c) 1994-2020 United States Government as represented by
->>>>>>> 60304d81
  * the U.S. Army Research Laboratory.
  *
  * This library is free software; you can redistribute it and/or
@@ -39,34 +35,6 @@
 #include "rt/geom.h"
 #include "raytrace.h"
 
-<<<<<<< HEAD
-/* Deprecated - use db_ls */
-int
-db_regexp_match_all(struct bu_vls *dest, struct db_i *dbip, const char *pattern)
-{
-    register int i, num;
-    register struct directory *dp;
-
-    for (i = num = 0; i < RT_DBNHASH; i++) {
-	for (dp = dbip->dbi_Head[i]; dp != RT_DIR_NULL; dp = dp->d_forw) {
-	    if (bu_path_match(pattern, dp->d_namep, 0) != 0)
-		continue;
-	    if (num == 0)
-		bu_vls_strcat(dest, dp->d_namep);
-	    else {
-		bu_vls_strcat(dest, " ");
-		bu_vls_strcat(dest, dp->d_namep);
-	    }
-	    ++num;
-	}
-    }
-
-    return num;
-}
-
-
-=======
->>>>>>> 60304d81
 HIDDEN void
 db_count_refs(struct db_i *dbip, struct rt_comb_internal *comb, union tree *comb_leaf, void *UNUSED(dummy1), void *UNUSED(dummy2), void *UNUSED(dummy3), void *UNUSED(dummy4))
 {
