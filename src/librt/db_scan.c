/*                       D B _ S C A N . C
 * BRL-CAD
 *
<<<<<<< HEAD
 * Copyright (c) 1994-2018 United States Government as represented by
=======
 * Copyright (c) 1994-2020 United States Government as represented by
>>>>>>> 2965d039
 * the U.S. Army Research Laboratory.
 *
 * This library is free software; you can redistribute it and/or
 * modify it under the terms of the GNU Lesser General Public License
 * version 2.1 as published by the Free Software Foundation.
 *
 * This library is distributed in the hope that it will be useful, but
 * WITHOUT ANY WARRANTY; without even the implied warranty of
 * MERCHANTABILITY or FITNESS FOR A PARTICULAR PURPOSE.  See the GNU
 * Lesser General Public License for more details.
 *
 * You should have received a copy of the GNU Lesser General Public
 * License along with this file; see the file named COPYING for more
 * information.
 */
/** @addtogroup db4 */
/** @{ */
/** @file librt/db_scan.c
 *
 * Routines to sequentially read database, send objects to handlers,
 * process ident records, and perform unit conversion.
 *
 */

#include "common.h"

#include <string.h>
#include "bio.h" /* for b_off_t */
#include "bnetwork.h"

#include "bu/units.h"
#include "vmath.h"
#include "rt/db4.h"
#include "raytrace.h"

#include "./librt_private.h"


#define RT_DEBUG_PR(aaa, rrr) { \
	if (RT_G_DEBUG&RT_DEBUG_DB) { \
	    bu_log("db_scan %jd %c (0%o)\n", \
		   (intmax_t)aaa, rrr.u_id, rrr.u_id); \
	} \
    }

/**
 * This routine sequentially reads through the model database file and
 * builds a directory of the object names, to allow rapid named access
 * to objects.
 *
 * Note that some multi-record database items include length fields.
 * These length fields are not used here.  Instead, the sizes of
 * multi-record items are determined by reading ahead and computing
 * the actual size.  This prevents difficulties arising from external
 * "adjustment" of the number of records without corresponding
 * adjustment of the length fields.  In the future, these length
 * fields will be phased out.
 *
 * The handler will be called with a variety of args.  The handler is
 * responsible for handling name strings of exactly NAMESIZE chars.
 * The most common example of such a function is db_diradd().
 *
 * Note that the handler may do I/O, including repositioning the file
 * pointer, so this must be taken into account.
 *
 * Returns -
 * 0 Success
 * -1 Fatal Error
 */
int
db_scan(struct db_i *dbip, int (*handler) (struct db_i *, const char *, b_off_t, size_t, int, void *), int do_old_matter, void *client_data)


/* argument for handler */
{
    union record record;	/* Initial record, holds name */
    union record rec2;		/* additional record(s) */
    register b_off_t addr;	/* start of current rec */
    register b_off_t here;		/* intermediate positions */
    register b_off_t next;		/* start of next rec */
    register int nrec;		/* # records for this solid */
    register int totrec;	/* # records for database */
    register long j;

    RT_CK_DBI(dbip);
    if (RT_G_DEBUG&RT_DEBUG_DB) bu_log("db_scan(%p, %lx)\n",
				    (void *)dbip, (long unsigned int)handler);

    /* XXXX Note that this ignores dbip->dbi_inmem */
    /* In a portable way, read the header (even if not rewound) */
    rewind(dbip->dbi_fp);
    if (fread((char *)&record, sizeof record, 1, dbip->dbi_fp) != 1  ||
	record.u_id != ID_IDENT) {
	bu_log("db_scan ERROR:  File is lacking a proper MGED database header\n");
	return -1;
    }
    rewind(dbip->dbi_fp);
    next = ftell(dbip->dbi_fp);
    if (next < 0) {
	perror("ftell");
	next = 0;
    }

    here = -1;
    addr = 0;

    totrec = 0;
    while (1) {
	nrec = 0;
	if (fseek(dbip->dbi_fp, next, 0) != 0) {
<<<<<<< HEAD
	    bu_log("db_scan:  fseek(offset=%zd) failure\n", next);
=======
	    bu_log("db_scan:  fseek(offset=%jd) failure\n", (intmax_t)next);
>>>>>>> 2965d039
	    return -1;
	}
	addr = next;

	if (fread((char *)&record, sizeof record, 1, dbip->dbi_fp) != 1
	    || feof(dbip->dbi_fp))
	    break;
	next = ftell(dbip->dbi_fp);
	if (next < 0) {
	    perror("db_scan:  ftell:  ");
	    return -1;
	}
	RT_DEBUG_PR(addr, record);

	nrec++;
	switch (record.u_id) {
	    case ID_IDENT:
		if (!BU_STR_EQUAL(record.i.i_version, ID_VERSION)) {
		    bu_log("db_scan WARNING: File is Version %s, Program is version %s\n",
			   record.i.i_version, ID_VERSION);
		}
		/* Record first IDENT records title string */
		if (dbip->dbi_title == (char *)0) {
		    dbip->dbi_title = bu_strdup(record.i.i_title);
		    db_conversions(dbip, record.i.i_units);
		}
		break;
	    case ID_FREE:
		/* Inform db manager of avail. space */
		rt_memfree(&(dbip->dbi_freep), 1, addr/sizeof(union record));
		break;
	    case ID_ARS_A:
		while (1) {
		    here = ftell(dbip->dbi_fp);
		    if (fread((char *)&rec2, sizeof(rec2),
			      1, dbip->dbi_fp) != 1)
			break;
		    RT_DEBUG_PR(here, rec2);
		    if (rec2.u_id != ID_ARS_B) {
			fseek(dbip->dbi_fp, here, 0);
			break;
		    }
		    nrec++;
		}
		next = ftell(dbip->dbi_fp);
		handler(dbip, record.a.a_name, addr, nrec, RT_DIR_SOLID, client_data);
		break;
	    case ID_ARS_B:
		bu_log("db_scan ERROR: Unattached ARS 'B' record\n");
		break;
	    case ID_SOLID:
		handler(dbip, record.s.s_name, addr, nrec, RT_DIR_SOLID, client_data);
		break;
	    case DBID_STRSOL:
		for (; nrec < DB_SS_NGRAN; nrec++) {
		    if (fread((char *)&rec2, sizeof(rec2), 1, dbip->dbi_fp) != 1)
			break;
		}
		next = ftell(dbip->dbi_fp);
		handler(dbip, record.ss.ss_name, addr, nrec, RT_DIR_SOLID, client_data);
		break;
	    case ID_MATERIAL:
		if (do_old_matter) {
		    short lo, hi;

		    if (dbip->dbi_version < 0) {
			lo = flip_short(record.md.md_low);
			hi = flip_short(record.md.md_hi);
		    } else {
			lo = record.md.md_low;
			hi = record.md.md_hi;
		    }

		    /* This is common to RT and MGED */
		    rt_color_addrec(lo, hi, record.md.md_r, record.md.md_g, record.md.md_b, addr);
		}
		break;
	    case ID_P_HEAD:
		while (1) {
		    here = ftell(dbip->dbi_fp);
		    if (fread((char *)&rec2, sizeof(rec2), 1, dbip->dbi_fp) != 1)
			break;
		    RT_DEBUG_PR(here, rec2);
		    if (rec2.u_id != ID_P_DATA) {
			fseek(dbip->dbi_fp, here, 0);
			break;
		    }
		    nrec++;
		}
		next = ftell(dbip->dbi_fp);
		handler(dbip, record.p.p_name, addr, nrec, RT_DIR_SOLID, client_data);
		break;
	    case ID_P_DATA:
		bu_log("db_scan ERROR: Unattached P_DATA record\n");
		break;
	    case ID_BSOLID:
		while (1) {
		    /* Find and skip subsequent BSURFs */
		    here = ftell(dbip->dbi_fp);
		    if (fread((char *)&rec2, sizeof(rec2), 1, dbip->dbi_fp) != 1)
			break;
		    RT_DEBUG_PR(here, rec2);
		    if (rec2.u_id != ID_BSURF) {
			fseek(dbip->dbi_fp, here, 0);
			break;
		    }

		    /* Just skip over knots and control mesh */
		    j = (rec2.d.d_nknots + rec2.d.d_nctls);
		    nrec += j+1;
		    while (j-- > 0) {
			if (fread((char *)&rec2, sizeof(rec2), 1, dbip->dbi_fp) != 1)
			    break;
		    }
		    next = ftell(dbip->dbi_fp);
		}
		handler(dbip, record.B.B_name, addr, nrec, RT_DIR_SOLID, client_data);
		break;
	    case ID_BSURF:
		bu_log("db_scan ERROR: Unattached B-spline surface record\n");

		/* Just skip over knots and control mesh */
		j = (record.d.d_nknots + record.d.d_nctls);
		nrec += j;
		while (j-- > 0) {
		    if (fread((char *)&rec2, sizeof(rec2), 1, dbip->dbi_fp) != 1)
			break;
		}
		break;
	    case DBID_ARBN:
		j = ntohl(*(uint32_t *)record.n.n_grans);
		nrec += j;
		while (j-- > 0) {
		    if (fread((char *)&rec2, sizeof(rec2), 1, dbip->dbi_fp) != 1)
			break;
		}
		next = ftell(dbip->dbi_fp);
		handler(dbip, record.n.n_name, addr, nrec, RT_DIR_SOLID, client_data);
		break;
	    case DBID_PARTICLE:
		handler(dbip, record.part.p_name, addr, nrec, RT_DIR_SOLID, client_data);
		break;
	    case DBID_PIPE:
		j = ntohl(*(uint32_t *)record.pwr.pwr_count);
		nrec += j;
		while (j-- > 0) {
		    if (fread((char *)&rec2, sizeof(rec2), 1, dbip->dbi_fp) != 1)
			break;
		}
		next = ftell(dbip->dbi_fp);
		handler(dbip, record.pwr.pwr_name, addr, nrec, RT_DIR_SOLID, client_data);
		break;
	    case DBID_NMG:
		j = ntohl(*(uint32_t *)record.nmg.N_count);
		nrec += j;
		while (j-- > 0) {
		    if (fread((char *)&rec2, sizeof(rec2), 1, dbip->dbi_fp) != 1)
			break;
		}
		next = ftell(dbip->dbi_fp);
		handler(dbip, record.nmg.N_name, addr, nrec, RT_DIR_SOLID, client_data);
		break;
	    case DBID_SKETCH:
		j = ntohl(*(uint32_t *)record.skt.skt_count);
		nrec += j;
		while (j-- > 0) {
		    if (fread((char *)&rec2, sizeof(rec2), 1, dbip->dbi_fp) != 1)
			break;
		}
		next = ftell(dbip->dbi_fp);
		handler(dbip, record.skt.skt_name, addr, nrec, RT_DIR_SOLID, client_data);
		break;
	    case DBID_EXTR:
		j = ntohl(*(uint32_t *)record.extr.ex_count);
		nrec += j;
		while (j-- > 0) {
		    if (fread((char *)&rec2, sizeof(rec2), 1, dbip->dbi_fp) != 1)
			break;
		}
		next = ftell(dbip->dbi_fp);
		handler(dbip, record.extr.ex_name, addr, nrec, RT_DIR_SOLID, client_data);
		break;
	    case DBID_CLINE:
		handler(dbip, record.s.s_name, addr, nrec, RT_DIR_SOLID, client_data);
		break;
	    case DBID_BOT:
		j = ntohl(*(uint32_t *)record.bot.bot_nrec);
		nrec += j;
		while (j-- > 0) {
		    if (fread((char *)&rec2, sizeof(rec2), 1, dbip->dbi_fp) != 1)
			break;
		}
		next = ftell(dbip->dbi_fp);
		handler(dbip, record.s.s_name, addr, nrec, RT_DIR_SOLID, client_data);
		break;
	    case ID_MEMB:
		bu_log("db_scan ERROR: Unattached combination MEMBER record\n");
		break;
	    case ID_COMB:
		while (1) {
		    here = ftell(dbip->dbi_fp);
		    if (fread((char *)&rec2, sizeof(rec2), 1, dbip->dbi_fp) != 1)
			break;
		    RT_DEBUG_PR(here, rec2);
		    if (rec2.u_id != ID_MEMB) {
			fseek(dbip->dbi_fp, here, 0);
			break;
		    }
		    nrec++;
		}
		next = ftell(dbip->dbi_fp);
		switch (record.c.c_flags) {
		    default:
		    case DBV4_NON_REGION:
			j = RT_DIR_COMB;
			break;
		    case DBV4_REGION:
		    case DBV4_REGION_FASTGEN_PLATE:
		    case DBV4_REGION_FASTGEN_VOLUME:
			j = RT_DIR_COMB|RT_DIR_REGION;
			break;
		}
		handler(dbip, record.c.c_name, addr, nrec, j, client_data);
		break;
	    default:
		bu_log("db_scan ERROR:  bad record %c (0%o), addr=%jd\n",
		       record.u_id, record.u_id, (intmax_t)addr);
		/* skip this record */
		break;
	}
	totrec += nrec;
    }
    dbip->dbi_nrec = totrec;
    next = ftell(dbip->dbi_fp);
    if (next < 0)
	dbip->dbi_eof = -1;
    else
	dbip->dbi_eof = next;
    rewind(dbip->dbi_fp);

    return 0;			/* OK */
}


/**
 * Update the existing v4 IDENT record with new title and units.  To
 * permit using db_get and db_put, a custom directory entry is
 * crafted.
 *
 * Note: Special care is required, because the "title" arg may
 * actually be passed in as dbip->dbi_title.
 */
int
db_update_ident(struct db_i *dbip, const char *new_title, double local2mm)
{
    int put;
    struct directory dir;
    union record rec;
    char *old_title;
    int v4units;
    const char *ident = "/IDENT/";

    RT_CK_DBI(dbip);

    if (!new_title)
	new_title = "";

    if (RT_G_DEBUG&RT_DEBUG_DB)
	bu_log("db_update_ident(%p, '%s', %g)\n", (void *)dbip, new_title, local2mm);

    /* make sure dbip is a valid version */
    if (db_version(dbip) <= 0) {
	bu_log("Invalid geometry database write request encountered.\n"
	       "Converting to READ-ONLY mode.\n");
	dbip->dbi_read_only = 1;
	return -1;
    }

    /* assume it's a v5 */
    if (db_version(dbip) > 4)
	return db5_update_ident(dbip, new_title, local2mm);

    RT_DIR_SET_NAMEP(&dir, ident);
    dir.d_addr = (b_off_t)0L;
    dir.d_len = 1;
    dir.d_magic = RT_DIR_MAGIC;
    dir.d_flags = 0;
    if (db_get(dbip, &dir, &rec, 0, 1) < 0 ||
	rec.u_id != ID_IDENT) {
	bu_log("db_update_ident() corrupted database header!\n");
	dbip->dbi_read_only = 1;
	return -1;
    }

    rec.i.i_title[0] = '\0';
    bu_strlcpy(rec.i.i_title, new_title, sizeof(rec.i.i_title));

    old_title = dbip->dbi_title;
    dbip->dbi_title = bu_strdup(new_title);

    if ((v4units = db_v4_get_units_code(bu_units_string(local2mm))) < 0) {
	bu_log("db_update_ident(): \
Due to a restriction in previous versions of the BRL-CAD database format, your\n\
editing units %g will not be remembered on your next editing session.\n\
This will not harm the integrity of your database.\n\
You may wish to consider upgrading your database using \"dbupgrade\".\n",
	       local2mm);
	v4units = ID_MM_UNIT;
    }
    rec.i.i_units = v4units;

    if (old_title)
	bu_free(old_title, "old dbi_title");

    put = db_put(dbip, &dir, &rec, 0, 1);
    return put;
}


/**
 * Fwrite an IDENT record with given title and editing scale.
 * Attempts to map the editing scale into a v4 database unit as best
 * it can.  No harm done if it doesn't map.
 *
 * This should be called by db_create() only.
 * All others should call db_update_ident().
 *
 * Returns -
 * 0 Success
 * -1 Fatal Error
 */
int
db_fwrite_ident(FILE *fp, const char *title, double local2mm)
{
    union record rec;
    int code;

    code = db_v4_get_units_code(bu_units_string(local2mm));

    if (RT_G_DEBUG&RT_DEBUG_DB) bu_log("db_fwrite_ident(%p, '%s', %g) code=%d\n",
				    (void *)fp, title, local2mm, code);

    memset((char *)&rec, 0, sizeof(rec));
    rec.i.i_id = ID_IDENT;
    rec.i.i_units = code;
    bu_strlcpy(rec.i.i_version, ID_VERSION, sizeof(rec.i.i_version));
    bu_strlcpy(rec.i.i_title, title, sizeof(rec.i.i_title));

    if (fwrite((char *)&rec, sizeof(rec), 1, fp) != 1)
	return -1;
    return 0;
}

void
db_conversions(struct db_i *dbip, int local)

/* one of ID_??_UNIT */
{
    RT_CK_DBI(dbip);

    /* Base unit is MM */
    switch (local) {

	case ID_NO_UNIT:
	    /* no local unit specified ... use the base unit */
	    dbip->dbi_local2base = 1.0;
	    break;

	case ID_UM_UNIT:
	    /* local unit is um */
	    dbip->dbi_local2base = 0.001;		/* UM to MM */
	    break;

	case ID_MM_UNIT:
	    /* local unit is mm */
	    dbip->dbi_local2base = 1.0;
	    break;

	case ID_CM_UNIT:
	    /* local unit is cm */
	    dbip->dbi_local2base = 10.0;		/* CM to MM */
	    break;

	case ID_M_UNIT:
	    /* local unit is meters */
	    dbip->dbi_local2base = 1000.0;		/* M to MM */
	    break;

	case ID_KM_UNIT:
	    /* local unit is km */
	    dbip->dbi_local2base = 1000000.0;	/* KM to MM */
	    break;

	case ID_IN_UNIT:
	    /* local unit is inches */
	    dbip->dbi_local2base = 25.4;		/* IN to MM */
	    break;

	case ID_FT_UNIT:
	    /* local unit is feet */
	    dbip->dbi_local2base = 304.8;		/* FT to MM */
	    break;

	case ID_YD_UNIT:
	    /* local unit is yards */
	    dbip->dbi_local2base = 914.4;		/* YD to MM */
	    break;

	case ID_MI_UNIT:
	    /* local unit is miles */
	    dbip->dbi_local2base = 1609344;		/* MI to MM */
	    break;

	default:
	    dbip->dbi_local2base = 1.0;
	    break;
    }
    dbip->dbi_base2local = 1.0 / dbip->dbi_local2base;
}

int
db_v4_get_units_code(const char *str)
{
    if (!str) return ID_NO_UNIT;	/* no units specified */

    if (BU_STR_EQUAL(str, "mm") || BU_STR_EQUAL(str, "millimeters"))
	return ID_MM_UNIT;
    if (BU_STR_EQUAL(str, "um") || BU_STR_EQUAL(str, "micrometers"))
	return ID_UM_UNIT;
    if (BU_STR_EQUAL(str, "cm") || BU_STR_EQUAL(str, "centimeters"))
	return ID_CM_UNIT;
    if (BU_STR_EQUAL(str, "m") || BU_STR_EQUAL(str, "meters"))
	return ID_M_UNIT;
    if (BU_STR_EQUAL(str, "km") || BU_STR_EQUAL(str, "kilometers"))
	return ID_KM_UNIT;
    if (BU_STR_EQUAL(str, "in") || BU_STR_EQUAL(str, "inches") || BU_STR_EQUAL(str, "inch"))
	return ID_IN_UNIT;
    if (BU_STR_EQUAL(str, "ft") || BU_STR_EQUAL(str, "feet") || BU_STR_EQUAL(str, "foot"))
	return ID_FT_UNIT;
    if (BU_STR_EQUAL(str, "yd") || BU_STR_EQUAL(str, "yards") || BU_STR_EQUAL(str, "yard"))
	return ID_YD_UNIT;
    if (BU_STR_EQUAL(str, "mi") || BU_STR_EQUAL(str, "miles") || BU_STR_EQUAL(str, "mile"))
	return ID_MI_UNIT;

    return -1;		/* error */
}


/** @} */
/*
 * Local Variables:
 * mode: C
 * tab-width: 8
 * indent-tabs-mode: t
 * c-file-style: "stroustrup"
 * End:
 * ex: shiftwidth=4 tabstop=8
 */<|MERGE_RESOLUTION|>--- conflicted
+++ resolved
@@ -1,11 +1,7 @@
 /*                       D B _ S C A N . C
  * BRL-CAD
  *
-<<<<<<< HEAD
- * Copyright (c) 1994-2018 United States Government as represented by
-=======
  * Copyright (c) 1994-2020 United States Government as represented by
->>>>>>> 2965d039
  * the U.S. Army Research Laboratory.
  *
  * This library is free software; you can redistribute it and/or
@@ -116,11 +112,7 @@
     while (1) {
 	nrec = 0;
 	if (fseek(dbip->dbi_fp, next, 0) != 0) {
-<<<<<<< HEAD
-	    bu_log("db_scan:  fseek(offset=%zd) failure\n", next);
-=======
 	    bu_log("db_scan:  fseek(offset=%jd) failure\n", (intmax_t)next);
->>>>>>> 2965d039
 	    return -1;
 	}
 	addr = next;
