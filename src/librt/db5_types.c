/*                     D B 5 _ T Y P E S . C
 * BRL-CAD
 *
 * Copyright (c) 2000-2011 United States Government as represented by
 * the U.S. Army Research Laboratory.
 *
 * This library is free software; you can redistribute it and/or
 * modify it under the terms of the GNU Lesser General Public License
 * version 2.1 as published by the Free Software Foundation.
 *
 * This library is distributed in the hope that it will be useful, but
 * WITHOUT ANY WARRANTY; without even the implied warranty of
 * MERCHANTABILITY or FITNESS FOR A PARTICULAR PURPOSE.  See the GNU
 * Lesser General Public License for more details.
 *
 * You should have received a copy of the GNU Lesser General Public
 * License along with this file; see the file named COPYING for more
 * information.
 */
/** @addtogroup db5 */
/** @{ */
/** @file librt/db5_types.c
 *
 * Map between Major_Types/Minor_Types and ASCII strings
 *
 */

#include "common.h"

#include <stdio.h>
#include <string.h>
#include <math.h>
#include "bio.h"

#include "bu.h"
#include "vmath.h"
#include "db5.h"
#include "raytrace.h"


struct db5_type {
    int major_code;
    int minor_code;
    int heed_minor;
    char *tag;
    char *description;
};


/**
 * In order to support looking up Major_Types as well as (Major_Type,
 * Minor_Type) pairs, every Major_Type needs an entry with
 * heed_minor==0 and it must occur below any of its entries that have
 * heed_minor==1.
 */
static const struct db5_type type_table[] = {
    { DB5_MAJORTYPE_BRLCAD, DB5_MINORTYPE_BRLCAD_TOR, 1, "tor", "torus" },
    { DB5_MAJORTYPE_BRLCAD, DB5_MINORTYPE_BRLCAD_TGC, 1, "tgc", "truncated general cone" },
    { DB5_MAJORTYPE_BRLCAD, DB5_MINORTYPE_BRLCAD_ELL, 1, "ell", "ellipsoid" },
    { DB5_MAJORTYPE_BRLCAD, DB5_MINORTYPE_BRLCAD_ARB8, 1, "arb8", "arb8" },
    { DB5_MAJORTYPE_BRLCAD, DB5_MINORTYPE_BRLCAD_ARS, 1, "ars", "waterline" },
    { DB5_MAJORTYPE_BRLCAD, DB5_MINORTYPE_BRLCAD_HALF, 1, "half", "halfspace" },
    { DB5_MAJORTYPE_BRLCAD, DB5_MINORTYPE_BRLCAD_REC, 1, "rec", "right elliptical cylinder" },
    { DB5_MAJORTYPE_BRLCAD, DB5_MINORTYPE_BRLCAD_BSPLINE, 1, "bspline", "B-spline" },
    { DB5_MAJORTYPE_BRLCAD, DB5_MINORTYPE_BRLCAD_SPH, 1, "sph", "sphere" },
    { DB5_MAJORTYPE_BRLCAD, DB5_MINORTYPE_BRLCAD_NMG, 1, "nmg", "nmg" },
    { DB5_MAJORTYPE_BRLCAD, DB5_MINORTYPE_BRLCAD_EBM, 1, "ebm", "extruded bitmap" },
    { DB5_MAJORTYPE_BRLCAD, DB5_MINORTYPE_BRLCAD_VOL, 1, "vol", "voxels" },
    { DB5_MAJORTYPE_BRLCAD, DB5_MINORTYPE_BRLCAD_ARBN, 1, "arbn", "arbn" },
    { DB5_MAJORTYPE_BRLCAD, DB5_MINORTYPE_BRLCAD_PIPE, 1, "pipe", "pipe" },
    { DB5_MAJORTYPE_BRLCAD, DB5_MINORTYPE_BRLCAD_PARTICLE, 1, "particle", "particle" },
    { DB5_MAJORTYPE_BRLCAD, DB5_MINORTYPE_BRLCAD_RPC, 1, "rpc", "right parabolic cylinder" },
    { DB5_MAJORTYPE_BRLCAD, DB5_MINORTYPE_BRLCAD_RHC, 1, "rhc", "right hyperbolic cylinder" },
    { DB5_MAJORTYPE_BRLCAD, DB5_MINORTYPE_BRLCAD_EPA, 1, "epa", "elliptical paraboloid" },
    { DB5_MAJORTYPE_BRLCAD, DB5_MINORTYPE_BRLCAD_EHY, 1, "ehy", "elliptical hyperboloid" },
    { DB5_MAJORTYPE_BRLCAD, DB5_MINORTYPE_BRLCAD_ETO, 1, "eto", "elliptical torus" },
    { DB5_MAJORTYPE_BRLCAD, DB5_MINORTYPE_BRLCAD_GRIP, 1, "grip", "grip" },
    { DB5_MAJORTYPE_BRLCAD, DB5_MINORTYPE_BRLCAD_JOINT, 1, "joint", "joint" },
    { DB5_MAJORTYPE_BRLCAD, DB5_MINORTYPE_BRLCAD_DSP, 1, "dsp", "displacement map (height field)" },
    { DB5_MAJORTYPE_BRLCAD, DB5_MINORTYPE_BRLCAD_SKETCH, 1, "sketch", "sketch" },
    { DB5_MAJORTYPE_BRLCAD, DB5_MINORTYPE_BRLCAD_EXTRUDE, 1, "extrude", "extrusion" },
    { DB5_MAJORTYPE_BRLCAD, DB5_MINORTYPE_BRLCAD_SUBMODEL, 1, "submodel", "submodel" },
    { DB5_MAJORTYPE_BRLCAD, DB5_MINORTYPE_BRLCAD_CLINE, 1, "cline", "cline" },
    { DB5_MAJORTYPE_BRLCAD, DB5_MINORTYPE_BRLCAD_BOT, 1, "bot", "bag of triangles" },
    { DB5_MAJORTYPE_BRLCAD, DB5_MINORTYPE_BRLCAD_COMBINATION, 1, "combination", "combination" },
    { DB5_MAJORTYPE_BRLCAD, DB5_MINORTYPE_BRLCAD_BREP, 1, "brep", "Boundary Representation" },
    { DB5_MAJORTYPE_BRLCAD, 0, 0, "brlcad", "BRL-CAD geometry" },
    { DB5_MAJORTYPE_ATTRIBUTE_ONLY, 0, 0, "attribonly", "attribute only" },
    { DB5_MAJORTYPE_BINARY_UNIF, DB5_MINORTYPE_BINU_FLOAT, 1, "float", "array of floats" },
    { DB5_MAJORTYPE_BINARY_UNIF, DB5_MINORTYPE_BINU_FLOAT, 1, "f", "array of floats" },
    { DB5_MAJORTYPE_BINARY_UNIF, DB5_MINORTYPE_BINU_DOUBLE, 1, "double", "array of doubles" },
    { DB5_MAJORTYPE_BINARY_UNIF, DB5_MINORTYPE_BINU_DOUBLE, 1, "d", "array of doubles" },
    { DB5_MAJORTYPE_BINARY_UNIF, DB5_MINORTYPE_BINU_8BITINT_U, 1, "u8", "array of unsigned 8-bit ints" },
    { DB5_MAJORTYPE_BINARY_UNIF, DB5_MINORTYPE_BINU_16BITINT_U, 1, "u16", "array of unsigned 16-bit ints" },
    { DB5_MAJORTYPE_BINARY_UNIF, DB5_MINORTYPE_BINU_32BITINT_U, 1, "u32", "array of unsigned 32-bit ints" },
    { DB5_MAJORTYPE_BINARY_UNIF, DB5_MINORTYPE_BINU_32BITINT_U, 1, "uint", "array of unsigned 32-bit ints" },
    { DB5_MAJORTYPE_BINARY_UNIF, DB5_MINORTYPE_BINU_32BITINT_U, 1, "ui", "array of unsigned 32-bit ints" },
    { DB5_MAJORTYPE_BINARY_UNIF, DB5_MINORTYPE_BINU_64BITINT_U, 1, "u64", "array of unsigned 64-bit ints" },
    { DB5_MAJORTYPE_BINARY_UNIF, DB5_MINORTYPE_BINU_8BITINT, 1, "8", "array of 8-bit ints" },
    { DB5_MAJORTYPE_BINARY_UNIF, DB5_MINORTYPE_BINU_16BITINT, 1, "16", "array of 16-bit ints" },
    { DB5_MAJORTYPE_BINARY_UNIF, DB5_MINORTYPE_BINU_32BITINT, 1, "32", "array of 32-bit ints" },
    { DB5_MAJORTYPE_BINARY_UNIF, DB5_MINORTYPE_BINU_32BITINT, 1, "int", "array of 32-bit ints" },
    { DB5_MAJORTYPE_BINARY_UNIF, DB5_MINORTYPE_BINU_32BITINT, 1, "i", "array of 32-bit ints" },
    { DB5_MAJORTYPE_BINARY_UNIF, DB5_MINORTYPE_BINU_64BITINT, 1, "64", "array of 64-bit ints" },
    { DB5_MAJORTYPE_BINARY_UNIF, 0, 0, "binunif", "uniform-array binary" },
    /* Following entry must be at end of table */
    { DB5_MAJORTYPE_RESERVED, 0, 0, 0, 0 },
};


int
db5_type_tag_from_major(char **tag, const int major)
{
    register struct db5_type *tp;

    for (tp = (struct db5_type *) type_table;
	 tp->major_code != DB5_MAJORTYPE_RESERVED;
	 ++tp) {
	if ((tp->major_code == major) && !(tp->heed_minor)) {
	    *tag = tp->tag;
	    return 0;
	}
    }
    return 1;
}


int
db5_type_descrip_from_major(char **descrip, const int major)
{
    register struct db5_type *tp;

    for (tp = (struct db5_type *) type_table;
	 tp->major_code != DB5_MAJORTYPE_RESERVED;
	 ++tp) {
	if ((tp->major_code == major) && !(tp->heed_minor)) {
	    *descrip = tp->description;
	    return 0;
	}
    }
    return 1;
}


int
db5_type_tag_from_codes(char **tag, const int major, const int minor)
{
    register struct db5_type *tp;
    register int found_minors = 0;

    for (tp = (struct db5_type *) type_table;
	 tp->major_code != DB5_MAJORTYPE_RESERVED;
	 ++tp) {
	if (tp->major_code == major) {
	    if (tp->heed_minor)
		found_minors = 1;
	    if ((tp->minor_code == minor) || !found_minors) {
		*tag = tp->tag;
		return 0;
	    }
	}
    }
    return 1;
}


int
db5_type_descrip_from_codes(char **descrip, const int major, const int minor)
{
    register struct db5_type *tp;
    register int found_minors = 0;

    for (tp = (struct db5_type *) type_table;
	 tp->major_code != DB5_MAJORTYPE_RESERVED;
	 ++tp) {
	if (tp->major_code == major) {
	    if (tp->heed_minor)
		found_minors = 1;
	    if ((tp->minor_code == minor) || !found_minors) {
		*descrip = tp->description;
		return 0;
	    }
	}
    }
    return 1;
}


int
db5_type_codes_from_tag(int *major, int *minor, const char *tag)
{
    register struct db5_type *tp;

    for (tp = (struct db5_type *) type_table;
	 tp->major_code != DB5_MAJORTYPE_RESERVED;
	 ++tp) {
	if ((*(tp->tag) == *tag) && (BU_STR_EQUAL(tp->tag, tag))) {
	    *major = tp->major_code;
	    *minor = tp->minor_code;
	    return 0;
	}
    }
    return 1;
}


int
db5_type_codes_from_descrip(int *major, int *minor, const char *descrip)
{
    register struct db5_type *tp;

    for (tp = (struct db5_type *) type_table;
	 tp->major_code != DB5_MAJORTYPE_RESERVED;
	 ++tp) {
	if ((*(tp->description) == *descrip)
	    && (BU_STR_EQUAL(tp->description, descrip))) {
	    *major = tp->major_code;
	    *minor = tp->minor_code;
	    return 0;
	}
    }
    return 1;
}


size_t
db5_type_sizeof_h_binu(const int minor)
{
    switch (minor) {
	case DB5_MINORTYPE_BINU_FLOAT:
	    return sizeof(float);
	case DB5_MINORTYPE_BINU_DOUBLE:
	    return sizeof(double);
	case DB5_MINORTYPE_BINU_8BITINT:
	case DB5_MINORTYPE_BINU_8BITINT_U:
	    return (size_t) 1;
	case DB5_MINORTYPE_BINU_16BITINT:
	case DB5_MINORTYPE_BINU_16BITINT_U:
	    return (size_t) 2;
	case DB5_MINORTYPE_BINU_32BITINT:
	case DB5_MINORTYPE_BINU_32BITINT_U:
	    return (size_t) 4;
	case DB5_MINORTYPE_BINU_64BITINT:
	case DB5_MINORTYPE_BINU_64BITINT_U:
	    return (size_t) 8;
    }
    return 0;
}


size_t
db5_type_sizeof_n_binu(const int minor)
{
    switch (minor) {
	case DB5_MINORTYPE_BINU_FLOAT:
	    return (size_t) SIZEOF_NETWORK_FLOAT;
	case DB5_MINORTYPE_BINU_DOUBLE:
	    return (size_t) SIZEOF_NETWORK_DOUBLE;
	case DB5_MINORTYPE_BINU_8BITINT:
	case DB5_MINORTYPE_BINU_8BITINT_U:
	    return (size_t) 1;
	case DB5_MINORTYPE_BINU_16BITINT:
	case DB5_MINORTYPE_BINU_16BITINT_U:
	    return (size_t) 2;
	case DB5_MINORTYPE_BINU_32BITINT:
	case DB5_MINORTYPE_BINU_32BITINT_U:
	    return (size_t) 4;
	case DB5_MINORTYPE_BINU_64BITINT:
	case DB5_MINORTYPE_BINU_64BITINT_U:
	    return (size_t) 8;
    }
    return 0;
}


const char *
db5_standard_attribute(int idx)
{
    switch (idx) {
	case ATTR_REGION:
	    return "region";
	case ATTR_REGION_ID:
	    return "region_id";
	case ATTR_MATERIAL_ID:
	    return "material_id";
	case ATTR_AIR:
	    return "aircode";
	case ATTR_LOS:
	    return "los";
	case ATTR_COLOR:
	    return "color";
	case ATTR_SHADER:
	    return "shader";
	case ATTR_INHERIT:
	    return "inherit";
	case ATTR_NULL:
	    return NULL;
    }
    /* no match */
    return NULL;
}


int
db5_is_standard_attribute(const char *attr_want)
{
    int i = 0;
    const char *attr_have = NULL;

    if (!attr_want)
	return 0;

    for (i=0; (attr_have = db5_standard_attribute(i)) != NULL; i++) {
	if (BU_STR_EQUAL(attr_want, attr_have)) return 1;
    }

    return 0;
}


int
db5_standardize_attribute(const char *attr)
{
    /* FIXME: these should all be converted to case-insensitive
     * comparisions for the standard attribute names.
     */

    if (!attr)
	return ATTR_NULL;

    if (BU_STR_EQUAL(attr, "region"))
	return ATTR_REGION;
    if (BU_STR_EQUAL(attr, "REGION"))
	return ATTR_REGION;

    if (BU_STR_EQUAL(attr, "region_id"))
	return ATTR_REGION_ID;
    if (BU_STR_EQUAL(attr, "REGION_ID"))
	return ATTR_REGION_ID;
    if (BU_STR_EQUAL(attr, "id"))
	return ATTR_REGION_ID;
    if (BU_STR_EQUAL(attr, "ID"))
	return ATTR_REGION_ID;

    if (BU_STR_EQUAL(attr, "material_id"))
	return ATTR_MATERIAL_ID;
    if (BU_STR_EQUAL(attr, "MATERIAL_ID"))
	return ATTR_MATERIAL_ID;
    if (BU_STR_EQUAL(attr, "GIFTmater"))
	return ATTR_MATERIAL_ID;
    if (BU_STR_EQUAL(attr, "GIFT_MATERIAL"))
	return ATTR_MATERIAL_ID;
    if (BU_STR_EQUAL(attr, "mat"))
	return ATTR_MATERIAL_ID;

    if (BU_STR_EQUAL(attr, "air"))
	return ATTR_AIR;
    if (BU_STR_EQUAL(attr, "AIR"))
	return ATTR_AIR;
    if (BU_STR_EQUAL(attr, "AIRCODE"))
	return ATTR_AIR;
    if (BU_STR_EQUAL(attr, "aircode"))
	return ATTR_AIR;


    if (BU_STR_EQUAL(attr, "los"))
	return ATTR_LOS;
    if (BU_STR_EQUAL(attr, "LOS"))
	return ATTR_LOS;

    if (BU_STR_EQUAL(attr, "color"))
	return ATTR_COLOR;
    if (BU_STR_EQUAL(attr, "COLOR"))
	return ATTR_COLOR;
    if (BU_STR_EQUAL(attr, "rgb"))
	return ATTR_COLOR;
    if (BU_STR_EQUAL(attr, "RGB"))
	return ATTR_COLOR;

    if (BU_STR_EQUAL(attr, "shader"))
	return ATTR_SHADER;
    if (BU_STR_EQUAL(attr, "oshader"))
	return ATTR_SHADER;
    if (BU_STR_EQUAL(attr, "SHADER"))
	return ATTR_SHADER;

    if (BU_STR_EQUAL(attr, "inherit"))
	return ATTR_INHERIT;
    if (BU_STR_EQUAL(attr, "INHERIT"))
	return ATTR_INHERIT;

    return ATTR_NULL;
}


int
db5_is_boolean_attribute(int attr) {
    if (attr == ATTR_REGION) 
	return 1;
    if (attr == ATTR_INHERIT)
	return 1;
    return 0;
}


void
db_attr_add(struct bu_attribute_value_set *newavs, int attr_type, const char *stdattr, const char *value)
{   
    if (db5_is_boolean_attribute(attr_type)) {
	if (bu_str_true(value)) {
	    /* Use R for region, otherwise go with 1 */
	    if (attr_type == ATTR_REGION) {
		(void)bu_avs_add(newavs, stdattr, "R\0");
	    } else {
		(void)bu_avs_add(newavs, stdattr, "1\0");
	    }
	} else {
	    (void)bu_avs_remove(newavs, stdattr);
	}
    } else {
	(void)bu_avs_add(newavs, stdattr, value);
    }
}


size_t
db5_standardize_avs(struct bu_attribute_value_set *avs)
{
    size_t conflict = 0;
    int attr_type;

    const char *stdattr;
    const char *added;

    struct bu_attribute_value_set newavs;
    struct bu_attribute_value_pair *avpp;

    /* check inputs */
    BU_CK_AVS(avs);
    if (avs->count <= 0)
	return 0;

    bu_avs_init_empty(&newavs);

    /* FIRST PASS: identify any attributes that are already in
     * standard form since they take priority if there are duplicates
     * with different values.
     */
    for (BU_AVS_FOR(avpp, avs)) {
	/* see if this is a standarizable attribute name */
	attr_type = db5_standardize_attribute(avpp->name);

	/* get the standard name for this type */
	stdattr = db5_standard_attribute(attr_type);

	/* name is already in standard form, add it */
	if (attr_type != ATTR_NULL && BU_STR_EQUAL(stdattr, avpp->name))
	    (void)db_attr_add(&newavs, attr_type, stdattr, avpp->value);
    }

    /* SECOND PASS: check for duplicates and non-standard
     * attributes.
     */
    for (BU_AVS_FOR(avpp, avs)) {
	/* see if this is a standarizable attribute name */
	attr_type = db5_standardize_attribute(avpp->name);

	/* get the standard name for this type */
	stdattr = db5_standard_attribute(attr_type);

	/* see if we already added this attribute */
	added = bu_avs_get(&newavs, stdattr);

	if (attr_type != ATTR_NULL && added == NULL) {

	    /* case 1: name is "standardizable" and not added */

	    (void)db_attr_add(&newavs, attr_type, stdattr, avpp->value);
	} else if (attr_type != ATTR_NULL && BU_STR_EQUAL(added, avpp->value)) {

	    /* case 2: name is "standardizable", but we already added the same value */

	    /* ignore/skip it (because it's the same value) */
	} else if (attr_type != ATTR_NULL && !BU_STR_EQUAL(added, avpp->value)) {

	    /* case 3: name is "standardizable", but we already added something else */

	    /* preserve the conflict, keep the old value too */
	    (void)db_attr_add(&newavs, attr_type, avpp->name, avpp->value);
	    conflict++;
	} else {

	    /* everything else: add it */

	    (void)db_attr_add(&newavs, attr_type, avpp->name, avpp->value);
	}
    }
    bu_avs_free(avs);
    bu_avs_merge(avs, &newavs);
    bu_avs_free(&newavs);

    return conflict;
}


void
db5_sync_attr_to_comb(struct rt_comb_internal *comb, const struct bu_attribute_value_set *avs, struct directory *dp)
{
    int ret;
    size_t i;
    long int attr_num_val;
    /*double attr_float_val;*/
    char *endptr = NULL;
    int color[3] = {-1, -1, -1};
<<<<<<< HEAD
    struct bu_vls newval;
    bu_vls_init(&newval);
=======
    struct bu_vls newval = BU_VLS_INIT_ZERO;
    char *name = dp->d_namep;
>>>>>>> beb05185

    /* check inputs */
    RT_CK_COMB(comb);

    /* region flag */
    bu_vls_sprintf(&newval, "%s", bu_avs_get(avs, db5_standard_attribute(ATTR_REGION)));
    bu_vls_trimspace(&newval);
    if (bu_str_true(bu_vls_addr(&newval))) {
	/* set region bit */
	dp->d_flags |= RT_DIR_REGION;  
	comb->region_flag = 1;
    } else {
	/* unset region bit */
	dp->d_flags &= ~RT_DIR_REGION;  
	comb->region_flag = 0;
    }

    /* region_id */
    bu_vls_sprintf(&newval, "%s", bu_avs_get(avs, db5_standard_attribute(ATTR_REGION_ID)));
    bu_vls_trimspace(&newval);
    if (bu_vls_strlen(&newval) != 0 && !BU_STR_EQUAL(bu_vls_addr(&newval), "(null)") && !BU_STR_EQUAL(bu_vls_addr(&newval), "del")) {
	attr_num_val = strtol(bu_vls_addr(&newval), &endptr, 0);
	if (endptr == bu_vls_addr(&newval) + strlen(bu_vls_addr(&newval))) {
	    comb->region_id = attr_num_val;
	} else {
	    bu_log("WARNING: [%s] has invalid region_id value [%s]\nregion_id remains at %d\n", name, bu_vls_addr(&newval), comb->region_id);
	}
    } else {
	/* remove region_id */
	comb->region_id = 0;
    }

    /* material_id */
    bu_vls_sprintf(&newval, "%s", bu_avs_get(avs, db5_standard_attribute(ATTR_MATERIAL_ID)));
    bu_vls_trimspace(&newval);
    if (bu_vls_strlen(&newval) != 0 && !BU_STR_EQUAL(bu_vls_addr(&newval), "(null)") && !BU_STR_EQUAL(bu_vls_addr(&newval), "del")) {
	attr_num_val = strtol(bu_vls_addr(&newval), &endptr, 0);
	if (endptr == bu_vls_addr(&newval) + strlen(bu_vls_addr(&newval))) {
	    comb->GIFTmater = attr_num_val;
	} else {
	    bu_log("WARNING: [%s] has invalid material_id value [%s]\nmateriel_id remains at %d\n", name, bu_vls_addr(&newval), comb->GIFTmater);
	}
    } else {
	/* empty - set to zero */
	comb->GIFTmater = 0;
    }

    /* aircode */
    bu_vls_sprintf(&newval, "%s", bu_avs_get(avs, db5_standard_attribute(ATTR_AIR)));
    bu_vls_trimspace(&newval);
    if (bu_vls_strlen(&newval) != 0 && !BU_STR_EQUAL(bu_vls_addr(&newval), "(null)") && !BU_STR_EQUAL(bu_vls_addr(&newval), "del")) {
	attr_num_val = strtol(bu_vls_addr(&newval), &endptr, 0);
	if (endptr == bu_vls_addr(&newval) + strlen(bu_vls_addr(&newval))) {
	    comb->aircode = attr_num_val;
	} else {
	    bu_log("WARNING: [%s] has invalid aircode value [%s]\naircode remains at %d\n", name, bu_vls_addr(&newval), comb->aircode);
	}
    } else {
	/* not air */
	comb->aircode = 0;
    }

    /* los */
    bu_vls_sprintf(&newval, "%s", bu_avs_get(avs, db5_standard_attribute(ATTR_LOS)));
    bu_vls_trimspace(&newval);
    if (bu_vls_strlen(&newval) != 0 && !BU_STR_EQUAL(bu_vls_addr(&newval), "(null)") && !BU_STR_EQUAL(bu_vls_addr(&newval), "del")) {
	/* Currently, struct rt_comb_internal lists los as a long.  Probably should allow
	 * floating point, but as it's DEPRECATED anyway I suppose we can wait for that? */ 
	/* attr_float_val = strtod(bu_vls_addr(&newval), &endptr); */
	attr_num_val = strtol(bu_vls_addr(&newval), &endptr, 0);
	if (endptr == bu_vls_addr(&newval) + strlen(bu_vls_addr(&newval))) {
	    comb->los = attr_num_val;
	} else {
	    bu_log("WARNING: [%s] has invalid los value\nlos remains at %d\n", name, bu_vls_addr(&newval), comb->los);
	}
    } else {
	/* no los */
	comb->los = 0;
    }


    /* color */
    bu_vls_sprintf(&newval, "%s", bu_avs_get(avs, db5_standard_attribute(ATTR_COLOR)));
    bu_vls_trimspace(&newval);
    if (bu_vls_strlen(&newval) != 0 && !BU_STR_EQUAL(bu_vls_addr(&newval), "(null)") && !BU_STR_EQUAL(bu_vls_addr(&newval), "del")) {
	ret = sscanf(bu_vls_addr(&newval), "%3i%*c%3i%*c%3i", color+0, color+1, color+2);
	if (ret == 3) {
	    if (color[0] < 0 || color[1] < 0 || color[2] < 0) {
		comb->rgb_valid = 0;
	    } else {
		for (i = 0; i < 3; i++) {
		    if (color[i] > 255) color[i] = 255;
		}
		comb->rgb[0] = color[0];
		comb->rgb[1] = color[1];
		comb->rgb[2] = color[2];
		comb->rgb_valid = 1;
	    }
	} else if (ret == 1 && color[0] < 0) {
	    comb->rgb_valid = 0;
	} else {
	    if (comb->rgb_valid) {
		bu_log("WARNING: [%s] color does not match an R/G/B pattern\nColor remains unchanged at %d/%d/%d\n", name, V3ARGS(comb->rgb));
	    }
	}
    } else {
	comb->rgb_valid = 0;
    }

    /* shader */
    bu_vls_sprintf(&newval, "%s", bu_avs_get(avs, db5_standard_attribute(ATTR_SHADER)));
    bu_vls_trimspace(&newval);
    if (bu_vls_strlen(&newval) != 0 && !BU_STR_EQUAL(bu_vls_addr(&newval), "(null)") && !BU_STR_EQUAL(bu_vls_addr(&newval), "del")) {
	bu_vls_sprintf(&comb->shader, "%s", bu_avs_get(avs, db5_standard_attribute(ATTR_SHADER)));
    } else {
	bu_vls_trunc(&comb->shader, 0);
    }

    /* inherit */
    bu_vls_sprintf(&newval, "%s", bu_avs_get(avs, db5_standard_attribute(ATTR_INHERIT)));
    if (bu_str_true(bu_vls_addr(&newval))) {
	comb->inherit = 1;
    } else {
	comb->inherit = 0;
    }

    bu_vls_free(&newval);
}


void
db5_sync_comb_to_attr(struct bu_attribute_value_set *avs, const struct rt_comb_internal *comb)
{
    struct bu_vls newval;

    /* check inputs */
    RT_CK_COMB(comb);
    bu_vls_init(&newval);

    /* Region */
    if (comb->region_flag) {
	(void)bu_avs_add(avs, db5_standard_attribute(ATTR_REGION), "R");
    } else {
	bu_avs_remove(avs, db5_standard_attribute(ATTR_REGION));
    }

    /* Region ID */
    if (comb->region_flag) {
	bu_vls_sprintf(&newval, "%d", comb->region_id);
	(void)bu_avs_add_vls(avs, db5_standard_attribute(ATTR_REGION_ID), &newval);
    } else {
	bu_avs_remove(avs, db5_standard_attribute(ATTR_REGION_ID));
    }

    /* Material ID */
    if (comb->GIFTmater != 0) {
	bu_vls_sprintf(&newval, "%d", comb->GIFTmater);
	(void)bu_avs_add_vls(avs, db5_standard_attribute(ATTR_MATERIAL_ID), &newval);
    } else {
	bu_avs_remove(avs, db5_standard_attribute(ATTR_MATERIAL_ID));
    }

    /* Air */
    if (comb->aircode) {
	bu_vls_sprintf(&newval, "%d", comb->aircode);
	(void)bu_avs_add_vls(avs, db5_standard_attribute(ATTR_AIR), &newval);
    } else {
	bu_avs_remove(avs, db5_standard_attribute(ATTR_AIR));
    }

    /* LOS */
    if (comb->los) {
	bu_vls_sprintf(&newval, "%d", comb->los);
	(void)bu_avs_add_vls(avs, db5_standard_attribute(ATTR_LOS), &newval);
    } else {
	bu_avs_remove(avs, db5_standard_attribute(ATTR_LOS));
    }

    /* Color */
    if (comb->rgb_valid) {
	bu_vls_sprintf(&newval, "%d/%d/%d", comb->rgb[0], comb->rgb[1], comb->rgb[2]);
	(void)bu_avs_add_vls(avs, db5_standard_attribute(ATTR_COLOR), &newval);
    }

    /* Shader - may be redundant */
    if (bu_vls_strlen(&comb->shader) != 0 && !BU_STR_EQUAL(bu_vls_addr(&newval), "(null)")) {
	bu_vls_sprintf(&newval, "%s", bu_vls_addr(&comb->shader));
	(void)bu_avs_add_vls(avs, db5_standard_attribute(ATTR_SHADER), &newval);
    } else {
	bu_avs_remove(avs, db5_standard_attribute(ATTR_SHADER));
    }

    /* Inherit */
    if (comb->inherit) {
	bu_vls_sprintf(&newval, "%d", comb->inherit);
	(void)bu_avs_add_vls(avs, db5_standard_attribute(ATTR_INHERIT), &newval);
    } else {
	bu_avs_remove(avs, db5_standard_attribute(ATTR_INHERIT));
    }
    bu_vls_free(&newval);
}


/** @} */
/*
 * Local Variables:
 * mode: C
 * tab-width: 8
 * indent-tabs-mode: t
 * c-file-style: "stroustrup"
 * End:
 * ex: shiftwidth=4 tabstop=8
 */<|MERGE_RESOLUTION|>--- conflicted
+++ resolved
@@ -1,7 +1,7 @@
 /*                     D B 5 _ T Y P E S . C
  * BRL-CAD
  *
- * Copyright (c) 2000-2011 United States Government as represented by
+ * Copyright (c) 2000-2012 United States Government as represented by
  * the U.S. Army Research Laboratory.
  *
  * This library is free software; you can redistribute it and/or
@@ -512,13 +512,8 @@
     /*double attr_float_val;*/
     char *endptr = NULL;
     int color[3] = {-1, -1, -1};
-<<<<<<< HEAD
-    struct bu_vls newval;
-    bu_vls_init(&newval);
-=======
     struct bu_vls newval = BU_VLS_INIT_ZERO;
     char *name = dp->d_namep;
->>>>>>> beb05185
 
     /* check inputs */
     RT_CK_COMB(comb);
@@ -652,11 +647,10 @@
 void
 db5_sync_comb_to_attr(struct bu_attribute_value_set *avs, const struct rt_comb_internal *comb)
 {
-    struct bu_vls newval;
+    struct bu_vls newval = BU_VLS_INIT_ZERO;
 
     /* check inputs */
     RT_CK_COMB(comb);
-    bu_vls_init(&newval);
 
     /* Region */
     if (comb->region_flag) {
