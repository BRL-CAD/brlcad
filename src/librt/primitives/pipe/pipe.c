/*                        G _ P I P E . C
 * BRL-CAD
 *
 * Copyright (c) 1990-2008 United States Government as represented by
 * the U.S. Army Research Laboratory.
 *
 * This library is free software; you can redistribute it and/or
 * modify it under the terms of the GNU Lesser General Public License
 * version 2.1 as published by the Free Software Foundation.
 *
 * This library is distributed in the hope that it will be useful, but
 * WITHOUT ANY WARRANTY; without even the implied warranty of
 * MERCHANTABILITY or FITNESS FOR A PARTICULAR PURPOSE.  See the GNU
 * Lesser General Public License for more details.
 *
 * You should have received a copy of the GNU Lesser General Public
 * License along with this file; see the file named COPYING for more
 * information.
 */
/** @addtogroup g_  */
/** @{ */
/** @file g_pipe.c
 *
 * Intersect a ray with a pipe solid.
 *
 */
/** @} */

#include "common.h"

#include <stdlib.h>
#include <stdio.h>
#include <ctype.h>
#include <string.h>

/* for isnan() function */
#include <float.h>
#include <math.h>
#include "bio.h"

#include "tcl.h"
#include "vmath.h"
#include "bu.h"
#include "bn.h"
#include "db.h"
#include "nmg.h"
#include "rtgeom.h"
#include "raytrace.h"
#include "wdb.h"


struct id_pipe {
    struct bu_list l;
    int	pipe_is_bend;
};

struct lin_pipe {
    struct bu_list l;
    int	pipe_is_bend;
    vect_t	pipe_V;			/* start point for pipe section */
    vect_t	pipe_H;			/* unit vector in direction of pipe section */
    fastf_t pipe_ribase, pipe_ritop;	/* base and top inner radii */
    fastf_t pipe_ribase_sq, pipe_ritop_sq;	/* inner radii squared */
    fastf_t pipe_ridiff_sq, pipe_ridiff;	/* difference between top and base inner radii */
    fastf_t pipe_rodiff_sq, pipe_rodiff;	/* difference between top and base outer radii */
    fastf_t pipe_robase, pipe_rotop;	/* base and top outer radii */
    fastf_t pipe_robase_sq, pipe_rotop_sq;	/* outer radii squared */
    fastf_t	pipe_len;			/* length of pipe segment */
    mat_t	pipe_SoR;	/* Scale and rotate */
    mat_t	pipe_invRoS;	/* inverse rotation and scale */
    point_t pipe_min;
    point_t pipe_max;
};

struct bend_pipe {
    struct bu_list l;
    int	pipe_is_bend;
    fastf_t	bend_radius;		/* distance from bend_v to center of pipe */
    fastf_t	bend_or;		/* outer radius */
    fastf_t	bend_ir;		/* inner radius */
    mat_t	bend_invR;		/* inverse rotation matrix */
    mat_t	bend_SoR;		/* Scale and rotate */
    point_t	bend_V;			/* Center of bend */
    point_t	bend_start;		/* Start of bend */
    point_t	bend_end;		/* End of bend */
    fastf_t	bend_alpha_i;		/* ratio of inner radius to bend radius */
    fastf_t	bend_alpha_o;		/* ratio of outer radius to bend radius */
    fastf_t	bend_angle;		/* Angle that bend goes through */
    vect_t	bend_ra;		/* unit vector in plane of bend (points toward start from bend_V) */
    vect_t	bend_rb;		/* unit vector in plane of bend (normal to bend_ra) */
    vect_t  bend_endNorm;           /* unit vector normal to end plane */
    vect_t  bend_startNorm;         /* unit vector normal to start plane */
    vect_t	bend_N;			/* unit vector normal to plane of bend */
    point_t bend_bound_center;      /* center of bounding sphere */
    fastf_t bend_bound_radius_sq;   /* square of bounding sphere radius */
};

#define PIPE_MM(_v)       VMINMAX( stp->st_min, stp->st_max, _v );

#define	ARC_SEGS	16	/* number of segments used to plot a circle */

#define	PIPE_LINEAR_OUTER_BODY	1
#define	PIPE_LINEAR_INNER_BODY	2
#define	PIPE_LINEAR_TOP		3
#define	PIPE_LINEAR_BASE	4
#define PIPE_BEND_OUTER_BODY	5
#define PIPE_BEND_INNER_BODY	6
#define	PIPE_BEND_BASE		7
#define PIPE_BEND_TOP		8
#define PIPE_RADIUS_CHANGE      9

#define RT_PIPE_MAXHITS 128

BU_EXTERN( void rt_pipe_ifree, (struct rt_db_internal *ip) );


HIDDEN int
rt_bend_pipe_prep(struct soltab *stp, struct bu_list *head, fastf_t *bend_center,
        fastf_t *bend_start, fastf_t *bend_end, fastf_t bend_radius,
        fastf_t bend_angle, fastf_t *v1, fastf_t *v2, fastf_t od, fastf_t id,
        fastf_t prev_od, fastf_t next_od) {
    register struct bend_pipe *pipe;
    vect_t	to_start, to_end;
    mat_t	R;
    point_t	work;
    vect_t	tmp_vec;
    fastf_t	f;
    fastf_t   max_od;
    fastf_t   max_or;
    fastf_t   max_r;
    
    pipe = (struct bend_pipe *)bu_malloc( sizeof( struct bend_pipe ), "rt_bend_pipe_prep:pipe" );
    
    pipe->pipe_is_bend = 1;
    pipe->bend_or = od * 0.5;
    pipe->bend_ir = id * 0.5;
    
    VMOVE( pipe->bend_start, bend_start );
    VMOVE( pipe->bend_end, bend_end );
    VMOVE( pipe->bend_V, bend_center );
    VSUB2( to_start, bend_start, bend_center );
    pipe->bend_radius = bend_radius;
    VSUB2( to_end, bend_end, bend_center );
    VSCALE( pipe->bend_ra, to_start, 1.0/pipe->bend_radius );
    VCROSS( pipe->bend_N, to_start, to_end );
    VUNITIZE( pipe->bend_N );
    VCROSS( pipe->bend_rb, pipe->bend_N, pipe->bend_ra );
    VCROSS( pipe->bend_startNorm, pipe->bend_ra, pipe->bend_N );
    VCROSS( pipe->bend_endNorm, pipe->bend_N, to_end );
    VUNITIZE( pipe->bend_endNorm );
    
    pipe->bend_angle = bend_angle;
    
    /* angle goes from 0.0 at start to some angle less than PI */
    if ( pipe->bend_angle >= bn_pi ) {
        bu_log( "Error: rt_pipe_prep: Bend section bends through more than 180 degrees\n" );
        return( 1 );
    }
    
    pipe->bend_alpha_i = pipe->bend_ir/pipe->bend_radius;
    pipe->bend_alpha_o = pipe->bend_or/pipe->bend_radius;
    
    MAT_IDN( R );
    VMOVE( &R[0], pipe->bend_ra );
    VMOVE( &R[4], pipe->bend_rb );
    VMOVE( &R[8], pipe->bend_N );
    
    if (bn_mat_inverse( pipe->bend_invR, R ) == 0) {
        bu_free(pipe, "rt_bend_pipe_prep:pipe");
        return 0; /* there is nothing to bend, that's OK */
    }
    
    
    MAT_COPY( pipe->bend_SoR, R );
    pipe->bend_SoR[15] *= pipe->bend_radius;
    
    /* bounding box for entire torus */
    /* include od of previous and next segment
     * to allow for dinscontinuous radii
     */
    max_od = od;
    if ( prev_od > max_od ) {
        max_od = prev_od;
    }
    if ( next_od > max_od ) {
        max_od = next_od;
    }
    max_or = max_od/2.0;
    max_r = bend_radius + max_or;
    
    VBLEND2(pipe->bend_bound_center, 0.5, bend_start, 0.5, bend_end );
    pipe->bend_bound_radius_sq = max_r * sin( bend_angle/2.0 );
    pipe->bend_bound_radius_sq = pipe->bend_bound_radius_sq * pipe->bend_bound_radius_sq;
    pipe->bend_bound_radius_sq += max_or * max_or;
    f = sqrt(pipe->bend_bound_radius_sq);
    VMOVE(work, pipe->bend_bound_center);
    work[X] -= f;
    work[Y] -= f;
    work[Z] -= f;
    PIPE_MM(work);
    VMOVE(work, pipe->bend_bound_center);
    work[X] += f;
    work[Y] += f;
    work[Z] += f;
    PIPE_MM(work);
    
    BU_LIST_INSERT( head, &pipe->l );
    
    return( 0 );
    
}

HIDDEN void
rt_linear_pipe_prep(struct soltab *stp, struct bu_list *head, fastf_t *pt1, fastf_t id1, fastf_t od1, fastf_t *pt2, fastf_t id2, fastf_t od2) {
    register struct lin_pipe *pipe;
    mat_t	R;
    mat_t	Rinv;
    mat_t	S;
    point_t work;
    vect_t seg_ht;
    vect_t v1, v2;
    
    pipe = (struct lin_pipe *)bu_malloc( sizeof( struct lin_pipe ), "rt_bend_pipe_prep:pipe" );
    BU_LIST_INSERT( head, &pipe->l );
    
    
    VMOVE( pipe->pipe_V, pt1 );
    
    VSUB2( seg_ht, pt2, pt1 );
    pipe->pipe_ribase = id1/2.0;
    pipe->pipe_ribase_sq = pipe->pipe_ribase * pipe->pipe_ribase;
    pipe->pipe_ritop = id2/2.0;
    pipe->pipe_ritop_sq = pipe->pipe_ritop * pipe->pipe_ritop;
    pipe->pipe_robase = od1/2.0;
    pipe->pipe_robase_sq = pipe->pipe_robase * pipe->pipe_robase;
    pipe->pipe_rotop = od2/2.0;
    pipe->pipe_rotop_sq = pipe->pipe_rotop * pipe->pipe_rotop;
    pipe->pipe_ridiff = pipe->pipe_ritop - pipe->pipe_ribase;
    pipe->pipe_ridiff_sq = pipe->pipe_ridiff * pipe->pipe_ridiff;
    pipe->pipe_rodiff = pipe->pipe_rotop - pipe->pipe_robase;
    pipe->pipe_rodiff_sq = pipe->pipe_rodiff * pipe->pipe_rodiff;
    pipe->pipe_is_bend = 0;
    
    pipe->pipe_len = MAGNITUDE( seg_ht );
    VSCALE( seg_ht, seg_ht, 1.0/pipe->pipe_len );
    VMOVE( pipe->pipe_H, seg_ht );
    bn_vec_ortho( v1, seg_ht );
    VCROSS( v2, seg_ht, v1 );
    
    /* build R matrix */
    MAT_IDN( R );
    VMOVE( &R[0], v1 );
    VMOVE( &R[4], v2 );
    VMOVE( &R[8], seg_ht );
    
    /* Rinv is transpose */
    bn_mat_trn( Rinv, R );
    
    /* Build Scale matrix */
    MAT_IDN( S );
    S[10] = 1.0/pipe->pipe_len;
    
    /* Compute SoR and invRoS */
    bn_mat_mul( pipe->pipe_SoR, S, R );
    bn_mat_mul( pipe->pipe_invRoS, Rinv, S );
    
    VSETALL( pipe->pipe_min, MAX_FASTF );
    VSETALL( pipe->pipe_max, -MAX_FASTF );
    
    VJOIN2( work, pt1, od1, v1, od1, v2 );
    PIPE_MM( work )
            VMINMAX( pipe->pipe_min, pipe->pipe_max, work );
    VJOIN2( work, pt1, -od1, v1, od1, v2 );
    PIPE_MM( work )
            VMINMAX( pipe->pipe_min, pipe->pipe_max, work );
    VJOIN2( work, pt1, od1, v1, -od1, v2 );
    PIPE_MM( work )
            VMINMAX( pipe->pipe_min, pipe->pipe_max, work );
    VJOIN2( work, pt1, -od1, v1, -od1, v2 );
    PIPE_MM( work )
            VMINMAX( pipe->pipe_min, pipe->pipe_max, work );
    
    VJOIN2( work, pt2, od2, v1, od2, v2 );
    PIPE_MM( work )
            VMINMAX( pipe->pipe_min, pipe->pipe_max, work );
    VJOIN2( work, pt2, -od2, v1, od2, v2 );
    PIPE_MM( work )
            VMINMAX( pipe->pipe_min, pipe->pipe_max, work );
    VJOIN2( work, pt2, od2, v1, -od2, v2 );
    PIPE_MM( work )
            VMINMAX( pipe->pipe_min, pipe->pipe_max, work );
    VJOIN2( work, pt2, -od2, v1, -od2, v2 );
    PIPE_MM( work )
            VMINMAX( pipe->pipe_min, pipe->pipe_max, work );
    
}

/**
 *  			R T _ P I P E _ P R E P
 *
 *  Given a pointer to a GED database record, and a transformation matrix,
 *  determine if this is a valid pipe solid, and if so, precompute various
 *  terms of the formula.
 *
 *  Returns -
 *  	0	pipe solid is OK
 *  	!0	Error in description
 *
 *  Implicit return -
 *  	A struct bu_list is created, and it's address is stored in
 *  	stp->st_specific for use by pipe_shot().
 */
int
rt_pipe_prep(struct soltab *stp, struct rt_db_internal *ip, struct rt_i *rtip) {
    register struct bu_list *head;
    struct rt_pipe_internal	*pip;
    struct wdb_pipept *pp1, *pp2, *pp3;
    point_t curr_pt;
    fastf_t curr_id, curr_od;
    fastf_t dx, dy, dz, f;
    
    RT_CK_DB_INTERNAL( ip );
    pip = (struct rt_pipe_internal *)ip->idb_ptr;
    RT_PIPE_CK_MAGIC(pip);
    
    head = (struct bu_list *)bu_malloc( sizeof( struct bu_list ), "rt_pipe_prep:head" );
    stp->st_specific = (genptr_t)head;
    BU_LIST_INIT( head );
    
    if ( BU_LIST_IS_EMPTY( &(pip->pipe_segs_head) ) )
        return( 0 );
    
    pp1 = BU_LIST_FIRST( wdb_pipept, &(pip->pipe_segs_head) );
    pp2 = BU_LIST_NEXT( wdb_pipept, &pp1->l );
    if ( BU_LIST_IS_HEAD( &pp2->l, &(pip->pipe_segs_head) ) )
        return( 0 );
    pp3 = BU_LIST_NEXT( wdb_pipept, &pp2->l );
    if ( BU_LIST_IS_HEAD( &pp3->l, &(pip->pipe_segs_head) ) )
        pp3 = (struct wdb_pipept *)NULL;
    
    VMOVE( curr_pt, pp1->pp_coord );
    curr_od = pp1->pp_od;
    curr_id = pp1->pp_id;
    while ( 1 ) {
        vect_t n1, n2;
        vect_t norm;
        vect_t v1, v2;
        vect_t diff;
        fastf_t angle;
        fastf_t dist_to_bend;
        point_t bend_start, bend_end, bend_center;
        
        VSUB2( n1, curr_pt, pp2->pp_coord );
        if ( VNEAR_ZERO( n1, RT_LEN_TOL ) ) {
            /* duplicate point, skip to next point */
            goto next_pt;
        }
        
        if ( !pp3 ) {
            /* last segment */
            rt_linear_pipe_prep( stp, head, curr_pt, curr_id, curr_od, pp2->pp_coord, pp2->pp_id, pp2->pp_od );
            break;
        }
        
        VSUB2( n2, pp3->pp_coord, pp2->pp_coord );
        VCROSS( norm, n1, n2 );
        VUNITIZE( n1 );
        VUNITIZE( n2 );
        angle = bn_pi - acos( VDOT( n1, n2 ) );
        dist_to_bend = pp2->pp_bendradius * tan( angle/2.0 );
        if ( isnan( dist_to_bend ) || VNEAR_ZERO( norm, SQRT_SMALL_FASTF) || NEAR_ZERO( dist_to_bend, SQRT_SMALL_FASTF) ) {
            /* points are colinear, treat as a linear segment */
            rt_linear_pipe_prep( stp, head, curr_pt, curr_id, curr_od,
                    pp2->pp_coord, pp2->pp_id, pp2->pp_od );
            VMOVE( curr_pt, pp2->pp_coord );
            goto next_pt;
        }
        
        VJOIN1( bend_start, pp2->pp_coord, dist_to_bend, n1 );
        VJOIN1( bend_end, pp2->pp_coord, dist_to_bend, n2 );
        
        VUNITIZE( norm );
        
        /* linear section */
        VSUB2( diff, curr_pt, bend_start );
        if ( MAGNITUDE( diff ) <= RT_LEN_TOL ) {
            /* do not make linear sections that are too small to raytrace */
            VMOVE( bend_start, curr_pt );
        } else {
            rt_linear_pipe_prep( stp, head, curr_pt, curr_id, curr_od,
                    bend_start, pp2->pp_id, pp2->pp_od );
        }
        
        /* and bend section */
        VCROSS( v1, n1, norm );
        VCROSS( v2, v1, norm );
        VJOIN1( bend_center, bend_start, -pp2->pp_bendradius, v1 );
        rt_bend_pipe_prep( stp, head, bend_center, bend_start, bend_end, pp2->pp_bendradius, angle,
                v1, v2, pp2->pp_od, pp2->pp_id, pp1->pp_od, pp3->pp_od );
        
        VMOVE( curr_pt, bend_end );
        next_pt:
        if (!pp3) break;
        curr_id = pp2->pp_id;
        curr_od = pp2->pp_od;
        pp1 = pp2;
        pp2 = pp3;
        pp3 = BU_LIST_NEXT( wdb_pipept, &pp3->l );
        if ( BU_LIST_IS_HEAD( &pp3->l, &(pip->pipe_segs_head) ) )
            pp3 = (struct wdb_pipept *)NULL;
    }
    
    VSET( stp->st_center,
            (stp->st_max[X] + stp->st_min[X])/2,
            (stp->st_max[Y] + stp->st_min[Y])/2,
            (stp->st_max[Z] + stp->st_min[Z])/2 );
    
    dx = (stp->st_max[X] - stp->st_min[X])/2;
    f = dx;
    dy = (stp->st_max[Y] - stp->st_min[Y])/2;
    if ( dy > f )  f = dy;
    dz = (stp->st_max[Z] - stp->st_min[Z])/2;
    if ( dz > f )  f = dz;
    stp->st_aradius = f;
    stp->st_bradius = sqrt(dx*dx + dy*dy + dz*dz);
    
    return( 0 );
}

/**
 *			R T _ P I P E _ P R I N T
 */
void
rt_pipe_print(register const struct soltab *stp) {
    /*	register struct bu_list *pipe =
        (struct bu_list *)stp->st_specific; */
}

/**
 *			R T _ P I P E P T _ P R I N T
 */
void
rt_pipept_print( const struct wdb_pipept *pipe, double mm2local ) {
    point_t p1;
    
    bu_log( "Pipe Vertex:\n" );
    VSCALE( p1, pipe->pp_coord, mm2local );
    bu_log( "\tat (%g %g %g)\n", V3ARGS( p1 ) );
    bu_log( "\tbend radius = %g\n", pipe->pp_bendradius*mm2local );
    if ( pipe->pp_id > 0.0 )
        bu_log( "\tod=%g, id=%g\n",
                pipe->pp_od*mm2local,
                pipe->pp_id*mm2local );
    else
        bu_log( "\tod=%g\n", pipe->pp_od*mm2local );
}

/**
 *			R T _ V L S _ P I P E P T
 */
void
rt_vls_pipept(
struct bu_vls *vp,
        int seg_no,
        const struct rt_db_internal *ip,
        double mm2local) {
    struct rt_pipe_internal *pint;
    struct wdb_pipept *pipe;
    int seg_count=0;
    char buf[256];
    point_t p1;
    
    pint = (struct rt_pipe_internal *)ip->idb_ptr;
    RT_PIPE_CK_MAGIC( pint );
    
    pipe = BU_LIST_FIRST( wdb_pipept, &pint->pipe_segs_head );
    while ( ++seg_count != seg_no && BU_LIST_NOT_HEAD( &pipe->l, &pint->pipe_segs_head ) )
        pipe = BU_LIST_NEXT( wdb_pipept, &pipe->l );
    
    
    sprintf( buf, "Pipe Vertex:\n" );
    bu_vls_strcat( vp, buf );
    VSCALE( p1, pipe->pp_coord, mm2local );
    sprintf( buf, "\tat (%g %g %g)\n", V3ARGS( p1 ) );
    bu_vls_strcat( vp, buf );
    sprintf( buf, "\tbend radius = %g\n", pipe->pp_bendradius*mm2local );
    bu_vls_strcat( vp, buf );
    if ( pipe->pp_id > 0.0 )
        sprintf( buf, "\tod=%g, id=%g\n",
                pipe->pp_od*mm2local,
                pipe->pp_id*mm2local );
    else
        sprintf( buf, "\tod=%g\n", pipe->pp_od*mm2local );
    bu_vls_strcat( vp, buf );
}

/*
 * Check for hits on surfaces created by discontinuous radius changes from
 * one pipe segment to the next. Can only happen when one segment is a bend,
 * because linear segments handle different radii at each end. Bend segments
 * must have constant radii .
 * These surfaces are normal to the flow of the pipe.
 */
HIDDEN void
discont_radius_shot(register struct xray *rp, struct seg *seghead,
        point_t center, vect_t norm,
        fastf_t or1_sq, fastf_t ir1_sq, fastf_t or2_sq, fastf_t ir2_sq,
        struct hit *hits, int *hit_count, int seg_no, struct soltab *stp) {
    fastf_t dist_to_plane;
    fastf_t norm_dist;
    fastf_t slant_factor;
    fastf_t t_tmp;
    point_t hit_pt;
    fastf_t radius_sq;
    
    /* calculate interstection with plane at center (with normal "norm") */
    dist_to_plane = VDOT( norm, center );
    norm_dist = dist_to_plane - VDOT( norm, rp->r_pt );
    slant_factor = VDOT( norm, rp->r_dir );
    if ( !NEAR_ZERO( slant_factor, SMALL_FASTF ) ) {
        vect_t to_center;
        struct hit *hitp;
        
        t_tmp = norm_dist/slant_factor;
        VJOIN1( hit_pt, rp->r_pt, t_tmp, rp->r_dir );
        VSUB2( to_center, center, hit_pt );
        radius_sq = MAGSQ( to_center );
        
        /* where the radius ranges overlap, there is no hit */
        if ( radius_sq <= or1_sq && radius_sq >= ir1_sq &&
                radius_sq <= or2_sq && radius_sq >= ir2_sq ) {
            return;
        }
        
        /* if we are within one of the radius ranges, we have a hit */
        if ( (radius_sq <= or2_sq && radius_sq >= ir2_sq) ||
                (radius_sq <= or1_sq && radius_sq >= ir1_sq) ) {
            hitp = &hits[*hit_count];
            hitp->hit_magic = RT_HIT_MAGIC;
            hitp->hit_dist = t_tmp;
            hitp->hit_surfno = seg_no*10 + PIPE_RADIUS_CHANGE;
            
            /* within first range, use norm, otherwise reverse */
            if ( radius_sq <= or1_sq && radius_sq >= ir1_sq ) {
                VMOVE( hitp->hit_normal, norm );
            } else {
                VREVERSE( hitp->hit_normal, norm );
            }
            if( (*hit_count)++ >= RT_PIPE_MAXHITS ) {
                bu_log( "Too many hits (%d) on primitive (%s)\n", *hit_count, stp->st_dp->d_namep);
                return;
            }
        }
    }
}

/**
 * check if a ray passes within a bounding sphere
 */
int
rt_in_sph( struct xray *rp, point_t center, fastf_t radius_sq ) {
    vect_t toCenter;
    vect_t toPCA;
    fastf_t dist_sq;
    
    VSUB2( toCenter, center, rp->r_pt );
    VCROSS( toPCA, toCenter, rp->r_dir );
    dist_sq = MAGSQ( toPCA );
    
    if ( dist_sq <= radius_sq) {
        return 1;
    } else {
        return 0;
    }
}

HIDDEN void
bend_pipe_shot(struct soltab *stp, register struct xray *rp, struct application *ap, struct seg *seghead, struct bend_pipe *pipe, struct hit *hits, int *hit_count, int seg_no) {
    vect_t	dprime;		/* D' */
    vect_t	pprime;		/* P' */
    vect_t	work;		/* temporary vector */
    bn_poly_t	C;		/* The final equation */
    bn_complex_t	val[4];	/* The complex roots */
    int	j;
    
    int	root_count=0;
    bn_poly_t	A, Asqr;
    bn_poly_t	X2_Y2;		/* X**2 + Y**2 */
    vect_t	cor_pprime;	/* new ray origin */
    fastf_t	cor_proj;
    fastf_t   or_sq;          /* outside radius squared */
    fastf_t   ir_sq;          /* inside radius squared */
    fastf_t   or2_sq;         /* outside radius squared (from adjacent seg) */
    fastf_t   ir2_sq;         /* inside radius squared (from adjacent seg) */
    int       parallel;       /* set to one when ray is parallel to plane of bend */
    fastf_t   dist;           /* distance between ray and plane of bend */
    fastf_t   tmp;
    struct id_pipe  *prev;
    struct id_pipe  *next;
    
    tmp = VDOT( rp->r_dir, pipe->bend_N );
    if ( NEAR_ZERO(tmp, 0.0000005) ) {
        /* ray is parallel to plane of bend */
        parallel = 1;
        dist = fabs( VDOT(rp->r_pt, pipe->bend_N) -
                VDOT(pipe->bend_V, pipe->bend_N) );
        
        if ( dist > pipe->bend_or ) {
            /* ray is more than outer radius away from plane of bend */
            goto check_discont_radii;
        }
    } else {
        parallel = 0;
    }
    
    or_sq = pipe->bend_or * pipe->bend_or;
    ir_sq = pipe->bend_ir * pipe->bend_ir;
    
    /* Convert vector into the space of the unit torus */
    MAT4X3VEC( dprime, pipe->bend_SoR, rp->r_dir );
    VUNITIZE( dprime );
    
    VSUB2( work, rp->r_pt, pipe->bend_V );
    MAT4X3VEC( pprime, pipe->bend_SoR, work );
    
    /* normalize distance from torus.  substitute
     * corrected pprime which contains a translation along ray
     * direction to closest approach to vertex of torus.
     * Translating ray origin along direction of ray to closest pt. to
     * origin of solid's coordinate system, new ray origin is
     * 'cor_pprime'.
     */
    cor_proj = VDOT( pprime, dprime );
    VSCALE( cor_pprime, dprime, cor_proj );
    VSUB2( cor_pprime, pprime, cor_pprime );
    
    /*
     *  Given a line and a ratio, alpha, finds the equation of the
     *  unit torus in terms of the variable 't'.
     *
     *  The equation for the torus is:
     *
     * [ X**2 + Y**2 + Z**2 + (1 - alpha**2) ]**2 - 4*( X**2 + Y**2 ) = 0
     *
     *  First, find X, Y, and Z in terms of 't' for this line, then
     *  substitute them into the equation above.
     *
     *  	Wx = Dx*t + Px
     *
     *  	Wx**2 = Dx**2 * t**2  +  2 * Dx * Px  +  Px**2
     *  		[0]                [1]           [2]    dgr=2
     */
    X2_Y2.dgr = 2;
    X2_Y2.cf[0] = dprime[X] * dprime[X] + dprime[Y] * dprime[Y];
    X2_Y2.cf[1] = 2.0 * (dprime[X] * cor_pprime[X] +
            dprime[Y] * cor_pprime[Y]);
    X2_Y2.cf[2] = cor_pprime[X] * cor_pprime[X] +
            cor_pprime[Y] * cor_pprime[Y];
    
    /* A = X2_Y2 + Z2 */
    A.dgr = 2;
    A.cf[0] = X2_Y2.cf[0] + dprime[Z] * dprime[Z];
    A.cf[1] = X2_Y2.cf[1] + 2.0 * dprime[Z] * cor_pprime[Z];
    A.cf[2] = X2_Y2.cf[2] + cor_pprime[Z] * cor_pprime[Z] +
            1.0 - pipe->bend_alpha_o * pipe->bend_alpha_o;
    
    /* Inline expansion of (void) bn_poly_mul( &Asqr, &A, &A ) */
    /* Both polys have degree two */
    Asqr.dgr = 4;
    Asqr.cf[0] = A.cf[0] * A.cf[0];
    Asqr.cf[1] = A.cf[0] * A.cf[1] + A.cf[1] * A.cf[0];
    Asqr.cf[2] = A.cf[0] * A.cf[2] + A.cf[1] * A.cf[1] + A.cf[2] * A.cf[0];
    Asqr.cf[3] = A.cf[1] * A.cf[2] + A.cf[2] * A.cf[1];
    Asqr.cf[4] = A.cf[2] * A.cf[2];
    
    /* Inline expansion of bn_poly_scale( &X2_Y2, 4.0 ) and
     * bn_poly_sub( &C, &Asqr, &X2_Y2 ).
     */
    C.dgr   = 4;
    C.cf[0] = Asqr.cf[0];
    C.cf[1] = Asqr.cf[1];
    C.cf[2] = Asqr.cf[2] - X2_Y2.cf[0] * 4.0;
    C.cf[3] = Asqr.cf[3] - X2_Y2.cf[1] * 4.0;
    C.cf[4] = Asqr.cf[4] - X2_Y2.cf[2] * 4.0;
    
    /*  It is known that the equation is 4th order.  Therefore,
     *  if the root finder returns other than 4 roots, error.
     */
    if ( (root_count = rt_poly_roots( &C, val, stp->st_dp->d_namep )) != 4 ) {
        if ( root_count > 0 )  {
            bu_log("pipe:  rt_poly_roots() 4!=%d\n", root_count);
            bn_pr_roots( stp->st_name, val, root_count );
        } else if (root_count < 0) {
            static int reported=0;
            bu_log("The root solver failed to converge on a solution for %s\n", stp->st_dp->d_namep);
            if (!reported) {
                VPRINT("while shooting from:\t", rp->r_pt);
                VPRINT("while shooting at:\t", rp->r_dir);
                bu_log("Additional pipe convergence failure details will be suppressed.\n");
                reported=1;
            }
        }
        goto check_discont_radii;	/* MISSED */
    }
    
    /*  Only real roots indicate an intersection in real space.
     *
     *  Look at each root returned; if the imaginary part is zero
     *  or sufficiently close, then use the real part as one value
     *  of 't' for the intersections
     */
    for ( j=0 ; j < 4; j++ ) {
        if ( NEAR_ZERO( val[j].im, 0.0001 ) ) {
            struct hit *hitp;
            fastf_t normalized_dist;
            fastf_t dist;
            point_t hit_pt;
            vect_t	to_hit;
            fastf_t	angle;
            
            normalized_dist = val[j].re - cor_proj;
            dist = normalized_dist * pipe->bend_radius;
            
            /* check if this hit is within bend angle */
            VJOIN1( hit_pt, rp->r_pt, dist, rp->r_dir );
            VSUB2( to_hit, hit_pt, pipe->bend_V );
            angle = atan2( VDOT( to_hit, pipe->bend_rb ), VDOT( to_hit, pipe->bend_ra ) );
            if ( angle < 0.0 )
                angle += 2.0 * bn_pi;
            if ( angle <= pipe->bend_angle ) {
                hitp = &hits[*hit_count];
                hitp->hit_magic = RT_HIT_MAGIC;
                hitp->hit_dist = dist;
                VJOIN1( hitp->hit_vpriv, pprime, normalized_dist, dprime );
                hitp->hit_surfno = seg_no*10 + PIPE_BEND_OUTER_BODY;
                
                if( (*hit_count)++ >= RT_PIPE_MAXHITS ) {
                    bu_log( "Too many hits (%d) on primitive (%s)\n", *hit_count, stp->st_dp->d_namep);
                    return;
                }
            }
        }
    }
    
    if ( pipe->bend_alpha_i <= 0.0 )
        goto check_discont_radii;		/* no inner torus */
    
    if ( parallel && dist > pipe->bend_ir ) {
        /* ray is parallel to plane of bend and more than inner radius away */
        goto check_discont_radii;
    }
    
    /* Now do inner torus */
    A.cf[2] = X2_Y2.cf[2] + cor_pprime[Z] * cor_pprime[Z] +
            1.0 - pipe->bend_alpha_i * pipe->bend_alpha_i;
    
    /* Inline expansion of (void) bn_poly_mul( &Asqr, &A, &A ) */
    /* Both polys have degree two */
    Asqr.dgr = 4;
    Asqr.cf[0] = A.cf[0] * A.cf[0];
    Asqr.cf[1] = A.cf[0] * A.cf[1] + A.cf[1] * A.cf[0];
    Asqr.cf[2] = A.cf[0] * A.cf[2] + A.cf[1] * A.cf[1] + A.cf[2] * A.cf[0];
    Asqr.cf[3] = A.cf[1] * A.cf[2] + A.cf[2] * A.cf[1];
    Asqr.cf[4] = A.cf[2] * A.cf[2];
    
    /* Inline expansion of bn_poly_scale( &X2_Y2, 4.0 ) and
     * bn_poly_sub( &C, &Asqr, &X2_Y2 ).
     */
    C.dgr   = 4;
    C.cf[0] = Asqr.cf[0];
    C.cf[1] = Asqr.cf[1];
    C.cf[2] = Asqr.cf[2] - X2_Y2.cf[0] * 4.0;
    C.cf[3] = Asqr.cf[3] - X2_Y2.cf[1] * 4.0;
    C.cf[4] = Asqr.cf[4] - X2_Y2.cf[2] * 4.0;
    
    /*  It is known that the equation is 4th order.  Therefore,
     *  if the root finder returns other than 4 roots, error.
     */
    if ( (root_count = rt_poly_roots( &C, val, stp->st_dp->d_namep)) != 4 ) {
        if ( root_count > 0 )  {
            bu_log("tor:  rt_poly_roots() 4!=%d\n", root_count);
            bn_pr_roots( stp->st_name, val, root_count );
        } else if (root_count < 0) {
            static int reported=0;
            bu_log("The root solver failed to converge on a solution for %s\n", stp->st_dp->d_namep);
            if (!reported) {
                VPRINT("while shooting from:\t", rp->r_pt);
                VPRINT("while shooting at:\t", rp->r_dir);
                bu_log("Additional pipe convergence failure details will be suppressed.\n");
                reported=1;
            }
        }
        goto check_discont_radii;	/* MISSED */
    }
    
    /*  Only real roots indicate an intersection in real space.
     *
     *  Look at each root returned; if the imaginary part is zero
     *  or sufficiently close, then use the real part as one value
     *  of 't' for the intersections
     */
    for ( j=0, root_count=0; j < 4; j++ ) {
        if ( NEAR_ZERO( val[j].im, 0.0001 ) ) {
            struct hit *hitp;
            fastf_t normalized_dist;
            fastf_t dist;
            point_t hit_pt;
            vect_t	to_hit;
            fastf_t	angle;
            
            normalized_dist = val[j].re - cor_proj;
            dist = normalized_dist * pipe->bend_radius;
            
            /* check if this hit is within bend angle */
            VJOIN1( hit_pt, rp->r_pt, dist, rp->r_dir );
            VSUB2( to_hit, hit_pt, pipe->bend_V );
            angle = atan2( VDOT( to_hit, pipe->bend_rb ), VDOT( to_hit, pipe->bend_ra ) );
            if ( angle < 0.0 )
                angle += 2.0 * bn_pi;
            if ( angle <= pipe->bend_angle ) {
                hitp = &hits[*hit_count];
                hitp->hit_magic = RT_HIT_MAGIC;
                hitp->hit_dist = dist;
                VJOIN1( hitp->hit_vpriv, pprime, normalized_dist, dprime );
                hitp->hit_surfno = seg_no*10 + PIPE_BEND_INNER_BODY;
                
                if( (*hit_count)++ >= RT_PIPE_MAXHITS ) {
                    bu_log( "Too many hits (%d) on primitive (%s)\n", *hit_count, stp->st_dp->d_namep);
                    return;
                }
            }
        }
    }
    
    
    check_discont_radii:
    /* check for surfaces created by discontinuous changes in radii */
    prev = BU_LIST_BACK( id_pipe, &pipe->l );
    if ( prev->l.magic != BU_LIST_HEAD_MAGIC ) {
        if ( prev->pipe_is_bend ) {
            /* do not process previous bend
             * struct bend_pipe *bend = (struct bend_pipe *)prev;
             * or2_sq = bend->bend_or*bend->bend_or;
             * ir2_sq = bend->bend_ir*bend->bend_ir; */
            or2_sq = or_sq;
            ir2_sq = ir_sq;
        } else {
            struct lin_pipe *lin = (struct lin_pipe *)prev;
            or2_sq = lin->pipe_rotop_sq;
            ir2_sq = lin->pipe_ritop_sq;
            if ( !NEAR_ZERO( (or_sq - or2_sq), RT_LEN_TOL) ||
                    !NEAR_ZERO( (ir_sq - ir2_sq), RT_LEN_TOL) ) {
                discont_radius_shot( rp, seghead, pipe->bend_start, pipe->bend_startNorm,
                        or_sq, ir_sq, or2_sq, ir2_sq, hits, hit_count, seg_no, stp);
            }
        }
    }
    
    next = BU_LIST_NEXT( id_pipe, &pipe->l );
    if ( next->l.magic != BU_LIST_HEAD_MAGIC ) {
        if ( next->pipe_is_bend ) {
            struct bend_pipe *bend = (struct bend_pipe *)next;
            or2_sq = bend->bend_or*bend->bend_or;
            ir2_sq = bend->bend_ir*bend->bend_ir;
            if ( !NEAR_ZERO( (or_sq - or2_sq), RT_LEN_TOL) ||
                    !NEAR_ZERO( (ir_sq - ir2_sq), RT_LEN_TOL) ) {
                discont_radius_shot( rp, seghead, pipe->bend_end, pipe->bend_endNorm,
                        or_sq, ir_sq, or2_sq, ir2_sq, hits, hit_count, seg_no, stp);
            }
        } else {
            struct lin_pipe *lin = (struct lin_pipe *)next;
            or2_sq = lin->pipe_robase_sq;
            ir2_sq = lin->pipe_ribase_sq;
            if ( !NEAR_ZERO( (or_sq - or2_sq), RT_LEN_TOL) ||
                    !NEAR_ZERO( (ir_sq - ir2_sq), RT_LEN_TOL) ) {
                discont_radius_shot( rp, seghead, pipe->bend_end, pipe->bend_endNorm,
                        or_sq, ir_sq, or2_sq, ir2_sq, hits, hit_count, seg_no, stp);
            }
        }
    }
    
    
    return;
    
}

HIDDEN void
linear_pipe_shot(struct soltab *stp, register struct xray *rp, struct application *ap, struct seg *seghead, struct lin_pipe *pipe, struct hit *hits, int *hit_count, int seg_no) {
    struct hit	*hitp;
    point_t	work_pt;
    point_t	ray_start;
    vect_t	ray_dir;
    double	t_tmp;
    double	a, b, c;
    double	descrim;
<<<<<<< HEAD
    vect_t    inv_dir;

    if ( pipe->pipe_is_bend )
    {
	bu_log( "linear_pipe_shot called for pipe bend\n" );
	bu_bomb( "linear_pipe_shot\n" );
=======
    
    if ( pipe->pipe_is_bend ) {
        bu_log( "linear_pipe_shot called for pipe bend\n" );
        bu_bomb( "linear_pipe_shot\n" );
>>>>>>> d1998176
    }
    
    /* transform ray start point */
    VSUB2( work_pt, rp->r_pt, pipe->pipe_V );
    MAT4X3VEC( ray_start, pipe->pipe_SoR, work_pt );
    
    /* rotate ray direction */
    MAT4X3VEC( ray_dir, pipe->pipe_SoR, rp->r_dir );
    
    /* Intersect with outer sides */
    a = ray_dir[X]*ray_dir[X]
            + ray_dir[Y]*ray_dir[Y]
            - ray_dir[Z]*ray_dir[Z]*pipe->pipe_rodiff_sq;
    b = 2.0*(ray_start[X]*ray_dir[X]
            + ray_start[Y]*ray_dir[Y]
            - ray_start[Z]*ray_dir[Z]*pipe->pipe_rodiff_sq
            - ray_dir[Z]*pipe->pipe_robase*pipe->pipe_rodiff);
    c = ray_start[X]*ray_start[X]
            + ray_start[Y]*ray_start[Y]
            - pipe->pipe_robase*pipe->pipe_robase
            - ray_start[Z]*ray_start[Z]*pipe->pipe_rodiff_sq
            - 2.0*ray_start[Z]*pipe->pipe_robase*pipe->pipe_rodiff;
    
    descrim = b*b - 4.0*a*c;
    
    if ( descrim > 0.0 ) {
        fastf_t	sqrt_descrim;
        point_t	hit_pt;
        
        sqrt_descrim = sqrt( descrim );
        
        t_tmp = (-b - sqrt_descrim)/(2.0*a);
        VJOIN1( hit_pt, ray_start, t_tmp, ray_dir );
        if ( hit_pt[Z] >= 0.0 && hit_pt[Z] <= 1.0 ) {
            hitp = &hits[*hit_count];
            hitp->hit_magic = RT_HIT_MAGIC;
            hitp->hit_dist = t_tmp;
            hitp->hit_surfno = seg_no*10 + PIPE_LINEAR_OUTER_BODY;
            VMOVE( hitp->hit_vpriv, hit_pt );
            hitp->hit_vpriv[Z] = (-pipe->pipe_robase - hit_pt[Z] * pipe->pipe_rodiff) *
                    pipe->pipe_rodiff;
            
            if( (*hit_count)++ >= RT_PIPE_MAXHITS ) {
                bu_log( "Too many hits (%d) on primitive (%s)\n", *hit_count, stp->st_dp->d_namep);
                return;
            }
        }
        
        t_tmp = (-b + sqrt_descrim)/(2.0*a);
        VJOIN1( hit_pt, ray_start, t_tmp, ray_dir );
        if ( hit_pt[Z] >= 0.0 && hit_pt[Z] <= 1.0 ) {
            hitp = &hits[*hit_count];
            hitp->hit_magic = RT_HIT_MAGIC;
            hitp->hit_dist = t_tmp;
            hitp->hit_surfno = seg_no*10 + PIPE_LINEAR_OUTER_BODY;
            VMOVE( hitp->hit_vpriv, hit_pt );
            hitp->hit_vpriv[Z] = (-pipe->pipe_robase - hit_pt[Z] * pipe->pipe_rodiff) *
                    pipe->pipe_rodiff;
            
            if( (*hit_count)++ >= RT_PIPE_MAXHITS ) {
                bu_log( "Too many hits (%d) on primitive (%s)\n", *hit_count, stp->st_dp->d_namep);
                return;
            }
        }
    }
    
    if ( pipe->pipe_ribase > 0.0 || pipe->pipe_ritop > 0.0 ) {
        /* Intersect with inner sides */
        
        a = ray_dir[X]*ray_dir[X]
                + ray_dir[Y]*ray_dir[Y]
                - ray_dir[Z]*ray_dir[Z]*pipe->pipe_ridiff_sq;
        b = 2.0*(ray_start[X]*ray_dir[X]
                + ray_start[Y]*ray_dir[Y]
                - ray_start[Z]*ray_dir[Z]*pipe->pipe_ridiff_sq
                - ray_dir[Z]*pipe->pipe_ribase*pipe->pipe_ridiff);
        c = ray_start[X]*ray_start[X]
                + ray_start[Y]*ray_start[Y]
                - pipe->pipe_ribase*pipe->pipe_ribase
                - ray_start[Z]*ray_start[Z]*pipe->pipe_ridiff_sq
                - 2.0*ray_start[Z]*pipe->pipe_ribase*pipe->pipe_ridiff;
        
        descrim = b*b - 4.0*a*c;
        
        if ( descrim > 0.0 ) {
            fastf_t	sqrt_descrim;
            point_t	hit_pt;
            
            sqrt_descrim = sqrt( descrim );
            
            t_tmp = (-b - sqrt_descrim)/(2.0*a);
            VJOIN1( hit_pt, ray_start, t_tmp, ray_dir );
            if ( hit_pt[Z] >= 0.0 && hit_pt[Z] <= 1.0 ) {
                hitp = &hits[*hit_count];
                hitp->hit_magic = RT_HIT_MAGIC;
                hitp->hit_dist = t_tmp;
                hitp->hit_surfno = seg_no*10 + PIPE_LINEAR_INNER_BODY;
                VMOVE( hitp->hit_vpriv, hit_pt );
                hitp->hit_vpriv[Z] = (-pipe->pipe_ribase - hit_pt[Z] * pipe->pipe_ridiff) *
                        pipe->pipe_ridiff;
                
                if( (*hit_count)++ >= RT_PIPE_MAXHITS ) {
                    bu_log( "Too many hits (%d) on primitive (%s)\n", *hit_count, stp->st_dp->d_namep);
                    return;
                }
            }
            
            t_tmp = (-b + sqrt_descrim)/(2.0*a);
            VJOIN1( hit_pt, ray_start, t_tmp, ray_dir );
            if ( hit_pt[Z] >= 0.0 && hit_pt[Z] <= 1.0 ) {
                hitp = &hits[*hit_count];
                hitp->hit_magic = RT_HIT_MAGIC;
                hitp->hit_dist = t_tmp;
                hitp->hit_surfno = seg_no*10 + PIPE_LINEAR_INNER_BODY;
                VMOVE( hitp->hit_vpriv, hit_pt );
                hitp->hit_vpriv[Z] = (-pipe->pipe_ribase - hit_pt[Z] * pipe->pipe_ridiff) *
                        pipe->pipe_ridiff;
                
                if( (*hit_count)++ >= RT_PIPE_MAXHITS ) {
                    bu_log( "Too many hits (%d) on primitive (%s)\n", *hit_count, stp->st_dp->d_namep);
                    return;
                }
            }
        }
    }
    
}

HIDDEN void
pipe_start_shot(struct soltab *stp, register struct xray *rp, struct application *ap, struct seg *seghead, struct id_pipe *pipe, struct hit *hits, int *hit_count, int seg_no) {
    point_t hit_pt;
    fastf_t t_tmp;
    fastf_t radius_sq;
    struct hit *hitp;
    
    
    if ( !pipe->pipe_is_bend ) {
        struct lin_pipe *lin=(struct lin_pipe *)(&pipe->l);
        fastf_t dist_to_plane;
        fastf_t norm_dist;
        fastf_t slant_factor;
        
        dist_to_plane = VDOT( lin->pipe_H, lin->pipe_V );
        norm_dist = dist_to_plane - VDOT( lin->pipe_H, rp->r_pt );
        slant_factor = VDOT( lin->pipe_H, rp->r_dir );
        if ( !NEAR_ZERO( slant_factor, SMALL_FASTF ) ) {
            vect_t to_center;
            
            t_tmp = norm_dist/slant_factor;
            VJOIN1( hit_pt, rp->r_pt, t_tmp, rp->r_dir );
            VSUB2( to_center, lin->pipe_V, hit_pt );
            radius_sq = MAGSQ( to_center );
            if ( radius_sq <= lin->pipe_robase_sq && radius_sq >= lin->pipe_ribase_sq ) {
                hitp = &hits[*hit_count];
                hitp->hit_magic = RT_HIT_MAGIC;
                hitp->hit_dist = t_tmp;
                hitp->hit_surfno = seg_no*10 + PIPE_LINEAR_BASE;
                
                if( (*hit_count)++ >= RT_PIPE_MAXHITS ) {
                    bu_log( "Too many hits (%d) on primitive (%s)\n", *hit_count, stp->st_dp->d_namep);
                    return;
                }
            }
        }
    }
    else if ( pipe->pipe_is_bend ) {
        struct bend_pipe *bend=(struct bend_pipe *)(&pipe->l);
        fastf_t dist_to_plane;
        fastf_t norm_dist;
        fastf_t slant_factor;
        
        dist_to_plane = VDOT( bend->bend_rb, bend->bend_start );
        norm_dist = dist_to_plane - VDOT( bend->bend_rb, rp->r_pt );
        slant_factor = VDOT( bend->bend_rb, rp->r_dir );
        
        if ( !NEAR_ZERO( slant_factor, SMALL_FASTF ) ) {
            vect_t to_center;
            
            t_tmp = norm_dist/slant_factor;
            VJOIN1( hit_pt, rp->r_pt, t_tmp, rp->r_dir );
            VSUB2( to_center, bend->bend_start, hit_pt );
            radius_sq = MAGSQ( to_center );
            if ( radius_sq <= bend->bend_or*bend->bend_or && radius_sq >= bend->bend_ir*bend->bend_ir ) {
                hitp = &hits[*hit_count];
                hitp->hit_magic = RT_HIT_MAGIC;
                hitp->hit_dist = t_tmp;
                hitp->hit_surfno = seg_no*10 + PIPE_BEND_BASE;
                
                if( (*hit_count)++ >= RT_PIPE_MAXHITS ) {
                    bu_log( "Too many hits (%d) on primitive (%s)\n", *hit_count, stp->st_dp->d_namep);
                    return;
                }
            }
        }
    }
}

HIDDEN void
pipe_end_shot(struct soltab *stp, register struct xray *rp, struct application *ap, struct seg *seghead, struct id_pipe *pipe, struct hit *hits, int *hit_count, int seg_no) {
    point_t hit_pt;
    fastf_t t_tmp;
    fastf_t radius_sq;
    struct hit *hitp;
    
    if ( !pipe->pipe_is_bend ) {
        struct lin_pipe *lin=(struct lin_pipe *)(&pipe->l);
        point_t top;
        fastf_t dist_to_plane;
        fastf_t norm_dist;
        fastf_t slant_factor;
        
        VJOIN1( top, lin->pipe_V, lin->pipe_len, lin->pipe_H );
        dist_to_plane = VDOT( lin->pipe_H, top );
        norm_dist = dist_to_plane - VDOT( lin->pipe_H, rp->r_pt );
        slant_factor = VDOT( lin->pipe_H, rp->r_dir );
        if ( !NEAR_ZERO( slant_factor, SMALL_FASTF ) ) {
            vect_t to_center;
            
            t_tmp = norm_dist/slant_factor;
            VJOIN1( hit_pt, rp->r_pt, t_tmp, rp->r_dir );
            VSUB2( to_center, top, hit_pt );
            radius_sq = MAGSQ( to_center );
            if ( radius_sq <= lin->pipe_rotop_sq && radius_sq >= lin->pipe_ritop_sq ) {
                hitp = &hits[*hit_count];
                hitp->hit_magic = RT_HIT_MAGIC;
                hitp->hit_dist = t_tmp;
                hitp->hit_surfno = seg_no*10 + PIPE_LINEAR_TOP;
                
                if( (*hit_count)++ >= RT_PIPE_MAXHITS ) {
                    bu_log( "Too many hits (%d) on primitive (%s)\n", *hit_count, stp->st_dp->d_namep);
                    return;
                }
            }
        }
    }
    else if ( pipe->pipe_is_bend ) {
        struct bend_pipe *bend=(struct bend_pipe *)(&pipe->l);
        vect_t to_end;
        vect_t plane_norm;
        fastf_t dist_to_plane;
        fastf_t norm_dist;
        fastf_t slant_factor;
        
        VSUB2( to_end, bend->bend_end, bend->bend_V );
        VCROSS( plane_norm, to_end, bend->bend_N );
        VUNITIZE( plane_norm );
        
        dist_to_plane = VDOT( plane_norm, bend->bend_end );
        norm_dist = dist_to_plane - VDOT( plane_norm, rp->r_pt );
        slant_factor = VDOT( plane_norm, rp->r_dir );
        
        if ( !NEAR_ZERO( slant_factor, SMALL_FASTF ) ) {
            vect_t to_center;
            
            t_tmp = norm_dist/slant_factor;
            VJOIN1( hit_pt, rp->r_pt, t_tmp, rp->r_dir );
            VSUB2( to_center, bend->bend_end, hit_pt );
            radius_sq = MAGSQ( to_center );
            if ( radius_sq <= bend->bend_or*bend->bend_or && radius_sq >= bend->bend_ir*bend->bend_ir ) {
                hitp = &hits[*hit_count];
                hitp->hit_magic = RT_HIT_MAGIC;
                hitp->hit_dist = t_tmp;
                hitp->hit_surfno = seg_no*10 + PIPE_BEND_TOP;
                
                if( (*hit_count)++ >= RT_PIPE_MAXHITS ) {
                    bu_log( "Too many hits (%d) on primitive (%s)\n", *hit_count, stp->st_dp->d_namep);
                    return;
                }
            }
        }
    }
}

HIDDEN void
rt_pipe_elim_dups(struct hit *hit, int *nh, register struct xray *rp, struct soltab *stp) {
    struct hit *hitp;
    struct hit *next_hit;
    int hitNo = 0;
    
    /* delete duplicate hits */
    while ( hitNo < (*nh-1) ) {
        hitp = &hit[hitNo];
        next_hit = &hit[hitNo+1];
        
        if ( NEAR_ZERO( hitp->hit_dist - next_hit->hit_dist, 0.00001) &&
                hitp->hit_surfno == next_hit->hit_surfno ) {
            int i;
            for( i=hitNo ; i<*nh ; i++ ) {
                hit[i] = hit[i+1];
            }
            *nh--;
        } else {
            hitNo++;
        }
    }
    
    if ( *nh == 1 ) {
        (*nh) = 0;
        return;
    }
    
    if ( *nh == 0 || *nh == 2 )
        return;
    
    /* handle cases where this pipe overlaps with itself */
    hitp = &hit[0];
    if ( VDOT( hitp->hit_normal, rp->r_dir ) > 0.0 ) {
        
        bu_log( "ERROR: first hit on %s (surfno = %d) is an exit at (%g %g %g)\n",
                stp->st_dp->d_namep, hitp->hit_surfno, V3ARGS( hitp->hit_point ) );
        bu_log( "\tray start = (%.12e %.12e %.12e), ray dir = (%.12e %.12e %.12e)\n",
                V3ARGS( rp->r_pt ), V3ARGS( rp->r_dir ) );
        
        (*nh) = 0;
        return;
    }
    
    hitNo = 0;
    while( hitNo < (*nh-1) ) {
        int hitNoPlus = hitNo + 1;
        struct hit *first;
        struct hit *second;
        
        first = &hit[hitNo];
        second = &hit[hitNoPlus];
        
        /* keep first entrance hit, eliminate all successive entrance hits */
        while ( hitNoPlus < (*nh) && VDOT( second->hit_normal, rp->r_dir ) < 0.0 ) {
            int j;
            for( j=hitNoPlus ; j<(*nh-1) ; j++ ) {
                hit[j] = hit[j+1];
            }
            (*nh)--;
            second = &hit[hitNoPlus];
        }
        
        /* second is now an exit hit at hit[hitNoPlus] */
        
        /* move to next hit */
        hitNoPlus++;
        if( hitNoPlus >= (*nh) ) {
            break;
        }
        
        /* set second to the next hit */
        second = &hit[hitNoPlus];
        
        /* eliminate all exit hits (except the last one) till we find another entrance hit */
        while ( hitNoPlus < (*nh) && VDOT( second->hit_normal, rp->r_dir ) > 0.0 ) {
            int j;
            for( j=hitNoPlus-1 ; j<(*nh-1) ; j++ ) {
                hit[j] = hit[j+1];
            }
            (*nh)--;
            second = &hit[hitNoPlus];
        }
        hitNo = hitNoPlus;
    }
}

/**
 *  			R T _ P I P E _ N O R M
 *
 *  Given ONE ray distance, return the normal and entry/exit point.
 */
void
rt_pipe_norm(register struct hit *hitp, struct soltab *stp, register struct xray *rp) {
    register struct bu_list		*pipe =
    (struct bu_list *)stp->st_specific;
    register struct id_pipe		*pipe_id;
    register struct lin_pipe	*pipe_lin;
    register struct bend_pipe	*pipe_bend;
    fastf_t	w;
    vect_t	work;
    vect_t	work1;
    int	segno;
    int	i;
    
    segno = hitp->hit_surfno/10;
    
    pipe_id = BU_LIST_FIRST( id_pipe, pipe );
    for ( i=1; i<segno; i++ )
        pipe_id = BU_LIST_NEXT( id_pipe, &pipe_id->l );
    
    pipe_lin = (struct lin_pipe *)pipe_id;
    pipe_bend = (struct bend_pipe *)pipe_id;
    
    VJOIN1( hitp->hit_point, rp->r_pt, hitp->hit_dist, rp->r_dir );
    switch ( hitp->hit_surfno%10 ) {
        case PIPE_LINEAR_TOP:
            VMOVE( hitp->hit_normal, pipe_lin->pipe_H );
            break;
        case PIPE_LINEAR_BASE:
            VREVERSE( hitp->hit_normal, pipe_lin->pipe_H );
            break;
        case PIPE_LINEAR_OUTER_BODY:
            MAT4X3VEC( hitp->hit_normal, pipe_lin->pipe_invRoS, hitp->hit_vpriv );
            VUNITIZE( hitp->hit_normal );
            break;
        case PIPE_LINEAR_INNER_BODY:
            MAT4X3VEC( hitp->hit_normal, pipe_lin->pipe_invRoS, hitp->hit_vpriv );
            VUNITIZE( hitp->hit_normal );
            VREVERSE( hitp->hit_normal, hitp->hit_normal );
            break;
        case PIPE_BEND_OUTER_BODY:
            w = hitp->hit_vpriv[X]*hitp->hit_vpriv[X] +
                    hitp->hit_vpriv[Y]*hitp->hit_vpriv[Y] +
                    hitp->hit_vpriv[Z]*hitp->hit_vpriv[Z] +
                    1.0 - pipe_bend->bend_alpha_o*pipe_bend->bend_alpha_o;
            VSET( work,
                    ( w - 2.0 ) * hitp->hit_vpriv[X],
                    ( w - 2.0 ) * hitp->hit_vpriv[Y],
                    w * hitp->hit_vpriv[Z] );
            VUNITIZE( work );
            MAT3X3VEC( hitp->hit_normal, pipe_bend->bend_invR, work );
            break;
        case PIPE_BEND_INNER_BODY:
            w = hitp->hit_vpriv[X]*hitp->hit_vpriv[X] +
                    hitp->hit_vpriv[Y]*hitp->hit_vpriv[Y] +
                    hitp->hit_vpriv[Z]*hitp->hit_vpriv[Z] +
                    1.0 - pipe_bend->bend_alpha_i*pipe_bend->bend_alpha_i;
            VSET( work,
                    ( w - 2.0 ) * hitp->hit_vpriv[X],
                    ( w - 2.0 ) * hitp->hit_vpriv[Y],
                    w * hitp->hit_vpriv[Z] );
            VUNITIZE( work );
            MAT3X3VEC( work1, pipe_bend->bend_invR, work );
            VREVERSE( hitp->hit_normal, work1 );
            break;
        case PIPE_BEND_BASE:
            VREVERSE( hitp->hit_normal, pipe_bend->bend_rb );
            break;
        case PIPE_BEND_TOP:
            VSUB2( work, pipe_bend->bend_end, pipe_bend->bend_V );
            VCROSS( hitp->hit_normal, pipe_bend->bend_N, work );
            VUNITIZE( hitp->hit_normal );
            break;
        case PIPE_RADIUS_CHANGE:
            break; /* already have normal */
        default:
            bu_log( "rt_pipe_norm: Unrecognized surfno (%d)\n", hitp->hit_surfno );
            break;
    }
}

/**
 *  			R T _ P I P E _ S H O T
 *
 *  Intersect a ray with a pipe.
 *  If an intersection occurs, a struct seg will be acquired
 *  and filled in.
 *
 *  Returns -
 *  	0	MISS
 *	>0	HIT
 */
int
rt_pipe_shot(struct soltab *stp, register struct xray *rp, struct application *ap, struct seg *seghead) {
    register struct bu_list		*head =
    (struct bu_list *)stp->st_specific;
    register struct id_pipe		*pipe_id;
    register struct seg		*segp;
    struct hit          hits[RT_PIPE_MAXHITS];
    int			hit_count;
    int			total_hits = 0;
    int			seg_no;
    int			i;
    
    pipe_start_shot( stp, rp, ap, seghead, BU_LIST_FIRST( id_pipe, head ), hits,
            &total_hits, 1 );
    seg_no = 0;
    for ( BU_LIST_FOR( pipe_id, id_pipe, head ) )
        seg_no++;
    pipe_end_shot( stp, rp, ap, seghead, BU_LIST_LAST( id_pipe, head ), hits,
            &total_hits, seg_no );
    
    seg_no = 0;
    for ( BU_LIST_FOR( pipe_id, id_pipe, head ) ) {
        seg_no++;
        
        if ( !pipe_id->pipe_is_bend ) {
            struct lin_pipe *lin = (struct lin_pipe *)pipe_id;
            if ( !rt_in_rpp( rp, ap->a_inv_dir, lin->pipe_min, lin->pipe_max)) {
                continue;
            }
            linear_pipe_shot( stp, rp, ap, seghead, lin, hits,
                    &total_hits, seg_no );
        }
        else {
            struct bend_pipe *bend = (struct bend_pipe *)pipe_id;
            if ( !rt_in_sph( rp, bend->bend_bound_center, bend->bend_bound_radius_sq)) {
                continue;
            }
            bend_pipe_shot( stp, rp, ap, seghead, bend, hits,
                    &total_hits, seg_no );
        }
    }
    if ( !total_hits )
        return( 0 );
    
    /* calculate hit points and normals */
    for ( i=0 ; i<total_hits ; i++ ) {
        rt_pipe_norm( &hits[i], stp, rp );
    }
    
    /* sort the hits */
    rt_hitsort(hits, total_hits);
    
    /* eliminate duplicate hits */
    rt_pipe_elim_dups(hits, &total_hits, rp, stp);
    
    /* Build segments */
    if ( total_hits%2 ) {
        bu_log( "rt_pipe_shot: bad number of hits on solid %s (%d)\n", stp->st_dp->d_namep, total_hits );
        bu_log( "Ignoring this solid for this ray\n" );
        bu_log( "\tray start = (%e %e %e), ray dir = (%e %e %e)\n", V3ARGS( rp->r_pt ), V3ARGS( rp->r_dir ) );
        for ( i=0 ; i<total_hits ; i++ ) {
            point_t hit_pt;
            
            bu_log( "#%d, dist = %g, surfno=%d\n", i, hits[i].hit_dist, hits[i].hit_surfno );
            VJOIN1( hit_pt, rp->r_pt, hits[i].hit_dist,  rp->r_dir );
            bu_log( "\t( %g %g %g )\n", V3ARGS( hit_pt ) );
        }
        
        return( 0 );
    }
    
    for( i=0 ; i<total_hits ; i += 2) {
        RT_GET_SEG(segp, ap->a_resource);
        
        segp->seg_stp = stp;
        segp->seg_in = hits[i];
        segp->seg_out = hits[i+1];
        
        BU_LIST_INSERT( &(seghead->l), &(segp->l) );
    }
    
    
    if ( total_hits )
        return( 1 );		/* HIT */
    else
        return(0);		/* MISS */
}

#define SEG_MISS(SEG)		(SEG).seg_stp=(struct soltab *) 0;

/**
 *			R T_ P I P E _ V S H O T
 *
 *  Vectorized version.
 */
void
rt_pipe_vshot(struct soltab **stp, struct xray **rp, struct seg *segp, int n, struct application *ap)
/* An array of solid pointers */
/* An array of ray pointers */
/* array of segs (results returned) */
/* Number of ray/object pairs */

{
    rt_vstub( stp, rp, segp, n, ap );
}

/**
 *			R T _ P I P E _ C U R V E
 *
 *  Return the curvature of the pipe.
 */
void
rt_pipe_curve(register struct curvature *cvp, register struct hit *hitp, struct soltab *stp) {
    /*	register struct bu_list *pipe =
        (struct bu_list *)stp->st_specific; */
    
    cvp->crv_c1 = cvp->crv_c2 = 0;
    
    /* any tangent direction */
    bn_vec_ortho( cvp->crv_pdir, hitp->hit_normal );
}

/**
 *  			R T _ P I P E _ U V
 *
 *  For a hit on the surface of an pipe, return the (u, v) coordinates
 *  of the hit point, 0 <= u, v <= 1.
 *  u = azimuth
 *  v = elevation
 */
void
rt_pipe_uv(struct application *ap, struct soltab *stp, register struct hit *hitp, register struct uvcoord *uvp) {
    /*	register struct bu_list *pipe =
        (struct bu_list *)stp->st_specific; */
}

/**
 *		R T _ P I P E _ F R E E
 */
void
rt_pipe_free(register struct soltab *stp) {
#if 0
    register struct bu_list *pipe =
    (struct bu_list *)stp->st_specific;
    
    /* free linked list */
    while ( BU_LIST_NON_EMPTY( &pipe->id.l ) ) {
        register struct bu_list *pipe_ptr;
        
        pipe_ptr = (struct bu_list *)(&pipe->id.l)->forw;
        bu_free( (char *)pipe_ptr, "pipe_specific" );
    }
    
    /* free list head */
    bu_free( (char *)pipe, "pipe_specific head" );
#endif
}

/**
 *			R T _ P I P E _ C L A S S
 */
int
rt_pipe_class(void) {
    return(0);
}

/**			D R A W _ P I P E _ A R C
 *
 * v1 and v2 must be unit vectors normal to each other in plane of circle
 * v1 must be in direction from center to start point (unless a full circle is
 * requested). "End" is the endpoint of arc. "Seg_count"
 * is how many straight line segements to use to draw the arc. "Full_circle"
 * is a flag to indicate that a complete circle is desired.
 */

HIDDEN void
draw_pipe_arc(struct bu_list *vhead, fastf_t radius, fastf_t *center, const fastf_t *v1, const fastf_t *v2, fastf_t *end, int seg_count, int full_circle) {
    fastf_t		arc_angle;
    fastf_t		delta_ang;
    fastf_t		cos_del, sin_del;
    fastf_t		x, y, xnew, ynew;
    vect_t		to_end;
    point_t		pt;
    int		i;
    
    if ( !full_circle ) {
        VSUB2( to_end, end, center );
        arc_angle = atan2( VDOT( to_end, v2 ), VDOT( to_end, v1 ) );
        delta_ang = arc_angle/seg_count;
    }
    else
        delta_ang = 2.0*bn_pi/seg_count;
    
    cos_del = cos( delta_ang );
    sin_del = sin( delta_ang );
    
    x = radius;
    y = 0.0;
    VJOIN2( pt, center, x, v1, y, v2 );
    RT_ADD_VLIST( vhead, pt, BN_VLIST_LINE_MOVE );
    for ( i=0; i<seg_count; i++ ) {
        xnew = x*cos_del - y*sin_del;
        ynew = x*sin_del + y*cos_del;
        VJOIN2( pt, center, xnew, v1, ynew, v2 );
        RT_ADD_VLIST( vhead, pt, BN_VLIST_LINE_DRAW );
        x = xnew;
        y = ynew;
    }
}

HIDDEN void
draw_linear_seg(struct bu_list *vhead, const fastf_t *p1, const fastf_t or1, const fastf_t ir1, const fastf_t *p2, const fastf_t or2, const fastf_t ir2, const fastf_t *v1, const fastf_t *v2) {
    point_t pt;
    
    VJOIN1( pt, p1, or1, v1 );
    RT_ADD_VLIST( vhead, pt, BN_VLIST_LINE_MOVE );
    VJOIN1( pt, p2, or2, v1 );
    RT_ADD_VLIST( vhead, pt, BN_VLIST_LINE_DRAW );
    VJOIN1( pt, p1, or1, v2 );
    RT_ADD_VLIST( vhead, pt, BN_VLIST_LINE_MOVE );
    VJOIN1( pt, p2, or2, v2 );
    RT_ADD_VLIST( vhead, pt, BN_VLIST_LINE_DRAW );
    VJOIN1( pt, p1, -or1, v1 );
    RT_ADD_VLIST( vhead, pt, BN_VLIST_LINE_MOVE );
    VJOIN1( pt, p2, -or2, v1 );
    RT_ADD_VLIST( vhead, pt, BN_VLIST_LINE_DRAW );
    VJOIN1( pt, p1, -or1, v2 );
    RT_ADD_VLIST( vhead, pt, BN_VLIST_LINE_MOVE );
    VJOIN1( pt, p2, -or2, v2 );
    RT_ADD_VLIST( vhead, pt, BN_VLIST_LINE_DRAW );
    
    if ( ir1 <= 0.0 && ir2 <= 0.0 )
        return;
    
    VJOIN1( pt, p1, ir1, v1 );
    RT_ADD_VLIST( vhead, pt, BN_VLIST_LINE_MOVE );
    VJOIN1( pt, p2, ir2, v1 );
    RT_ADD_VLIST( vhead, pt, BN_VLIST_LINE_DRAW );
    VJOIN1( pt, p1, ir1, v2 );
    RT_ADD_VLIST( vhead, pt, BN_VLIST_LINE_MOVE );
    VJOIN1( pt, p2, ir2, v2 );
    RT_ADD_VLIST( vhead, pt, BN_VLIST_LINE_DRAW );
    VJOIN1( pt, p1, -ir1, v1 );
    RT_ADD_VLIST( vhead, pt, BN_VLIST_LINE_MOVE );
    VJOIN1( pt, p2, -ir2, v1 );
    RT_ADD_VLIST( vhead, pt, BN_VLIST_LINE_DRAW );
    VJOIN1( pt, p1, -ir1, v2 );
    RT_ADD_VLIST( vhead, pt, BN_VLIST_LINE_MOVE );
    VJOIN1( pt, p2, -ir2, v2 );
    RT_ADD_VLIST( vhead, pt, BN_VLIST_LINE_DRAW );
}

HIDDEN void
draw_pipe_bend(struct bu_list *vhead, const fastf_t *center, const fastf_t *end, const fastf_t radius, const fastf_t angle, const fastf_t *v1, const fastf_t *v2, const fastf_t *norm, const fastf_t or, const fastf_t ir, fastf_t *f1, fastf_t *f2, const int
seg_count) {
    
    point_t	tmp_center, tmp_start, tmp_end;
    vect_t tmp_vec;
    fastf_t tmp_radius;
    fastf_t move_dist;
    vect_t end_f1, end_f2;
    mat_t mat;
    vect_t tmp_norm;
    
    VREVERSE( tmp_norm, norm );
    bn_mat_arb_rot( mat, center, tmp_norm, angle );
    MAT4X3VEC( tmp_vec, mat, f1 );
    VMOVE( end_f1, tmp_vec );
    MAT4X3VEC( tmp_vec, mat, f2 );
    VMOVE( end_f2, tmp_vec );
    
    move_dist = or * VDOT( f1, norm );
    VJOIN2( tmp_start, center, radius, v1, or, f1 );
    VJOIN1( tmp_center, center, move_dist, norm );
    VJOIN1( tmp_end, end, or, end_f1 );
    VSUB2( tmp_vec, tmp_start, tmp_center );
    tmp_radius = MAGNITUDE( tmp_vec );
    draw_pipe_arc( vhead, tmp_radius, tmp_center, v1, v2, tmp_end, seg_count, 0 );
    VJOIN2( tmp_start, center, radius, v1, -or, f1 );
    VJOIN1( tmp_center, center, -move_dist, norm );
    VJOIN1( tmp_end, end, -or, end_f1 );
    VSUB2( tmp_vec, tmp_start, tmp_center );
    tmp_radius = MAGNITUDE( tmp_vec );
    draw_pipe_arc( vhead, tmp_radius, tmp_center, v1, v2, tmp_end, seg_count, 0 );
    move_dist = or * VDOT( f2, norm );
    VJOIN2( tmp_start, center, radius, v1, or, f2 );
    VJOIN1( tmp_center, center, move_dist, norm );
    VJOIN1( tmp_end, end, or, end_f2 );
    VSUB2( tmp_vec, tmp_start, tmp_center );
    tmp_radius = MAGNITUDE( tmp_vec );
    draw_pipe_arc( vhead, tmp_radius, tmp_center, v1, v2, tmp_end, seg_count, 0 );
    VJOIN2( tmp_start, center, radius, v1, -or, f2 );
    VJOIN1( tmp_center, center, -move_dist, norm );
    VJOIN1( tmp_end, end, -or, end_f2 );
    VSUB2( tmp_vec, tmp_start, tmp_center );
    tmp_radius = MAGNITUDE( tmp_vec );
    draw_pipe_arc( vhead, tmp_radius, tmp_center, v1, v2, tmp_end, seg_count, 0 );
    
    if ( ir <= 0.0 ) {
        VMOVE( f1, end_f1 );
        VMOVE( f2, end_f2 );
        return;
    }
    
    move_dist = ir * VDOT( f1, norm );
    VJOIN2( tmp_start, center, radius, v1, ir, f1 );
    VJOIN1( tmp_center, center, move_dist, norm );
    VJOIN1( tmp_end, end, ir, end_f1 );
    VSUB2( tmp_vec, tmp_start, tmp_center );
    tmp_radius = MAGNITUDE( tmp_vec );
    draw_pipe_arc( vhead, tmp_radius, tmp_center, v1, v2, tmp_end, seg_count, 0 );
    VJOIN2( tmp_start, center, radius, v1, -ir, f1 );
    VJOIN1( tmp_center, center, -move_dist, norm );
    VJOIN1( tmp_end, end, -ir, end_f1 );
    VSUB2( tmp_vec, tmp_start, tmp_center );
    tmp_radius = MAGNITUDE( tmp_vec );
    draw_pipe_arc( vhead, tmp_radius, tmp_center, v1, v2, tmp_end, seg_count, 0 );
    move_dist = ir * VDOT( f2, norm );
    VJOIN2( tmp_start, center, radius, v1, ir, f2 );
    VJOIN1( tmp_center, center, move_dist, norm );
    VJOIN1( tmp_end, end, ir, end_f2 );
    VSUB2( tmp_vec, tmp_start, tmp_center );
    tmp_radius = MAGNITUDE( tmp_vec );
    draw_pipe_arc( vhead, tmp_radius, tmp_center, v1, v2, tmp_end, seg_count, 0 );
    VJOIN2( tmp_start, center, radius, v1, -ir, f2 );
    VJOIN1( tmp_center, center, -move_dist, norm );
    VJOIN1( tmp_end, end, -ir, end_f2 );
    VSUB2( tmp_vec, tmp_start, tmp_center );
    tmp_radius = MAGNITUDE( tmp_vec );
    draw_pipe_arc( vhead, tmp_radius, tmp_center, v1, v2, tmp_end, seg_count, 0 );
    
    VMOVE( f1, end_f1 );
    VMOVE( f2, end_f2 );
}

/**
 *			R T _ P I P E _ P L O T
 */
int
rt_pipe_plot(struct bu_list *vhead, struct rt_db_internal *ip, const struct rt_tess_tol *ttol, const struct bn_tol *tol) {
    register struct wdb_pipept		*prevp;
    register struct wdb_pipept		*curp;
    register struct wdb_pipept		*nextp;
    struct rt_pipe_internal		*pip;
    point_t				current_point;
    vect_t				f1, f2, f3;
    
    RT_CK_DB_INTERNAL(ip);
    pip = (struct rt_pipe_internal *)ip->idb_ptr;
    RT_PIPE_CK_MAGIC(pip);
    
    if ( BU_LIST_IS_EMPTY( &pip->pipe_segs_head ) )
        return( 0 );
    
    prevp = BU_LIST_FIRST( wdb_pipept, &pip->pipe_segs_head );
    curp = BU_LIST_NEXT( wdb_pipept, &prevp->l );
    nextp = BU_LIST_NEXT( wdb_pipept, &curp->l );
    
    if ( BU_LIST_IS_HEAD( &curp->l, &pip->pipe_segs_head ) )
        return( 0 );	/* nothing to plot */
    
    VMOVE( current_point, prevp->pp_coord );
    
    /* draw end at pipe start */
    VSUB2( f3, prevp->pp_coord, curp->pp_coord );
    bn_vec_ortho( f1, f3 );
    VCROSS( f2, f3, f1 );
    VUNITIZE( f2 );
    
    draw_pipe_arc( vhead, prevp->pp_od/2.0, prevp->pp_coord, f1, f2, f2, ARC_SEGS, 1 );
    if ( prevp->pp_id > 0.0 )
        draw_pipe_arc( vhead, prevp->pp_id/2.0, prevp->pp_coord, f1, f2, f2, ARC_SEGS, 1 );
    
    while ( 1 ) {
        vect_t n1, n2;
        vect_t norm;
        fastf_t angle;
        fastf_t dist_to_bend;
        
        if ( BU_LIST_IS_HEAD( &nextp->l, &pip->pipe_segs_head ) ) {
            /* last segment */
            draw_linear_seg( vhead, current_point, prevp->pp_od/2.0, prevp->pp_id/2.0,
                    curp->pp_coord, curp->pp_od/2.0, curp->pp_id/2.0, f1, f2 );
            break;
        }
        
        VSUB2( n1, prevp->pp_coord, curp->pp_coord );
        if ( VNEAR_ZERO( n1, RT_LEN_TOL ) ) {
            /* duplicate point, nothing to plot */
            goto next_pt;
        }
        VSUB2( n2, nextp->pp_coord, curp->pp_coord );
        VCROSS( norm, n1, n2 );
        VUNITIZE( n1 );
        VUNITIZE( n2 );
        angle = bn_pi - acos( VDOT( n1, n2 ) );
        dist_to_bend = curp->pp_bendradius * tan( angle/2.0 );
        if ( isnan( dist_to_bend ) || VNEAR_ZERO( norm, SQRT_SMALL_FASTF) || NEAR_ZERO( dist_to_bend, SQRT_SMALL_FASTF) ) {
            /* points are colinear, draw linear segment */
            draw_linear_seg( vhead, current_point, prevp->pp_od/2.0, prevp->pp_id/2.0,
                    curp->pp_coord, curp->pp_od/2.0, curp->pp_id/2.0, f1, f2 );
            VMOVE( current_point, curp->pp_coord );
        }
        else {
            point_t bend_center;
            point_t bend_start;
            point_t bend_end;
            vect_t v1, v2;
            
            VUNITIZE( norm );
            
            /* draw linear segment to start of bend */
            VJOIN1( bend_start, curp->pp_coord, dist_to_bend, n1 );
            draw_linear_seg( vhead, current_point, prevp->pp_od/2.0, prevp->pp_id/2.0,
                    bend_start, curp->pp_od/2.0, curp->pp_id/2.0, f1, f2 );
            
            /* draw bend */
            VJOIN1( bend_end, curp->pp_coord, dist_to_bend, n2 );
            VCROSS( v1, n1, norm );
            VCROSS( v2, v1, norm );
            VJOIN1( bend_center, bend_start, -curp->pp_bendradius, v1 );
            draw_pipe_bend( vhead, bend_center, bend_end, curp->pp_bendradius, angle, v1, v2, norm,
                    curp->pp_od/2.0, curp->pp_id/2.0, f1, f2, ARC_SEGS );
            
            VMOVE( current_point, bend_end );
        }
        next_pt:
            prevp = curp;
            curp = nextp;
            nextp = BU_LIST_NEXT( wdb_pipept, &curp->l );
    }
    
    draw_pipe_arc( vhead, curp->pp_od/2.0, curp->pp_coord, f1, f2, f2, ARC_SEGS, 1 );
    if ( curp->pp_id > 0.0 )
        draw_pipe_arc( vhead, curp->pp_id/2.0, curp->pp_coord, f1, f2, f2, ARC_SEGS, 1 );
    
    return(0);
}

HIDDEN void
tesselate_pipe_start(struct wdb_pipept *pipe, int arc_segs, double sin_del, double cos_del, struct vertex ***outer_loop, struct vertex ***inner_loop, fastf_t *r1, fastf_t *r2, struct shell *s, const struct bn_tol *tol) {
    struct faceuse *fu;
    struct loopuse *lu;
    struct edgeuse *eu;
    struct wdb_pipept *next;
    point_t pt;
    fastf_t or;
    fastf_t ir;
    fastf_t x, y, xnew, ynew;
    vect_t n;
    int i;
    
    NMG_CK_SHELL( s );
    BN_CK_TOL( tol );
    
    next = BU_LIST_NEXT( wdb_pipept, &pipe->l );
    
    VSUB2( n, pipe->pp_coord, next->pp_coord );
    VUNITIZE( n );
    bn_vec_ortho( r1, n );
    VCROSS( r2, n, r1 );
    
    or = pipe->pp_od/2.0;
    ir = pipe->pp_id/2.0;
    
    if ( or <= tol->dist )
        return;
    
    if ( ir > or ) {
        bu_log( "Inner radius larger than outer radius at start of pipe solid\n" );
        return;
    }
    
    if ( NEAR_ZERO( ir - or, tol->dist) )
        return;
    
    
    fu = nmg_cface( s, *outer_loop, arc_segs );
    
    x = or;
    y = 0.0;
    i = (-1);
    lu = BU_LIST_FIRST( loopuse, &fu->lu_hd );
    for ( BU_LIST_FOR( eu, edgeuse, &lu->down_hd ) ) {
        VJOIN2( pt, pipe->pp_coord, x, r1, y, r2 );
        (*outer_loop)[++i] = eu->vu_p->v_p;
        nmg_vertex_gv( eu->vu_p->v_p, pt );
        xnew = x*cos_del - y*sin_del;
        ynew = x*sin_del + y*cos_del;
        x = xnew;
        y = ynew;
    }
    
    if ( ir > tol->dist ) {
        struct edgeuse *new_eu;
        struct vertexuse *vu;
        
        /* create a loop of a single vertex using the first vertex from the inner loop */
        lu = nmg_mlv( &fu->l.magic, (struct vertex *)NULL, OT_OPPOSITE );
        
        vu = BU_LIST_FIRST( vertexuse, &lu->down_hd );
        eu = nmg_meonvu( vu );
        (*inner_loop)[0] = eu->vu_p->v_p;
        
        x = ir;
        y = 0.0;
        VJOIN2( pt, pipe->pp_coord, x, r1, y, r2 );
        nmg_vertex_gv( (*inner_loop)[0], pt );
        /* split edges in loop for each vertex in inner loop */
        for ( i=1; i<arc_segs; i++ ) {
            new_eu = nmg_eusplit( (struct vertex *)NULL, eu, 0 );
            (*inner_loop)[i] = new_eu->vu_p->v_p;
            xnew = x*cos_del - y*sin_del;
            ynew = x*sin_del + y*cos_del;
            x = xnew;
            y = ynew;
            VJOIN2( pt, pipe->pp_coord, x, r1, y, r2 );
            nmg_vertex_gv( (*inner_loop)[i], pt );
        }
    }
    
    else if ( next->pp_id > tol->dist ) {
        struct vertexuse *vu;
        
        /* make a loop of a single vertex in this face */
        lu = nmg_mlv( &fu->l.magic, (struct vertex *)NULL, OT_OPPOSITE );
        vu = BU_LIST_FIRST( vertexuse, &lu->down_hd );
        
        nmg_vertex_gv( vu->v_p, pipe->pp_coord );
    }
    
    if ( nmg_calc_face_g( fu ) )
        bu_bomb( "tesselate_pipe_start: nmg_calc_face_g failed\n" );
    
    for ( BU_LIST_FOR( lu, loopuse, &fu->lu_hd ) ) {
        NMG_CK_LOOPUSE( lu );
        
        if ( BU_LIST_FIRST_MAGIC(&lu->down_hd) != NMG_EDGEUSE_MAGIC )
            continue;
        
        for ( BU_LIST_FOR( eu, edgeuse, &lu->down_hd ) ) {
            NMG_CK_EDGEUSE( eu );
            eu->e_p->is_real = 1;
        }
    }
}

HIDDEN void
tesselate_pipe_linear(fastf_t *start_pt,
        fastf_t or,
        fastf_t ir,
        fastf_t *end_pt,
        fastf_t end_or,
        fastf_t end_ir,
        int arc_segs,
        double sin_del,
        double cos_del,
        struct vertex ***outer_loop,
        struct vertex ***inner_loop,
        fastf_t *r1,
        fastf_t *r2,
        struct shell *s,
        const struct bn_tol *tol) {
    struct vertex **new_outer_loop;
    struct vertex **new_inner_loop;
    struct vertex **verts[3];
    struct faceuse *fu;
    vect_t *norms;
    vect_t n;
    fastf_t slope;
    fastf_t seg_len;
    int i, j;
    
    NMG_CK_SHELL( s );
    BN_CK_TOL( tol );
    
    norms = (vect_t *)bu_calloc( arc_segs, sizeof( vect_t ), "tesselate_pipe_linear: new normals" );
    
    if ( end_or > tol->dist )
        new_outer_loop = (struct vertex **)bu_calloc( arc_segs, sizeof( struct vertex *),
                "tesselate_pipe_linear: new_outer_loop" );
    else
        new_outer_loop = (struct vertex **)NULL;
    
    if ( end_ir > tol->dist )
        new_inner_loop = (struct vertex **)bu_calloc( arc_segs, sizeof( struct vertex *),
                "tesselate_pipe_linear: new_inner_loop" );
    else
        new_inner_loop = (struct vertex **)NULL;
    
    VSUB2( n, end_pt, start_pt );
    seg_len = MAGNITUDE( n );
    VSCALE( n, n, 1.0/seg_len );
    slope = (or - end_or)/seg_len;
    
    if ( or > tol->dist && end_or > tol->dist ) {
        point_t pt;
        fastf_t x, y, xnew, ynew;
        struct faceuse *fu_prev=(struct faceuse *)NULL;
        struct vertex **verts[3];
        
        x = 1.0;
        y = 0.0;
        VCOMB2( norms[0], x, r1, y, r2 );
        VJOIN1( norms[0], norms[0], slope, n );
        VUNITIZE( norms[0] );
        for ( i=0; i<arc_segs; i++ ) {
            j = i+1;
            if ( j == arc_segs )
                j = 0;
            
            VJOIN2( pt, end_pt, x*end_or, r1, y*end_or, r2 );
            xnew = x*cos_del - y*sin_del;
            ynew = x*sin_del + y*cos_del;
            x = xnew;
            y = ynew;
            if ( i < arc_segs-1 ) {
                VCOMB2( norms[j], x, r1, y, r2 );
                VJOIN1( norms[j], norms[j], slope, n );
                VUNITIZE( norms[j] );
            }
            
            if ( fu_prev ) {
                nmg_vertex_gv( new_outer_loop[i], pt );
                if ( nmg_calc_face_g( fu_prev ) ) {
                    bu_log( "tesselate_pipe_linear: nmg_calc_face_g failed\n" );
                    nmg_kfu( fu_prev );
                }
                else {
                    /* assign vertexuse normals */
                    struct loopuse *lu;
                    struct edgeuse *eu;
                    
                    NMG_CK_FACEUSE( fu_prev );
                    
                    if ( fu_prev->orientation != OT_SAME )
                        fu_prev = fu_prev->fumate_p;
                    
                    lu = BU_LIST_FIRST( loopuse, &fu_prev->lu_hd );
                    
                    for ( BU_LIST_FOR( eu, edgeuse, &lu->down_hd ) ) {
                        vect_t reverse_norm;
                        struct edgeuse *eu_opp_use;
                        
                        eu_opp_use = BU_LIST_PNEXT_CIRC( edgeuse, &eu->eumate_p->l );
                        if ( eu->vu_p->v_p == new_outer_loop[i-1] ) {
                            nmg_vertexuse_nv( eu->vu_p, norms[i-1] );
                            VREVERSE( reverse_norm, norms[i-1] );
                            nmg_vertexuse_nv( eu_opp_use->vu_p, reverse_norm );
                        }
                        else if (  eu->vu_p->v_p == (*outer_loop)[i-1] ) {
                            nmg_vertexuse_nv( eu->vu_p, norms[i-1] );
                            VREVERSE( reverse_norm, norms[i-1] );
                            nmg_vertexuse_nv( eu_opp_use->vu_p, reverse_norm );
                        }
                        else if (  eu->vu_p->v_p == new_outer_loop[i] ) {
                            nmg_vertexuse_nv( eu->vu_p, norms[i] );
                            VREVERSE( reverse_norm, norms[i] );
                            nmg_vertexuse_nv( eu_opp_use->vu_p, reverse_norm );
                        }
                        else if (  eu->vu_p->v_p == (*outer_loop)[i] ) {
                            nmg_vertexuse_nv( eu->vu_p, norms[i] );
                            VREVERSE( reverse_norm, norms[i] );
                            nmg_vertexuse_nv( eu_opp_use->vu_p, reverse_norm );
                        }
                        else {
                            bu_log( "No vu_normal assigned at (%g %g %g)\n", V3ARGS( eu->vu_p->v_p->vg_p->coord ) );
                            bu_log( "\ti=%d, arc_segs=%d, fu_prev = x%x\n", i, arc_segs, fu_prev );
                        }
                    }
                }
            }
            
            verts[0] = &(*outer_loop)[j];
            verts[1] = &(*outer_loop)[i];
            verts[2] = &new_outer_loop[i];
            
            if ( (fu = nmg_cmface( s, verts, 3 ) ) == NULL ) {
                bu_log( "tesselate_pipe_linear: failed to make outer face #%d or=%g, end_or=%g\n",
                        i, or, end_or );
                continue;
            }
            if ( !new_outer_loop[i]->vg_p )
                nmg_vertex_gv( new_outer_loop[i], pt );
            
            if ( nmg_calc_face_g( fu ) ) {
                bu_log( "tesselate_pipe_linear: nmg_calc_face_g failed\n" );
                nmg_kfu( fu );
            }
            else {
                /* assign vertexuse normals */
                struct loopuse *lu;
                struct edgeuse *eu;
                
                NMG_CK_FACEUSE( fu );
                
                if ( fu->orientation != OT_SAME )
                    fu = fu->fumate_p;
                
                lu = BU_LIST_FIRST( loopuse, &fu->lu_hd );
                
                for ( BU_LIST_FOR( eu, edgeuse, &lu->down_hd ) ) {
                    vect_t reverse_norm;
                    struct edgeuse *eu_opp_use;
                    
                    eu_opp_use = BU_LIST_PNEXT_CIRC( edgeuse, &eu->eumate_p->l );
                    if ( eu->vu_p->v_p == (*outer_loop)[0] ) {
                        nmg_vertexuse_nv( eu->vu_p, norms[0] );
                        VREVERSE( reverse_norm, norms[0] );
                        nmg_vertexuse_nv( eu_opp_use->vu_p, reverse_norm );
                    }
                    else if (  eu->vu_p->v_p == new_outer_loop[i] ) {
                        nmg_vertexuse_nv( eu->vu_p, norms[i] );
                        VREVERSE( reverse_norm, norms[i] );
                        nmg_vertexuse_nv( eu_opp_use->vu_p, reverse_norm );
                    }
                    else if (  eu->vu_p->v_p == (*outer_loop)[i] ) {
                        nmg_vertexuse_nv( eu->vu_p, norms[i] );
                        VREVERSE( reverse_norm, norms[i] );
                        nmg_vertexuse_nv( eu_opp_use->vu_p, reverse_norm );
                    }
                    else if (  eu->vu_p->v_p == (*outer_loop)[j] ) {
                        nmg_vertexuse_nv( eu->vu_p, norms[j] );
                        VREVERSE( reverse_norm, norms[j] );
                        nmg_vertexuse_nv( eu_opp_use->vu_p, reverse_norm );
                    }
                    else {
                        bu_log( "No vu_normal assigned at (%g %g %g)\n", V3ARGS( eu->vu_p->v_p->vg_p->coord ) );
                        bu_log( "\ti=%d, arc_segs=%d, fu = x%x\n", i, arc_segs, fu );
                    }
                }
            }
            
            verts[1] = verts[2];
            verts[2] = &new_outer_loop[j];
            
            if ( (fu_prev = nmg_cmface( s, verts, 3 ) ) == NULL ) {
                bu_log( "tesselate_pipe_linear: failed to make outer face #%d or=%g, end_or=%g\n",
                        i, or, end_or );
                continue;
            }
            if ( i == arc_segs-1 ) {
                if ( nmg_calc_face_g( fu_prev ) ) {
                    bu_log( "tesselate_pipe_linear: nmg_calc_face_g failed\n" );
                    nmg_kfu( fu_prev );
                }
            }
        }
        bu_free( (char *)(*outer_loop), "tesselate_pipe_bend: outer_loop" );
        *outer_loop = new_outer_loop;
    }
    else if ( or > tol->dist && end_or <= tol->dist ) {
        struct vertex *v=(struct vertex *)NULL;
        
        VSUB2( norms[0], (*outer_loop)[0]->vg_p->coord, start_pt );
        VJOIN1( norms[0], norms[0], slope*or, n );
        VUNITIZE( norms[0] );
        for ( i=0; i<arc_segs; i++ ) {
            j = i+1;
            if ( j == arc_segs )
                j = 0;
            
            verts[0] = &(*outer_loop)[j];
            verts[1] = &(*outer_loop)[i];
            verts[2] = &v;
            
            if ( (fu = nmg_cmface( s, verts, 3 ) ) == NULL ) {
                bu_log( "tesselate_pipe_linear: failed to make outer face #%d or=%g, end_or=%g\n",
                        i, or, end_or );
                continue;
            }
            if ( i == 0 )
                nmg_vertex_gv( v, end_pt );
            
            if ( i < arc_segs-1 ) {
                VSUB2( norms[j], (*outer_loop)[j]->vg_p->coord, start_pt );
                VJOIN1( norms[j], norms[j], slope*or, n );
                VUNITIZE( norms[j] );
            }
            
            if ( nmg_calc_face_g( fu ) ) {
                bu_log( "tesselate_pipe_linear: nmg_calc_face_g failed\n" );
                nmg_kfu( fu );
            }
            else {
                struct loopuse *lu;
                struct edgeuse *eu;
                struct edgeuse *eu_opp_use;
                vect_t reverse_norm;
                
                NMG_CK_FACEUSE( fu );
                if ( fu->orientation != OT_SAME )
                    fu = fu->fumate_p;
                
                lu = BU_LIST_FIRST( loopuse, &fu->lu_hd );
                for ( BU_LIST_FOR( eu, edgeuse, &lu->down_hd ) ) {
                    eu_opp_use = BU_LIST_PNEXT_CIRC( edgeuse, &eu->eumate_p->l );
                    if ( eu->vu_p->v_p == (*outer_loop)[i] ) {
                        nmg_vertexuse_nv( eu->vu_p, norms[i] );
                        VREVERSE( reverse_norm, norms[i] );
                        nmg_vertexuse_nv( eu_opp_use->vu_p, reverse_norm );
                    }
                    else if ( eu->vu_p->v_p == (*outer_loop)[j] ) {
                        nmg_vertexuse_nv( eu->vu_p, norms[j] );
                        VREVERSE( reverse_norm, norms[j] );
                        nmg_vertexuse_nv( eu_opp_use->vu_p, reverse_norm );
                    }
                    else if ( eu->vu_p->v_p == v ) {
                        vect_t tmp_norm;
                        VBLEND2( tmp_norm, 0.5, norms[i], 0.5, norms[j] );
                        VUNITIZE( tmp_norm );
                        nmg_vertexuse_nv( eu->vu_p, tmp_norm );
                        VREVERSE( reverse_norm, tmp_norm );
                        nmg_vertexuse_nv( eu_opp_use->vu_p, reverse_norm );
                    }
                    else {
                        bu_log( "No vu_normal assigned at (%g %g %g)\n", V3ARGS( eu->vu_p->v_p->vg_p->coord ) );
                        bu_log( "\ti=%d, j=%d, arc_segs=%d, fu = x%x\n", i, j, arc_segs, fu );
                    }
                }
            }
        }
        
        bu_free( (char *)(*outer_loop), "tesselate_pipe_linear: outer_loop" );
        outer_loop[0] = &v;
    }
    else if ( or <= tol->dist && end_or > tol->dist ) {
        point_t pt, pt_next;
        fastf_t x, y, xnew, ynew;
        struct vertex **verts[3];
        
        
        x = 1.0;
        y = 0.0;
        VCOMB2( norms[0], x, r1, y, r2 );
        VJOIN1( pt_next, end_pt, end_or, norms[0] );
        VJOIN1( norms[0], norms[0], slope, n );
        VUNITIZE( norms[0] );
        for ( i=0; i<arc_segs; i++ ) {
            j = i + 1;
            if ( j == arc_segs )
                j = 0;
            
            VMOVE( pt, pt_next )
                    xnew = x*cos_del - y*sin_del;
            ynew = x*sin_del + y*cos_del;
            x = xnew;
            y = ynew;
            if ( i < j ) {
                VCOMB2( norms[j], x, r1, y, r2 );
                VJOIN1( pt_next, end_pt, end_or, norms[j] );
                VJOIN1( norms[j], norms[j], slope, n );
                VUNITIZE( norms[j] );
            }
            
            verts[0] = &(*outer_loop)[0];
            verts[1] = &new_outer_loop[i];
            verts[2] = &new_outer_loop[j];
            
            if ( (fu = nmg_cmface( s, verts, 3 ) ) == NULL ) {
                bu_log( "tesselate_pipe_linear: failed to make outer face #%d or=%g, end_or=%g\n",
                        i, or, end_or );
                continue;
            }
            if ( !(*outer_loop)[0]->vg_p )
                nmg_vertex_gv( (*outer_loop)[0], start_pt );
            if ( !new_outer_loop[i]->vg_p )
                nmg_vertex_gv( new_outer_loop[i], pt );
            if ( !new_outer_loop[j]->vg_p )
                nmg_vertex_gv( new_outer_loop[j], pt_next );
            if ( nmg_calc_face_g( fu ) ) {
                bu_log( "tesselate_pipe_linear: nmg_calc_face_g failed\n" );
                nmg_kfu( fu );
            }
            else {
                struct loopuse *lu;
                struct edgeuse *eu;
                struct edgeuse *eu_opp_use;
                vect_t reverse_norm;
                
                NMG_CK_FACEUSE( fu );
                if ( fu->orientation != OT_SAME )
                    fu = fu->fumate_p;
                
                lu = BU_LIST_FIRST( loopuse, &fu->lu_hd );
                for ( BU_LIST_FOR( eu, edgeuse, &lu->down_hd ) ) {
                    eu_opp_use = BU_LIST_PNEXT_CIRC( edgeuse, &eu->eumate_p->l );
                    if ( eu->vu_p->v_p == new_outer_loop[i] ) {
                        nmg_vertexuse_nv( eu->vu_p, norms[i] );
                        VREVERSE( reverse_norm, norms[i] );
                        nmg_vertexuse_nv( eu_opp_use->vu_p, reverse_norm );
                    }
                    else if ( eu->vu_p->v_p == new_outer_loop[j] ) {
                        nmg_vertexuse_nv( eu->vu_p, norms[j] );
                        VREVERSE( reverse_norm, norms[j] );
                        nmg_vertexuse_nv( eu_opp_use->vu_p, reverse_norm );
                    }
                    else if ( eu->vu_p->v_p == (*outer_loop)[0] ) {
                        vect_t tmp_norm;
                        VBLEND2( tmp_norm, 0.5, norms[i], 0.5, norms[j] );
                        VUNITIZE( tmp_norm );
                        nmg_vertexuse_nv( eu->vu_p, tmp_norm );
                        VREVERSE( reverse_norm, tmp_norm );
                        nmg_vertexuse_nv( eu_opp_use->vu_p, reverse_norm );
                    }
                    else {
                        bu_log( "No vu_normal assigned at (%g %g %g)\n", V3ARGS( eu->vu_p->v_p->vg_p->coord ) );
                        bu_log( "\ti=%d, j=%d, arc_segs=%d, fu = x%x\n", i, j, arc_segs, fu );
                    }
                }
            }
        }
        bu_free( (char *)(*outer_loop), "tesselate_pipe_linear: outer_loop" );
        *outer_loop = new_outer_loop;
    }
    
    slope = (ir - end_ir)/seg_len;
    
    if ( ir > tol->dist && end_ir > tol->dist ) {
        point_t pt;
        fastf_t x, y, xnew, ynew;
        struct faceuse *fu_prev=(struct faceuse *)NULL;
        struct vertex **verts[3];
        
        x = 1.0;
        y = 0.0;
        VCOMB2( norms[0], -x, r1, -y, r2 );
        VJOIN1( norms[0], norms[0], -slope, n );
        VUNITIZE( norms[0] );
        for ( i=0; i<arc_segs; i++ ) {
            j = i+1;
            if ( j == arc_segs )
                j = 0;
            
            VJOIN2( pt, end_pt, x*end_ir, r1, y*end_ir, r2 );
            xnew = x*cos_del - y*sin_del;
            ynew = x*sin_del + y*cos_del;
            x = xnew;
            y = ynew;
            if ( i < arc_segs-1 ) {
                VCOMB2( norms[j], -x, r1, -y, r2 );
                VJOIN1( norms[j], norms[j], -slope, n );
                VUNITIZE( norms[j] );
            }
            
            if ( fu_prev ) {
                nmg_vertex_gv( new_inner_loop[i], pt );
                if ( nmg_calc_face_g( fu_prev ) ) {
                    bu_log( "tesselate_pipe_linear: nmg_calc_face_g failed\n" );
                    nmg_kfu( fu_prev );
                }
                else {
                    /* assign vertexuse normals */
                    struct loopuse *lu;
                    struct edgeuse *eu;
                    
                    NMG_CK_FACEUSE( fu_prev );
                    
                    if ( fu_prev->orientation != OT_SAME )
                        fu_prev = fu_prev->fumate_p;
                    
                    lu = BU_LIST_FIRST( loopuse, &fu_prev->lu_hd );
                    
                    for ( BU_LIST_FOR( eu, edgeuse, &lu->down_hd ) ) {
                        vect_t reverse_norm;
                        struct edgeuse *eu_opp_use;
                        
                        eu_opp_use = BU_LIST_PNEXT_CIRC( edgeuse, &eu->eumate_p->l );
                        if ( eu->vu_p->v_p == new_inner_loop[i-1] ) {
                            nmg_vertexuse_nv( eu->vu_p, norms[i-1] );
                            VREVERSE( reverse_norm, norms[i-1] );
                            nmg_vertexuse_nv( eu_opp_use->vu_p, reverse_norm );
                        }
                        else if (  eu->vu_p->v_p == (*inner_loop)[i-1] ) {
                            nmg_vertexuse_nv( eu->vu_p, norms[i-1] );
                            VREVERSE( reverse_norm, norms[i-1] );
                            nmg_vertexuse_nv( eu_opp_use->vu_p, reverse_norm );
                        }
                        else if (  eu->vu_p->v_p == new_inner_loop[i] ) {
                            nmg_vertexuse_nv( eu->vu_p, norms[i] );
                            VREVERSE( reverse_norm, norms[i] );
                            nmg_vertexuse_nv( eu_opp_use->vu_p, reverse_norm );
                        }
                        else if (  eu->vu_p->v_p == (*inner_loop)[i] ) {
                            nmg_vertexuse_nv( eu->vu_p, norms[i] );
                            VREVERSE( reverse_norm, norms[i] );
                            nmg_vertexuse_nv( eu_opp_use->vu_p, reverse_norm );
                        }
                        else {
                            bu_log( "No vu_normal assigned at (%g %g %g)\n", V3ARGS( eu->vu_p->v_p->vg_p->coord ) );
                            bu_log( "\ti=%d, arc_segs=%d, fu_prev = x%x\n", i, arc_segs, fu_prev );
                        }
                    }
                }
            }
            
            verts[0] = &(*inner_loop)[j];
            verts[1] = &new_inner_loop[i];
            verts[2] = &(*inner_loop)[i];
            
            if ( (fu = nmg_cmface( s, verts, 3 ) ) == NULL ) {
                bu_log( "tesselate_pipe_linear: failed to make inner face #%d ir=%g, end_ir=%g\n",
                        i, ir, end_ir );
                continue;
            }
            if ( !new_inner_loop[i]->vg_p )
                nmg_vertex_gv( new_inner_loop[i], pt );
            
            if ( nmg_calc_face_g( fu ) ) {
                bu_log( "tesselate_pipe_linear: nmg_calc_face_g failed\n" );
                nmg_kfu( fu );
            }
            else {
                /* assign vertexuse normals */
                struct loopuse *lu;
                struct edgeuse *eu;
                
                NMG_CK_FACEUSE( fu );
                
                if ( fu->orientation != OT_SAME )
                    fu = fu->fumate_p;
                
                lu = BU_LIST_FIRST( loopuse, &fu->lu_hd );
                
                for ( BU_LIST_FOR( eu, edgeuse, &lu->down_hd ) ) {
                    vect_t reverse_norm;
                    struct edgeuse *eu_opp_use;
                    
                    eu_opp_use = BU_LIST_PNEXT_CIRC( edgeuse, &eu->eumate_p->l );
                    if ( eu->vu_p->v_p == (*inner_loop)[0] ) {
                        nmg_vertexuse_nv( eu->vu_p, norms[0] );
                        VREVERSE( reverse_norm, norms[0] );
                        nmg_vertexuse_nv( eu_opp_use->vu_p, reverse_norm );
                    }
                    else if (  eu->vu_p->v_p == new_inner_loop[i] ) {
                        nmg_vertexuse_nv( eu->vu_p, norms[i] );
                        VREVERSE( reverse_norm, norms[i] );
                        nmg_vertexuse_nv( eu_opp_use->vu_p, reverse_norm );
                    }
                    else if (  eu->vu_p->v_p == (*inner_loop)[i] ) {
                        nmg_vertexuse_nv( eu->vu_p, norms[i] );
                        VREVERSE( reverse_norm, norms[i] );
                        nmg_vertexuse_nv( eu_opp_use->vu_p, reverse_norm );
                    }
                    else if (  eu->vu_p->v_p == (*inner_loop)[j] ) {
                        nmg_vertexuse_nv( eu->vu_p, norms[j] );
                        VREVERSE( reverse_norm, norms[j] );
                        nmg_vertexuse_nv( eu_opp_use->vu_p, reverse_norm );
                    }
                    else {
                        bu_log( "No vu_normal assigned at (%g %g %g)\n", V3ARGS( eu->vu_p->v_p->vg_p->coord ) );
                        bu_log( "\ti=%d, arc_segs=%d, fu = x%x\n", i, arc_segs, fu );
                    }
                }
            }
            
            verts[2] = verts[0];
            verts[0] = verts[1];
            verts[1] = verts[2];
            if ( i == arc_segs-1 )
                verts[2] = &new_inner_loop[0];
            else
                verts[2] = &new_inner_loop[j];
            if ( (fu_prev = nmg_cmface( s, verts, 3 ) ) == NULL ) {
                bu_log( "tesselate_pipe_linear: failed to make inner face #%d ir=%g, end_ir=%g\n",
                        i, ir, end_ir );
                continue;
            }
            if ( i == arc_segs-1 ) {
                if ( nmg_calc_face_g( fu_prev ) ) {
                    bu_log( "tesselate_pipe_linear: nmg_calc_face_g failed\n" );
                    nmg_kfu( fu_prev );
                }
            }
            
        }
        bu_free( (char *)(*inner_loop), "tesselate_pipe_bend: inner_loop" );
        *inner_loop = new_inner_loop;
    }
    else if ( ir > tol->dist && end_ir <= tol->dist ) {
        struct vertex *v=(struct vertex *)NULL;
        
        VSUB2( norms[0], (*inner_loop)[0]->vg_p->coord, start_pt );
        VJOIN1( norms[0], norms[0], -slope*ir, n );
        VUNITIZE( norms[0] );
        VREVERSE( norms[0], norms[0] );
        for ( i=0; i<arc_segs; i++ ) {
            j = i+1;
            if ( j == arc_segs )
                j = 0;
            
            verts[0] = &(*inner_loop)[i];
            verts[1] = &(*inner_loop)[j];
            verts[2] = &v;
            
            if ( (fu = nmg_cmface( s, verts, 3 ) ) == NULL ) {
                bu_log( "tesselate_pipe_linear: failed to make inner face #%d ir=%g, end_ir=%g\n",
                        i, ir, end_ir );
                continue;
            }
            if ( i == 0 )
                nmg_vertex_gv( v, end_pt );
            
            if ( i < arc_segs-1 ) {
                VSUB2( norms[j], (*inner_loop)[j]->vg_p->coord, start_pt );
                VJOIN1( norms[j], norms[j], -slope*ir, n );
                VUNITIZE( norms[j] );
                VREVERSE( norms[j], norms[j] );
            }
            
            if ( nmg_calc_face_g( fu ) ) {
                bu_log( "tesselate_pipe_linear: nmg_calc_face_g failed\n" );
                nmg_kfu( fu );
            }
            else {
                struct loopuse *lu;
                struct edgeuse *eu;
                struct edgeuse *eu_opp_use;
                vect_t reverse_norm;
                
                NMG_CK_FACEUSE( fu );
                if ( fu->orientation != OT_SAME )
                    fu = fu->fumate_p;
                
                lu = BU_LIST_FIRST( loopuse, &fu->lu_hd );
                for ( BU_LIST_FOR( eu, edgeuse, &lu->down_hd ) ) {
                    eu_opp_use = BU_LIST_PNEXT_CIRC( edgeuse, &eu->eumate_p->l );
                    if ( eu->vu_p->v_p == (*inner_loop)[i] ) {
                        nmg_vertexuse_nv( eu->vu_p, norms[i] );
                        VREVERSE( reverse_norm, norms[i] );
                        nmg_vertexuse_nv( eu_opp_use->vu_p, reverse_norm );
                    }
                    else if ( eu->vu_p->v_p == (*inner_loop)[j] ) {
                        nmg_vertexuse_nv( eu->vu_p, norms[j] );
                        VREVERSE( reverse_norm, norms[j] );
                        nmg_vertexuse_nv( eu_opp_use->vu_p, reverse_norm );
                    }
                    else if ( eu->vu_p->v_p == v ) {
                        vect_t tmp_norm;
                        VBLEND2( tmp_norm, 0.5, norms[i], 0.5, norms[j] );
                        VUNITIZE( tmp_norm );
                        nmg_vertexuse_nv( eu->vu_p, tmp_norm );
                        VREVERSE( reverse_norm, tmp_norm );
                        nmg_vertexuse_nv( eu_opp_use->vu_p, reverse_norm );
                    }
                    else {
                        bu_log( "No vu_normal assigned at (%g %g %g)\n", V3ARGS( eu->vu_p->v_p->vg_p->coord ) );
                        bu_log( "\ti=%d, j=%d, arc_segs=%d, fu = x%x\n", i, j, arc_segs, fu );
                    }
                }
            }
        }
        
        bu_free( (char *)(*inner_loop), "tesselate_pipe_linear: inner_loop" );
        inner_loop[0] = &v;
    }
    else if ( ir <= tol->dist && end_ir > tol->dist ) {
        point_t pt, pt_next;
        fastf_t x, y, xnew, ynew;
        struct vertex **verts[3];
        
        x = 1.0;
        y = 0.0;
        VCOMB2( norms[0], -x, r1, -y, r2 );
        VJOIN1( pt_next, end_pt, -end_ir, norms[0] );
        VJOIN1( norms[0], norms[0], -slope, n );
        VUNITIZE( norms[0] );
        for ( i=0; i<arc_segs; i++ ) {
            j = i + 1;
            if ( j == arc_segs )
                j = 0;
            
            VMOVE( pt, pt_next )
                    xnew = x*cos_del - y*sin_del;
            ynew = x*sin_del + y*cos_del;
            x = xnew;
            y = ynew;
            if ( i < j ) {
                VCOMB2( norms[j], -x, r1, -y, r2 );
                VJOIN1( pt_next, end_pt, -end_ir, norms[j] );
                VJOIN1( norms[j], norms[j], -slope, n );
                VUNITIZE( norms[j] );
            }
            
            verts[0] = &new_inner_loop[j];
            verts[1] = &new_inner_loop[i];
            verts[2] = &(*inner_loop)[0];
            
            if ( (fu = nmg_cmface( s, verts, 3 ) ) == NULL ) {
                bu_log( "tesselate_pipe_linear: failed to make inner face #%d ir=%g, end_ir=%g\n",
                        i, ir, end_ir );
                continue;
            }
            if ( !(*inner_loop)[0]->vg_p )
                nmg_vertex_gv( (*inner_loop)[0], start_pt );
            if ( !new_inner_loop[i]->vg_p )
                nmg_vertex_gv( new_inner_loop[i], pt );
            if ( !new_inner_loop[j]->vg_p )
                nmg_vertex_gv( new_inner_loop[j], pt_next );
            if ( nmg_calc_face_g( fu ) ) {
                bu_log( "tesselate_pipe_linear: nmg_calc_face_g failed\n" );
                nmg_kfu( fu );
            }
            else {
                struct loopuse *lu;
                struct edgeuse *eu;
                struct edgeuse *eu_opp_use;
                vect_t reverse_norm;
                
                NMG_CK_FACEUSE( fu );
                if ( fu->orientation != OT_SAME )
                    fu = fu->fumate_p;
                
                lu = BU_LIST_FIRST( loopuse, &fu->lu_hd );
                for ( BU_LIST_FOR( eu, edgeuse, &lu->down_hd ) ) {
                    eu_opp_use = BU_LIST_PNEXT_CIRC( edgeuse, &eu->eumate_p->l );
                    if ( eu->vu_p->v_p == new_inner_loop[i] ) {
                        nmg_vertexuse_nv( eu->vu_p, norms[i] );
                        VREVERSE( reverse_norm, norms[i] );
                        nmg_vertexuse_nv( eu_opp_use->vu_p, reverse_norm );
                    }
                    else if ( eu->vu_p->v_p == new_inner_loop[j] ) {
                        nmg_vertexuse_nv( eu->vu_p, norms[j] );
                        VREVERSE( reverse_norm, norms[j] );
                        nmg_vertexuse_nv( eu_opp_use->vu_p, reverse_norm );
                    }
                    else if ( eu->vu_p->v_p == (*inner_loop)[0] ) {
                        vect_t tmp_norm;
                        VBLEND2( tmp_norm, 0.5, norms[i], 0.5, norms[j] );
                        VUNITIZE( tmp_norm );
                        nmg_vertexuse_nv( eu->vu_p, tmp_norm );
                        VREVERSE( reverse_norm, tmp_norm );
                        nmg_vertexuse_nv( eu_opp_use->vu_p, reverse_norm );
                    }
                    else {
                        bu_log( "No vu_normal assigned at (%g %g %g)\n", V3ARGS( eu->vu_p->v_p->vg_p->coord ) );
                        bu_log( "\ti=%d, j=%d, arc_segs=%d, fu = x%x\n", i, j, arc_segs, fu );
                    }
                }
            }
        }
        bu_free( (char *)(*inner_loop), "tesselate_pipe_linear: inner_loop" );
        *inner_loop = new_inner_loop;
    }
    bu_free( (char *)norms, "tesselate_linear_pipe: norms" );
}

HIDDEN void
tesselate_pipe_bend(fastf_t *bend_start, fastf_t *bend_end, fastf_t *bend_center, fastf_t or, fastf_t ir, int arc_segs, double sin_del, double cos_del, struct vertex ***outer_loop, struct vertex ***inner_loop, fastf_t *start_r1, fastf_t *start_r2, struct
shell *s, const struct bn_tol *tol, const struct rt_tess_tol *ttol) {
    struct vertex **new_outer_loop;
    struct vertex **new_inner_loop;
    fastf_t bend_radius;
    fastf_t bend_angle;
    fastf_t x, y, xnew, ynew;
    fastf_t delta_angle;
    mat_t rot;
    vect_t b1;
    vect_t b2;
    vect_t r1, r2;
    vect_t r1_tmp, r2_tmp;
    vect_t bend_norm;
    vect_t to_start;
    vect_t to_end;
    vect_t norm;
    point_t origin;
    point_t center;
    point_t old_center;
    int bend_segs=1;	/* minimum number of edges along bend */
    int bend_seg;
    int tol_segs;
    int i, j;
    
    NMG_CK_SHELL( s );
    BN_CK_TOL( tol );
    RT_CK_TESS_TOL( ttol );
    
    VMOVE( r1, start_r1 );
    VMOVE( r2, start_r2 );
    
    /* Calculate vector b1, unit vector in direction from
     * bend center to start point
     */
    VSUB2( to_start, bend_start, bend_center );
    bend_radius = MAGNITUDE( to_start );
    VSCALE( b1, to_start, 1.0/bend_radius );
    
    /* bend_norm is normal to plane of bend */
    VSUB2( to_end, bend_end, bend_center );
    VCROSS( bend_norm, b1, to_end );
    VUNITIZE( bend_norm );
    
    /* b1, b2, and bend_norm form a RH coord, system */
    VCROSS( b2, bend_norm, b1 );
    
    bend_angle = atan2( VDOT( to_end, b2 ), VDOT( to_end, b1 ) );
    if ( bend_angle < 0.0 )
        bend_angle += 2.0*bn_pi;
    
    /* calculate number of segments to use along bend */
    if ( ttol->abs > 0.0 && ttol->abs < bend_radius+or ) {
        tol_segs = ceil( bend_angle/(2.0*acos( 1.0 - ttol->abs/(bend_radius+or) ) ) );
        if ( tol_segs > bend_segs )
            bend_segs = tol_segs;
    }
    if ( ttol->rel > 0.0 ) {
        tol_segs = ceil(bend_angle/(2.0*acos( 1.0 - ttol->rel ) ) );
        if ( tol_segs > bend_segs )
            bend_segs = tol_segs;
    }
    if ( ttol->norm > 0.0 ) {
        tol_segs = ceil( bend_angle/(2.0*ttol->norm ) );
        if ( tol_segs > bend_segs )
            bend_segs = tol_segs;
    }
    
    delta_angle = bend_angle/(fastf_t)(bend_segs);
    
    VSETALL( origin, 0.0 );
    bn_mat_arb_rot( rot, origin, bend_norm, delta_angle);
    
    VMOVE( old_center, bend_start )
            for ( bend_seg=0; bend_seg<bend_segs; bend_seg++ ) {
                
                new_outer_loop = (struct vertex **)bu_calloc( arc_segs, sizeof( struct vertex *),
                        "tesselate_pipe_bend(): new_outer_loop" );
                
                MAT4X3VEC( r1_tmp, rot, r1 )
                        MAT4X3VEC( r2_tmp, rot, r2 )
                        VMOVE( r1, r1_tmp )
                        VMOVE( r2, r2_tmp )
                        
                        VSUB2( r1_tmp, old_center, bend_center )
                        MAT4X3PNT( r2_tmp, rot, r1_tmp )
                        VADD2( center, r2_tmp, bend_center )
                        
                        x = or;
                y = 0.0;
                for ( i=0; i<arc_segs; i++ ) {
                    struct faceuse *fu;
                    struct vertex **verts[3];
                    point_t pt;
                    
                    j = i+1;
                    if ( j == arc_segs )
                        j = 0;
                    
                    verts[0] = &(*outer_loop)[j];
                    verts[1] = &(*outer_loop)[i];
                    verts[2] = &new_outer_loop[i];
                    
                    if ( (fu=nmg_cmface( s, verts, 3 )) == NULL ) {
                        bu_log( "tesselate_pipe_bend(): nmg_cmface failed\n" );
                        bu_bomb( "tesselate_pipe_bend\n" );
                    }
                    VJOIN2( pt, center, x, r1, y, r2 );
                    if ( !new_outer_loop[i]->vg_p )
                        nmg_vertex_gv( new_outer_loop[i], pt );
                    if ( nmg_calc_face_g( fu ) ) {
                        bu_log( "tesselate_pipe_bend: nmg_calc_face_g failed\n" );
                        nmg_kfu( fu );
                    }
                    else {
                        struct loopuse *lu;
                        struct edgeuse *eu;
                        
                        NMG_CK_FACEUSE( fu );
                        if ( fu->orientation != OT_SAME )
                            fu = fu->fumate_p;
                        
                        lu = BU_LIST_FIRST( loopuse, &fu->lu_hd );
                        for ( BU_LIST_FOR( eu, edgeuse, &lu->down_hd ) ) {
                            struct edgeuse *eu_opp_use;
                            
                            NMG_CK_EDGEUSE( eu );
                            eu_opp_use = BU_LIST_PNEXT_CIRC( edgeuse, &eu->eumate_p->l );
                            
                            if ( eu->vu_p->v_p == (*outer_loop)[j] ) {
                                VSUB2( norm, (*outer_loop)[j]->vg_p->coord, old_center );
                                VUNITIZE( norm );
                                nmg_vertexuse_nv( eu->vu_p, norm );
                                VREVERSE( norm, norm );
                                nmg_vertexuse_nv( eu_opp_use->vu_p, norm );
                            }
                            else if ( eu->vu_p->v_p == (*outer_loop)[i] ) {
                                VSUB2( norm, (*outer_loop)[i]->vg_p->coord, old_center );
                                VUNITIZE( norm );
                                nmg_vertexuse_nv( eu->vu_p, norm );
                                VREVERSE( norm, norm );
                                nmg_vertexuse_nv( eu_opp_use->vu_p, norm );
                            }
                            else if ( eu->vu_p->v_p == new_outer_loop[i] ) {
                                VSUB2( norm, new_outer_loop[i]->vg_p->coord, center );
                                VUNITIZE( norm );
                                nmg_vertexuse_nv( eu->vu_p, norm );
                                VREVERSE( norm, norm );
                                nmg_vertexuse_nv( eu_opp_use->vu_p, norm );
                            }
                            else {
                                bu_log( "No vu_normal assigned at (%g %g %g)\n", V3ARGS( eu->vu_p->v_p->vg_p->coord ) );
                                bu_log( "\ti=%d, j=%d, arc_segs=%d, fu = x%x\n", i, j, arc_segs, fu );
                            }
                        }
                    }
                    
                    xnew = x*cos_del - y*sin_del;
                    ynew = x*sin_del + y*cos_del;
                    x = xnew;
                    y = ynew;
                    
                    verts[1] = verts[2];
                    verts[2] = &new_outer_loop[j];
                    
                    if ( (fu=nmg_cmface( s, verts, 3 )) == NULL ) {
                        bu_log( "tesselate_pipe_bend(): nmg_cmface failed\n" );
                        bu_bomb( "tesselate_pipe_bend\n" );
                    }
                    VJOIN2( pt, center, x, r1, y, r2 );
                    if ( !(*verts[2])->vg_p )
                        nmg_vertex_gv( *verts[2], pt );
                    if ( nmg_calc_face_g( fu ) ) {
                        bu_log( "tesselate_pipe_bend: nmg_calc_face_g failed\n" );
                        nmg_kfu( fu );
                    }
                    else {
                        struct loopuse *lu;
                        struct edgeuse *eu;
                        
                        NMG_CK_FACEUSE( fu );
                        if ( fu->orientation != OT_SAME )
                            fu = fu->fumate_p;
                        
                        lu = BU_LIST_FIRST( loopuse, &fu->lu_hd );
                        for ( BU_LIST_FOR( eu, edgeuse, &lu->down_hd ) ) {
                            struct edgeuse *eu_opp_use;
                            
                            NMG_CK_EDGEUSE( eu );
                            eu_opp_use = BU_LIST_PNEXT_CIRC( edgeuse, &eu->eumate_p->l );
                            
                            if ( eu->vu_p->v_p == (*outer_loop)[j] ) {
                                VSUB2( norm, (*outer_loop)[j]->vg_p->coord, old_center );
                                VUNITIZE( norm );
                                nmg_vertexuse_nv( eu->vu_p, norm );
                                VREVERSE( norm, norm );
                                nmg_vertexuse_nv( eu_opp_use->vu_p, norm );
                            }
                            else if ( eu->vu_p->v_p == new_outer_loop[i] ) {
                                VSUB2( norm, new_outer_loop[i]->vg_p->coord, center );
                                VUNITIZE( norm );
                                nmg_vertexuse_nv( eu->vu_p, norm );
                                VREVERSE( norm, norm );
                                nmg_vertexuse_nv( eu_opp_use->vu_p, norm );
                            }
                            else if ( eu->vu_p->v_p == new_outer_loop[j] ) {
                                VSUB2( norm, new_outer_loop[j]->vg_p->coord, center );
                                VUNITIZE( norm );
                                nmg_vertexuse_nv( eu->vu_p, norm );
                                VREVERSE( norm, norm );
                                nmg_vertexuse_nv( eu_opp_use->vu_p, norm );
                            }
                            else {
                                bu_log( "No vu_normal assigned at (%g %g %g)\n", V3ARGS( eu->vu_p->v_p->vg_p->coord ) );
                                bu_log( "\ti=%d, j=%d, arc_segs=%d, fu = x%x\n", i, j, arc_segs, fu );
                            }
                        }
                    }
                }
                
                bu_free( (char *)(*outer_loop), "tesselate_pipe_bend: outer_loop" );
                *outer_loop = new_outer_loop;
                VMOVE( old_center, center );
            }
    
    if ( ir <= tol->dist ) {
        VMOVE( start_r1, r1 )
                VMOVE( start_r2, r2 )
                return;
    }
    
    VMOVE( r1, start_r1 )
            VMOVE( r2, start_r2 )
            
            VMOVE( old_center, bend_start )
            for ( bend_seg=0; bend_seg<bend_segs; bend_seg++ ) {
                
                new_inner_loop = (struct vertex **)bu_calloc( arc_segs, sizeof( struct vertex *),
                        "tesselate_pipe_bend(): new_inner_loop" );
                
                MAT4X3VEC( r1_tmp, rot, r1 )
                        MAT4X3VEC( r2_tmp, rot, r2 )
                        VMOVE( r1, r1_tmp )
                        VMOVE( r2, r2_tmp )
                        
                        VSUB2( r1_tmp, old_center, bend_center )
                        MAT4X3PNT( r2_tmp, rot, r1_tmp )
                        VADD2( center, r2_tmp, bend_center )
                        
                        x = ir;
                y = 0.0;
                for ( i=0; i<arc_segs; i++ ) {
                    struct faceuse *fu;
                    struct vertex **verts[3];
                    point_t pt;
                    
                    j = i + 1;
                    if ( j == arc_segs )
                        j = 0;
                    
                    verts[0] = &(*inner_loop)[i];
                    verts[1] = &(*inner_loop)[j];
                    verts[2] = &new_inner_loop[i];
                    
                    if ( (fu=nmg_cmface( s, verts, 3 )) == NULL ) {
                        bu_log( "tesselate_pipe_bend(): nmg_cmface failed\n" );
                        bu_bomb( "tesselate_pipe_bend\n" );
                    }
                    VJOIN2( pt, center, x, r1, y, r2 );
                    if ( !new_inner_loop[i]->vg_p )
                        nmg_vertex_gv( new_inner_loop[i], pt );
                    if ( nmg_calc_face_g( fu ) ) {
                        bu_log( "tesselate_pipe_bend: nmg_calc_face_g failed\n" );
                        nmg_kfu( fu );
                    }
                    else {
                        struct loopuse *lu;
                        struct edgeuse *eu;
                        
                        NMG_CK_FACEUSE( fu );
                        if ( fu->orientation != OT_SAME )
                            fu = fu->fumate_p;
                        
                        lu = BU_LIST_FIRST( loopuse, &fu->lu_hd );
                        for ( BU_LIST_FOR( eu, edgeuse, &lu->down_hd ) ) {
                            struct edgeuse *eu_opp_use;
                            
                            NMG_CK_EDGEUSE( eu );
                            eu_opp_use = BU_LIST_PNEXT_CIRC( edgeuse, &eu->eumate_p->l );
                            
                            if ( eu->vu_p->v_p == (*inner_loop)[j] ) {
                                VSUB2( norm, old_center, (*inner_loop)[j]->vg_p->coord );
                                VUNITIZE( norm );
                                nmg_vertexuse_nv( eu->vu_p, norm );
                                VREVERSE( norm, norm );
                                nmg_vertexuse_nv( eu_opp_use->vu_p, norm );
                            }
                            else if ( eu->vu_p->v_p == (*inner_loop)[i] ) {
                                VSUB2( norm, old_center, (*inner_loop)[i]->vg_p->coord );
                                VUNITIZE( norm );
                                nmg_vertexuse_nv( eu->vu_p, norm );
                                VREVERSE( norm, norm );
                                nmg_vertexuse_nv( eu_opp_use->vu_p, norm );
                            }
                            else if ( eu->vu_p->v_p == new_inner_loop[i] ) {
                                VSUB2( norm, center, new_inner_loop[i]->vg_p->coord );
                                VUNITIZE( norm );
                                nmg_vertexuse_nv( eu->vu_p, norm );
                                VREVERSE( norm, norm );
                                nmg_vertexuse_nv( eu_opp_use->vu_p, norm );
                            }
                            else {
                                bu_log( "No vu_normal assigned at (%g %g %g)\n", V3ARGS( eu->vu_p->v_p->vg_p->coord ) );
                                bu_log( "\ti=%d, j=%d, arc_segs=%d, fu = x%x\n", i, j, arc_segs, fu );
                            }
                        }
                    }
                    
                    xnew = x*cos_del - y*sin_del;
                    ynew = x*sin_del + y*cos_del;
                    x = xnew;
                    y = ynew;
                    
                    verts[0] = verts[2];
                    verts[2] = &new_inner_loop[j];
                    
                    if ( (fu=nmg_cmface( s, verts, 3 )) == NULL ) {
                        bu_log( "tesselate_pipe_bend(): nmg_cmface failed\n" );
                        bu_bomb( "tesselate_pipe_bend\n" );
                    }
                    VJOIN2( pt, center, x, r1, y, r2 );
                    if ( !(*verts[2])->vg_p )
                        nmg_vertex_gv( *verts[2], pt );
                    if ( nmg_calc_face_g( fu ) ) {
                        bu_log( "tesselate_pipe_bend: nmg_calc_face_g failed\n" );
                        nmg_kfu( fu );
                    }
                    else {
                        struct loopuse *lu;
                        struct edgeuse *eu;
                        
                        NMG_CK_FACEUSE( fu );
                        if ( fu->orientation != OT_SAME )
                            fu = fu->fumate_p;
                        
                        lu = BU_LIST_FIRST( loopuse, &fu->lu_hd );
                        for ( BU_LIST_FOR( eu, edgeuse, &lu->down_hd ) ) {
                            struct edgeuse *eu_opp_use;
                            
                            NMG_CK_EDGEUSE( eu );
                            eu_opp_use = BU_LIST_PNEXT_CIRC( edgeuse, &eu->eumate_p->l );
                            
                            if ( eu->vu_p->v_p == (*inner_loop)[j] ) {
                                VSUB2( norm, old_center, (*inner_loop)[j]->vg_p->coord );
                                VUNITIZE( norm );
                                nmg_vertexuse_nv( eu->vu_p, norm );
                                VREVERSE( norm, norm );
                                nmg_vertexuse_nv( eu_opp_use->vu_p, norm );
                            }
                            else if ( eu->vu_p->v_p == new_inner_loop[i] ) {
                                VSUB2( norm, center, new_inner_loop[i]->vg_p->coord );
                                VUNITIZE( norm );
                                nmg_vertexuse_nv( eu->vu_p, norm );
                                VREVERSE( norm, norm );
                                nmg_vertexuse_nv( eu_opp_use->vu_p, norm );
                            }
                            else if ( eu->vu_p->v_p == new_inner_loop[j] ) {
                                VSUB2( norm, center, new_inner_loop[j]->vg_p->coord );
                                VUNITIZE( norm );
                                nmg_vertexuse_nv( eu->vu_p, norm );
                                VREVERSE( norm, norm );
                                nmg_vertexuse_nv( eu_opp_use->vu_p, norm );
                            }
                            else {
                                bu_log( "No vu_normal assigned at (%g %g %g)\n", V3ARGS( eu->vu_p->v_p->vg_p->coord ) );
                                bu_log( "\ti=%d, j=%d, arc_segs=%d, fu = x%x\n", i, j, arc_segs, fu );
                            }
                        }
                    }
                }
                bu_free( (char *)(*inner_loop), "tesselate_pipe_bend: inner_loop" );
                *inner_loop = new_inner_loop;
                VMOVE( old_center, center );
            }
    VMOVE( start_r1, r1 )
    VMOVE( start_r2, r2 )
}

HIDDEN void
tesselate_pipe_end(struct wdb_pipept *pipe, int arc_segs, double sin_del, double cos_del, struct vertex ***outer_loop, struct vertex ***inner_loop, struct shell *s, const struct bn_tol *tol) {
    struct wdb_pipept *prev;
    struct faceuse *fu;
    struct loopuse *lu;
    
    NMG_CK_SHELL( s );
    BN_CK_TOL( tol );
    
    if ( pipe->pp_od <= tol->dist )
        return;
    
    if ( NEAR_ZERO( pipe->pp_od - pipe->pp_id, tol->dist) )
        return;
    
    if ( (fu = nmg_cface( s, *outer_loop, arc_segs )) == NULL ) {
        bu_log( "tesselate_pipe_end(): nmg_cface failed\n" );
        return;
    }
    fu = fu->fumate_p;
    if ( nmg_calc_face_g( fu ) ) {
        bu_log( "tesselate_pipe_end: nmg_calc_face_g failed\n" );
        nmg_kfu( fu );
        return;
    }
    
    prev = BU_LIST_PREV( wdb_pipept, &pipe->l );
    
    if ( pipe->pp_id > tol->dist ) {
        struct vertex **verts;
        int i;
        
        verts = (struct vertex **)bu_calloc( arc_segs, sizeof( struct vertex *),
                "tesselate_pipe_end: verts" );
        for ( i=0; i<arc_segs; i++ )
            verts[i] = (*inner_loop)[i];
        
        fu = nmg_add_loop_to_face( s, fu, verts, arc_segs, OT_OPPOSITE );
        
        bu_free( (char *)verts, "tesselate_pipe_end: verts" );
    }
    
    else if ( prev->pp_id > tol->dist ) {
        struct vertexuse *vu;
        
        /* make a loop of a single vertex in this face */
        lu = nmg_mlv( &fu->l.magic, (struct vertex *)NULL, OT_OPPOSITE );
        vu = BU_LIST_FIRST( vertexuse, &lu->down_hd );
        
        nmg_vertex_gv( vu->v_p, pipe->pp_coord );
    }
    
    for ( BU_LIST_FOR( lu, loopuse, &fu->lu_hd ) ) {
        struct edgeuse *eu;
        
        NMG_CK_LOOPUSE( lu );
        
        if ( BU_LIST_FIRST_MAGIC(&lu->down_hd) != NMG_EDGEUSE_MAGIC )
            continue;
        
        for ( BU_LIST_FOR( eu, edgeuse, &lu->down_hd ) ) {
            NMG_CK_EDGEUSE( eu );
            eu->e_p->is_real = 1;
        }
    }
}

/**
 *			R T _ P I P E _ T E S S
 *
 *	XXXX Still needs vertexuse normals!
 */
int
rt_pipe_tess(struct nmgregion **r, struct model *m, struct rt_db_internal *ip, const struct rt_tess_tol *ttol, const struct bn_tol *tol) {
    struct wdb_pipept	*pp1;
    struct wdb_pipept	*pp2;
    struct wdb_pipept	*pp3;
    point_t			curr_pt;
    struct shell *s;
    struct rt_pipe_internal *pip;
    int arc_segs=6;			/* minimum number of segments for a circle */
    int tol_segs;
    fastf_t max_diam=0.0;
    fastf_t pipe_size;
    fastf_t curr_od, curr_id;
    double delta_angle;
    double sin_del;
    double cos_del;
    point_t min_pt;
    point_t max_pt;
    vect_t min_to_max;
    vect_t r1, r2;
    struct vertex **outer_loop;
    struct vertex **inner_loop;
    
    RT_CK_DB_INTERNAL(ip);
    pip = (struct rt_pipe_internal *)ip->idb_ptr;
    RT_PIPE_CK_MAGIC( pip );
    
    BN_CK_TOL( tol );
    RT_CK_TESS_TOL( ttol );
    NMG_CK_MODEL( m );
    
    *r = (struct nmgregion *)NULL;
    
    if ( BU_LIST_IS_EMPTY( &pip->pipe_segs_head ) )
        return( 0 );	/* nothing to tesselate */
    
    pp1 = BU_LIST_FIRST( wdb_pipept, &pip->pipe_segs_head );
    
    VMOVE( min_pt, pp1->pp_coord );
    VMOVE( max_pt, pp1->pp_coord );
    
    /* find max diameter */
    for ( BU_LIST_FOR( pp1, wdb_pipept, &pip->pipe_segs_head ) ) {
        if ( pp1->pp_od > 0.0 && pp1->pp_od > max_diam )
            max_diam = pp1->pp_od;
        
        VMINMAX( min_pt, max_pt, pp1->pp_coord );
    }
    
    if ( max_diam <= tol->dist )
        return( 0 );	/* nothing to tesselate */
    
    /* calculate pipe size for relative tolerance */
    VSUB2( min_to_max, max_pt, min_pt );
    pipe_size = MAGNITUDE( min_to_max );
    
    /* calculate number of segments for circles */
    if ( ttol->abs > 0.0 && ttol->abs * 2.0 < max_diam ) {
        tol_segs = ceil( bn_pi/acos( 1.0 - 2.0 * ttol->abs/max_diam) );
        if ( tol_segs > arc_segs )
            arc_segs = tol_segs;
    }
    if ( ttol->rel > 0.0 && 2.0 * ttol->rel * pipe_size < max_diam ) {
        tol_segs = ceil( bn_pi/acos( 1.0 - 2.0 * ttol->rel*pipe_size/max_diam) );
        if ( tol_segs > arc_segs )
            arc_segs = tol_segs;
    }
    if ( ttol->norm > 0.0 ) {
        tol_segs = ceil( bn_pi/ttol->norm );
        if ( tol_segs > arc_segs )
            arc_segs = tol_segs;
    }
    
    *r = nmg_mrsv( m );
    s = BU_LIST_FIRST(shell, &(*r)->s_hd);
    
    outer_loop = (struct vertex **)bu_calloc( arc_segs, sizeof( struct vertex *),
            "rt_pipe_tess: outer_loop" );
    inner_loop = (struct vertex **)bu_calloc( arc_segs, sizeof( struct vertex *),
            "rt_pipe_tess: inner_loop" );
    delta_angle = 2.0 * bn_pi / (double)arc_segs;
    sin_del = sin( delta_angle );
    cos_del = cos( delta_angle );
    
    pp1 = BU_LIST_FIRST( wdb_pipept, &(pip->pipe_segs_head) );
    tesselate_pipe_start( pp1, arc_segs, sin_del, cos_del,
            &outer_loop, &inner_loop, r1, r2, s, tol );
    
    pp2 = BU_LIST_NEXT( wdb_pipept, &pp1->l );
    if ( BU_LIST_IS_HEAD( &pp2->l, &(pip->pipe_segs_head) ) )
        return( 0 );
    pp3 = BU_LIST_NEXT( wdb_pipept, &pp2->l );
    if ( BU_LIST_IS_HEAD( &pp3->l, &(pip->pipe_segs_head) ) )
        pp3 = (struct wdb_pipept *)NULL;
    
    VMOVE( curr_pt, pp1->pp_coord );
    curr_od = pp1->pp_od;
    curr_id = pp1->pp_id;
    while ( 1 ) {
        vect_t n1, n2;
        vect_t norm;
        vect_t v1;
        fastf_t angle;
        fastf_t dist_to_bend;
        point_t bend_start, bend_end, bend_center;
        
        VSUB2( n1, curr_pt, pp2->pp_coord );
        if ( VNEAR_ZERO( n1, SQRT_SMALL_FASTF ) ) {
            /* duplicate point, skip to next point */
            goto next_pt;
        }
        
        if ( !pp3 ) {
            /* last segment */
            tesselate_pipe_linear(curr_pt, curr_od/2.0, curr_id/2.0,
                    pp2->pp_coord, pp2->pp_od/2.0, pp2->pp_id/2.0,
                    arc_segs, sin_del, cos_del, &outer_loop, &inner_loop, r1, r2, s, tol );
            break;
        }
        
        VSUB2( n2, pp3->pp_coord, pp2->pp_coord );
        VCROSS( norm, n1, n2 );
        if ( VNEAR_ZERO( norm, SQRT_SMALL_FASTF ) ) {
            /* points are colinear, treat as a linear segment */
            tesselate_pipe_linear(curr_pt, curr_od/2.0, curr_id/2.0,
                    pp2->pp_coord, pp2->pp_od/2.0, pp2->pp_id/2.0,
                    arc_segs, sin_del, cos_del, &outer_loop, &inner_loop, r1, r2, s, tol );
            
            VMOVE( curr_pt, pp2->pp_coord );
            curr_id = pp2->pp_id;
            curr_od = pp2->pp_od;
            goto next_pt;
        }
        
        VUNITIZE( n1 );
        VUNITIZE( n2 );
        VUNITIZE( norm );
        
        /* linear section */
        angle = bn_pi - acos( VDOT( n1, n2 ) );
        dist_to_bend = pp2->pp_bendradius * tan( angle/2.0 );
        VJOIN1( bend_start, pp2->pp_coord, dist_to_bend, n1 );
        tesselate_pipe_linear( curr_pt, curr_od/2.0, curr_id/2.0,
                bend_start, pp2->pp_od/2.0, pp2->pp_id/2.0,
                arc_segs, sin_del, cos_del, &outer_loop, &inner_loop, r1, r2, s, tol );
        
        /* and bend section */
        VJOIN1( bend_end, pp2->pp_coord, dist_to_bend, n2 );
        VCROSS( v1, n1, norm );
        VJOIN1( bend_center, bend_start, -pp2->pp_bendradius, v1 );
        tesselate_pipe_bend( bend_start, bend_end, bend_center, curr_od/2.0, curr_id/2.0,
                arc_segs, sin_del, cos_del, &outer_loop, &inner_loop,
                r1, r2, s, tol, ttol );
        
        VMOVE( curr_pt, bend_end );
        curr_id = pp2->pp_id;
        curr_od = pp2->pp_od;
        next_pt:
            pp1 = pp2;
            pp2 = pp3;
            pp3 = BU_LIST_NEXT( wdb_pipept, &pp3->l );
            if ( BU_LIST_IS_HEAD( &pp3->l, &(pip->pipe_segs_head) ) )
                pp3 = (struct wdb_pipept *)NULL;
    }
    
    tesselate_pipe_end( pp2, arc_segs, sin_del, cos_del, &outer_loop, &inner_loop, s, tol );
    
    bu_free( (char *)outer_loop, "rt_pipe_tess: outer_loop" );
    bu_free( (char *)inner_loop, "rt_pipe_tess: inner_loop" );
    
    nmg_rebound( m, tol );
    
    return( 0 );
}

/**
 *			R T _ P I P E _ I M P O R T
 */
int
rt_pipe_import(struct rt_db_internal *ip, const struct bu_external *ep, register const fastf_t *mat, const struct db_i *dbip) {
    register struct exported_pipept *exp;
    register struct wdb_pipept	*ptp;
    struct wdb_pipept		tmp;
    struct rt_pipe_internal		*pipe;
    union record			*rp;
    
    BU_CK_EXTERNAL( ep );
    rp = (union record *)ep->ext_buf;
    /* Check record type */
    if ( rp->u_id != DBID_PIPE )  {
        bu_log("rt_pipe_import: defective record\n");
        return(-1);
    }
    
    RT_CK_DB_INTERNAL( ip );
    ip->idb_major_type = DB5_MAJORTYPE_BRLCAD;
    ip->idb_type = ID_PIPE;
    ip->idb_meth = &rt_functab[ID_PIPE];
    ip->idb_ptr = bu_malloc( sizeof(struct rt_pipe_internal), "rt_pipe_internal");
    pipe = (struct rt_pipe_internal *)ip->idb_ptr;
    pipe->pipe_magic = RT_PIPE_INTERNAL_MAGIC;
    pipe->pipe_count = bu_glong( rp->pwr.pwr_pt_count);
    
    /*
     *  Walk the array of segments in reverse order,
     *  allocating a linked list of segments in internal format,
     *  using exactly the same structures as libwdb.
     */
    BU_LIST_INIT( &pipe->pipe_segs_head );
    if (mat == NULL) mat = bn_mat_identity;
    for ( exp = &rp->pwr.pwr_data[pipe->pipe_count-1]; exp >= &rp->pwr.pwr_data[0]; exp-- )  {
        ntohd( (unsigned char *)&tmp.pp_id, exp->epp_id, 1 );
        ntohd( (unsigned char *)&tmp.pp_od, exp->epp_od, 1 );
        ntohd( (unsigned char *)&tmp.pp_bendradius, exp->epp_bendradius, 1 );
        ntohd( (unsigned char *)tmp.pp_coord, exp->epp_coord, 3 );
        
        /* Apply modeling transformations */
        BU_GETSTRUCT( ptp, wdb_pipept );
        ptp->l.magic = WDB_PIPESEG_MAGIC;
        MAT4X3PNT( ptp->pp_coord, mat, tmp.pp_coord );
        ptp->pp_id = tmp.pp_id / mat[15];
        ptp->pp_od = tmp.pp_od / mat[15];
        ptp->pp_bendradius = tmp.pp_bendradius / mat[15];
        BU_LIST_APPEND( &pipe->pipe_segs_head, &ptp->l );
    }
    
    return(0);			/* OK */
}

/**
 *			R T _ P I P E _ E X P O R T
 */
int
rt_pipe_export(struct bu_external *ep, const struct rt_db_internal *ip, double local2mm, const struct db_i *dbip) {
    struct rt_pipe_internal	*pip;
    struct bu_list		*headp;
    register struct exported_pipept *epp;
    register struct wdb_pipept	*ppt;
    struct wdb_pipept		tmp;
    int		count;
    int		ngran;
    int		nbytes;
    union record	*rec;
    
    RT_CK_DB_INTERNAL(ip);
    if ( ip->idb_type != ID_PIPE )  return(-1);
    pip = (struct rt_pipe_internal *)ip->idb_ptr;
    RT_PIPE_CK_MAGIC(pip);
    
    if (pip->pipe_segs_head.magic == 0) {
        return -1; /* no segments provided, empty pipe is bogus */
    }
    headp = &pip->pipe_segs_head;
    
    /* Count number of points */
    count = 0;
    for ( BU_LIST_FOR( ppt, wdb_pipept, headp ) )
        count++;
    
    if ( count < 1 )
        return(-4);			/* Not enough for 1 pipe! */
    
    /* Determine how many whole granules will be required */
    nbytes = sizeof(struct pipewire_rec) +
            (count-1) * sizeof(struct exported_pipept);
    ngran = (nbytes + sizeof(union record) - 1) / sizeof(union record);
    
    BU_CK_EXTERNAL(ep);
    ep->ext_nbytes = ngran * sizeof(union record);
    ep->ext_buf = (genptr_t)bu_calloc( 1, ep->ext_nbytes, "pipe external");
    rec = (union record *)ep->ext_buf;
    
    rec->pwr.pwr_id = DBID_PIPE;
    (void)bu_plong( rec->pwr.pwr_count, ngran-1 );	/* # EXTRA grans */
    (void)bu_plong( rec->pwr.pwr_pt_count, count );
    
    /* Convert the pipe segments to external form */
    epp = &rec->pwr.pwr_data[0];
    for ( BU_LIST_FOR( ppt, wdb_pipept, headp ), epp++ )  {
        /* Convert from user units to mm */
        VSCALE( tmp.pp_coord, ppt->pp_coord, local2mm );
        tmp.pp_id = ppt->pp_id * local2mm;
        tmp.pp_od = ppt->pp_od * local2mm;
        tmp.pp_bendradius = ppt->pp_bendradius * local2mm;
        htond( epp->epp_coord, (unsigned char *)tmp.pp_coord, 3 );
        htond( epp->epp_id, (unsigned char *)&tmp.pp_id, 1 );
        htond( epp->epp_od, (unsigned char *)&tmp.pp_od, 1 );
        htond( epp->epp_bendradius, (unsigned char *)&tmp.pp_bendradius, 1 );
    }
    
    return(0);
}

/**
 *			R T _ P I P E _ I M P O R T 5
 */
int
rt_pipe_import5(struct rt_db_internal *ip, const struct bu_external *ep, register const fastf_t *mat, const struct db_i *dbip) {
    register struct wdb_pipept	*ptp;
    struct rt_pipe_internal		*pipe;
    fastf_t				*vec;
    int				total_count;
    int				double_count;
    int				byte_count;
    unsigned long			pipe_count;
    int				i;
    
    BU_CK_EXTERNAL( ep );
    
    pipe_count = bu_glong((unsigned char *)ep->ext_buf);
    double_count = pipe_count * 6;
    byte_count = double_count * SIZEOF_NETWORK_DOUBLE;
    total_count = 4 + byte_count;
    BU_ASSERT_LONG( ep->ext_nbytes, ==, total_count);
    
    RT_CK_DB_INTERNAL( ip );
    ip->idb_major_type = DB5_MAJORTYPE_BRLCAD;
    ip->idb_type = ID_PIPE;
    ip->idb_meth = &rt_functab[ID_PIPE];
    ip->idb_ptr = bu_malloc( sizeof(struct rt_pipe_internal), "rt_pipe_internal");
    
    pipe = (struct rt_pipe_internal *)ip->idb_ptr;
    pipe->pipe_magic = RT_PIPE_INTERNAL_MAGIC;
    pipe->pipe_count = pipe_count;
    
    vec = (fastf_t *)bu_malloc(byte_count, "rt_pipe_import5: vec");
    /* Convert from database (network) to internal (host) format */
    ntohd((unsigned char *)vec, (unsigned char *)ep->ext_buf + 4, double_count);
    
    /*
     *  Walk the array of segments in reverse order,
     *  allocating a linked list of segments in internal format,
     *  using exactly the same structures as libwdb.
     */
    BU_LIST_INIT( &pipe->pipe_segs_head );
    if (mat == NULL) mat = bn_mat_identity;
    for (i = 0; i < double_count; i += 6) {
        /* Apply modeling transformations */
        BU_GETSTRUCT( ptp, wdb_pipept );
        ptp->l.magic = WDB_PIPESEG_MAGIC;
        MAT4X3PNT( ptp->pp_coord, mat, &vec[i] );
        ptp->pp_id =		vec[i+3] / mat[15];
        ptp->pp_od =		vec[i+4] / mat[15];
        ptp->pp_bendradius =	vec[i+5] / mat[15];
        BU_LIST_INSERT( &pipe->pipe_segs_head, &ptp->l );
    }
    
    bu_free((genptr_t)vec, "rt_pipe_import5: vec");
    return(0);			/* OK */
}

/**
 *			R T _ P I P E _ E X P O R T 5
 */
int
rt_pipe_export5(struct bu_external *ep, const struct rt_db_internal *ip, double local2mm, const struct db_i *dbip) {
    struct rt_pipe_internal	*pip;
    struct bu_list		*headp;
    register struct wdb_pipept	*ppt;
    fastf_t				*vec;
    int				total_count;
    int				double_count;
    int				byte_count;
    unsigned long			pipe_count;
    int				i = 0;
    
    RT_CK_DB_INTERNAL(ip);
    if ( ip->idb_type != ID_PIPE )  return(-1);
    pip = (struct rt_pipe_internal *)ip->idb_ptr;
    RT_PIPE_CK_MAGIC(pip);
    
    if (pip->pipe_segs_head.magic == 0) {
        return -1; /* no segments provided, empty pipe is bogus */
    }
    headp = &pip->pipe_segs_head;
    
    /* Count number of points */
    pipe_count = 0;
    for ( BU_LIST_FOR( ppt, wdb_pipept, headp ) )
        pipe_count++;
    
    if ( pipe_count <= 1 )
        return(-4);			/* Not enough for 1 pipe! */
    
    double_count = pipe_count * 6;
    byte_count = double_count * SIZEOF_NETWORK_DOUBLE;
    total_count = 4 + byte_count;
    vec = (fastf_t *)bu_malloc(byte_count, "rt_pipe_export5: vec");
    
    BU_CK_EXTERNAL(ep);
    ep->ext_nbytes = total_count;
    ep->ext_buf = (genptr_t)bu_malloc(ep->ext_nbytes, "pipe external");
    
    (void)bu_plong((unsigned char *)ep->ext_buf, pipe_count);
    
    /* Convert the pipe segments to external form */
    for ( BU_LIST_FOR( ppt, wdb_pipept, headp ), i += 6  )  {
        /* Convert from user units to mm */
        VSCALE( &vec[i], ppt->pp_coord, local2mm );
        vec[i+3] = ppt->pp_id * local2mm;
        vec[i+4] = ppt->pp_od * local2mm;
        vec[i+5] = ppt->pp_bendradius * local2mm;
    }
    
    /* Convert from internal (host) to database (network) format */
    htond((unsigned char *)ep->ext_buf + 4, (unsigned char *)vec, double_count);
    
    bu_free((genptr_t)vec, "rt_pipe_export5: vec");
    return(0);
}

/**
 *			R T _ P I P E _ D E S C R I B E
 *
 *  Make human-readable formatted presentation of this solid.
 *  First line describes type of solid.
 *  Additional lines are indented one tab, and give parameter values.
 */
int
rt_pipe_describe(struct bu_vls *str, const struct rt_db_internal *ip, int verbose, double mm2local) {
    register struct rt_pipe_internal	*pip;
    register struct wdb_pipept	*ptp;
    char	buf[256];
    int	segno = 0;
    
    RT_CK_DB_INTERNAL(ip);
    pip = (struct rt_pipe_internal *)ip->idb_ptr;
    RT_PIPE_CK_MAGIC(pip);
    
    sprintf(buf, "pipe with %d points\n", pip->pipe_count );
    bu_vls_strcat( str, buf );
    
    if ( !verbose )  return(0);
    
#if 1
    /* Too much for the MGED Display!!!! */
    for ( BU_LIST_FOR( ptp, wdb_pipept, &pip->pipe_segs_head ) )  {
        sprintf(buf, "\t%d ", segno++ );
        bu_vls_strcat( str, buf );
        sprintf( buf, "\tbend radius = %g", INTCLAMP(ptp->pp_bendradius * mm2local) );
        bu_vls_strcat( str, buf );
        sprintf(buf, "  od=%g", INTCLAMP(ptp->pp_od * mm2local) );
        bu_vls_strcat( str, buf );
        if ( ptp->pp_id > 0 )  {
            sprintf(buf, ", id  = %g", INTCLAMP(ptp->pp_id * mm2local) );
            bu_vls_strcat( str, buf );
        }
        bu_vls_strcat( str, "\n" );
        
        sprintf(buf, "\t  at=(%g, %g, %g)\n",
                INTCLAMP(ptp->pp_coord[X] * mm2local),
                INTCLAMP(ptp->pp_coord[Y] * mm2local),
                INTCLAMP(ptp->pp_coord[Z] * mm2local) );
        bu_vls_strcat( str, buf );
        
    }
#endif
    return(0);
}

/**
 *			R T _ P I P E _ I F R E E
 *
 *  Free the storage associated with the rt_db_internal version of this solid.
 */
void
rt_pipe_ifree(struct rt_db_internal *ip) {
    register struct rt_pipe_internal	*pipe;
    register struct wdb_pipept	*ptp;
    
    RT_CK_DB_INTERNAL(ip);
    pipe = (struct rt_pipe_internal*)ip->idb_ptr;
    RT_PIPE_CK_MAGIC(pipe);
    
    if (pipe->pipe_segs_head.magic != 0) {
        while ( BU_LIST_WHILE( ptp, wdb_pipept, &pipe->pipe_segs_head ) )  {
            BU_LIST_DEQUEUE( &(ptp->l) );
            bu_free( (char *)ptp, "wdb_pipept" );
        }
    }
    bu_free( ip->idb_ptr, "pipe ifree" );
    ip->idb_ptr = GENPTR_NULL;
}

/**
 *			R T _ P I P E _ C K
 *
 *  Check pipe solid
 *	Bend radius must be at least as large as the outer radius
 *	All bends must have constant diameters
 *	No consecutive LINEAR sections without BENDS unless the
 *		LINEAR sections are collinear.
 */
int
rt_pipe_ck( const struct bu_list *headp ) {
    int error_count=0;
    struct wdb_pipept *cur, *prev, *next;
    fastf_t old_bend_dist=0.0;
    fastf_t new_bend_dist;
    fastf_t v2_len=0.0;
    
    prev = BU_LIST_FIRST( wdb_pipept, headp );
    if ( prev->pp_bendradius < prev->pp_od * 0.5 ) {
        bu_log( "Bend radius (%gmm) is less than outer radius at ( %g %g %g )\n",
                prev->pp_bendradius, V3ARGS( prev->pp_coord ) );
        error_count++;
    }
    cur = BU_LIST_NEXT( wdb_pipept, &prev->l );
    next = BU_LIST_NEXT( wdb_pipept, &cur->l );
    while ( BU_LIST_NOT_HEAD( &next->l, headp ) ) {
        vect_t v1, v2, norm;
        fastf_t v1_len;
        fastf_t angle;
        
        if ( cur->pp_bendradius < cur->pp_od * 0.5 ) {
            bu_log( "Bend radius (%gmm) is less than outer radius at ( %g %g %g )\n",
                    cur->pp_bendradius, V3ARGS( cur->pp_coord ) );
            error_count++;
        }
        
        VSUB2( v1, prev->pp_coord, cur->pp_coord );
        v1_len = MAGNITUDE( v1 );
        if ( v1_len > VDIVIDE_TOL ) {
            fastf_t inv_len;
            
            inv_len = 1.0/v1_len;
            VSCALE( v1, v1, inv_len );
        }
        else
            VSETALL( v1, 0.0 )
                    
                    VSUB2( v2, next->pp_coord, cur->pp_coord );
        v2_len = MAGNITUDE( v2 );
        if ( v2_len > VDIVIDE_TOL ) {
            fastf_t inv_len;
            
            inv_len = 1.0/v2_len;
            VSCALE( v2, v2, inv_len );
        }
        else
            VSETALL( v2, 0.0 )
                    
                    VCROSS( norm, v1, v2 );
        if ( VNEAR_ZERO( norm, SQRT_SMALL_FASTF) ) {
            new_bend_dist = 0.0;
            goto next_pt;
        }
        
        angle = bn_pi - acos( VDOT( v1, v2 ) );
        new_bend_dist = cur->pp_bendradius * tan( angle/2.0 );
        
        if ( new_bend_dist + old_bend_dist > v1_len ) {
            error_count++;
            bu_log( "Bend radii (%gmm) at ( %g %g %g ) and (%gmm) at ( %g %g %g ) are too large\n",
                    prev->pp_bendradius, V3ARGS( prev->pp_coord),
                    cur->pp_bendradius, V3ARGS( cur->pp_coord ) );
            bu_log( "for pipe segment between ( %g %g %g ) and ( %g %g %g )\n",
                    V3ARGS( prev->pp_coord ), V3ARGS( cur->pp_coord ) );
        }
        next_pt:
            old_bend_dist = new_bend_dist;
            prev = cur;
            cur = next;
            next = BU_LIST_NEXT( wdb_pipept, &cur->l );
    }
    
    if ( old_bend_dist > v2_len ) {
        error_count++;
        bu_log( "last segment ( %g %g %g ) to ( %g %g %g ) is too short to allow\n",
                V3ARGS( prev->pp_coord ), V3ARGS( cur->pp_coord ) );
        bu_log( "bend radius of %gmm\n", prev->pp_bendradius );
    }
    return( error_count );
}


/**
 *			R T _ P I P E _ T C L _ G E T
 *
 *  Examples -
 *	db get name V#			get coordinates for vertex #
 *	db get name I#			get inner radius for vertex #
 *	db get name O#			get outer radius for vertex #
 *	db get name R#			get bendradius for vertex #
 *	db get name P#			get all data for vertex #
 *	db get name N			get number of vertices
 */

int
<<<<<<< HEAD
rt_pipe_tclget(Tcl_Interp *interp, const struct rt_db_internal *intern, const char *attr)
{
=======
rt_pipe_get(struct bu_vls *log, const struct rt_db_internal *intern, const char *attr) {
>>>>>>> d1998176
    register struct rt_pipe_internal *pipe=(struct rt_pipe_internal *)intern->idb_ptr;
    struct wdb_pipept *ptp;
    Tcl_DString	ds;
    struct bu_vls	vls;
    int		status=TCL_OK;
    int		seg_no;
    int		num_segs=0;
    
    RT_PIPE_CK_MAGIC( pipe );
<<<<<<< HEAD

    Tcl_DStringInit( &ds );
    bu_vls_init( &vls );

    /* count segments */
    for ( BU_LIST_FOR( ptp, wdb_pipept, &pipe->pipe_segs_head ) )
	num_segs++;

    if ( attr == (char *)NULL )
    {
	bu_vls_strcat( &vls, "pipe");

	seg_no = 0;
	for ( BU_LIST_FOR( ptp, wdb_pipept, &pipe->pipe_segs_head ) ) {
	    bu_vls_printf( &vls, " V%d { %.25G %.25G %.25G } O%d %.25G I%d %.25G R%d %.25G",
			   seg_no, V3ARGS( ptp->pp_coord ),
			   seg_no, ptp->pp_od,
			   seg_no, ptp->pp_id,
			   seg_no, ptp->pp_bendradius );
	    seg_no++;
	}
    }
    else if ( attr[0] == 'N' )
    {
	bu_vls_printf( &vls, "%d", num_segs );
	goto out;
    }
    else
    {
	int curr_seg=0;

	seg_no = atoi( &attr[1] );
	if ( seg_no < 0 || seg_no >= num_segs ) {
	    bu_vls_printf( &vls, "segment number out of range (0 - %d)", num_segs-1 );
	    status = TCL_ERROR;
	    goto out;
	}

	/* find the desired vertex */
	for ( BU_LIST_FOR( ptp, wdb_pipept, &pipe->pipe_segs_head ) ) {
	    if ( curr_seg == seg_no )
		break;
	    curr_seg++;
	}

	switch ( attr[0] ) {
	    case 'V':
		bu_vls_printf( &vls, "%.25G %.25G %.25G", V3ARGS( ptp->pp_coord ) );
		break;
	    case 'I':
		bu_vls_printf( &vls, "%.25G", ptp->pp_id );
		break;
	    case 'O':
		bu_vls_printf( &vls, "%.25G", ptp->pp_od );
		break;
	    case 'R':
		bu_vls_printf( &vls, "%.25G", ptp->pp_bendradius );
		break;
	    case 'P':
		bu_vls_printf( &vls, " V%d { %.25G %.25G %.25G } I%d %.25G O%d %.25G R%d %.25G",
			       seg_no, V3ARGS( ptp->pp_coord ),
			       seg_no, ptp->pp_id,
			       seg_no, ptp->pp_od,
			       seg_no, ptp->pp_bendradius );
		break;
	    default:
		bu_vls_printf( &vls, "unrecognized attribute (%c), choices are V, I, O, R, or P", attr[0] );
		status = TCL_ERROR;
		break;
	}
    }
 out:
    Tcl_DStringAppend( &ds, bu_vls_addr( &vls ), -1 );
    Tcl_DStringResult( interp, &ds );
    Tcl_DStringFree( &ds );
    bu_vls_free( &vls );

    return( status );

}

int
rt_pipe_tcladjust(Tcl_Interp *interp, struct rt_db_internal *intern, int argc, char **argv, struct resource *resp)
{
=======
    
    /* count segments */
    for ( BU_LIST_FOR( ptp, wdb_pipept, &pipe->pipe_segs_head ) )
        num_segs++;
    
    if (attr == (char *)NULL) {
        bu_vls_strcat( log, "pipe");
        
        seg_no = 0;
        for ( BU_LIST_FOR( ptp, wdb_pipept, &pipe->pipe_segs_head ) ) {
            bu_vls_printf( log, " V%d { %.25G %.25G %.25G } O%d %.25G I%d %.25G R%d %.25G",
                    seg_no, V3ARGS( ptp->pp_coord ),
                    seg_no, ptp->pp_od,
                    seg_no, ptp->pp_id,
                    seg_no, ptp->pp_bendradius );
            seg_no++;
        }
    } else if (attr[0] == 'N') {
        bu_vls_printf( log, "%d", num_segs );
    } else {
        int curr_seg=0;
        
        seg_no = atoi( &attr[1] );
        if ( seg_no < 0 || seg_no >= num_segs ) {
            bu_vls_printf( log, "segment number out of range (0 - %d)", num_segs-1 );
            return BRLCAD_ERROR;
        }
        
        /* find the desired vertex */
        for ( BU_LIST_FOR( ptp, wdb_pipept, &pipe->pipe_segs_head ) ) {
            if ( curr_seg == seg_no )
                break;
            curr_seg++;
        }
        
        switch ( attr[0] ) {
            case 'V':
                bu_vls_printf( log, "%.25G %.25G %.25G", V3ARGS( ptp->pp_coord ) );
                break;
            case 'I':
                bu_vls_printf( log, "%.25G", ptp->pp_id );
                break;
            case 'O':
                bu_vls_printf( log, "%.25G", ptp->pp_od );
                break;
            case 'R':
                bu_vls_printf( log, "%.25G", ptp->pp_bendradius );
                break;
            case 'P':
                bu_vls_printf( log, " V%d { %.25G %.25G %.25G } I%d %.25G O%d %.25G R%d %.25G",
                        seg_no, V3ARGS( ptp->pp_coord ),
                        seg_no, ptp->pp_id,
                        seg_no, ptp->pp_od,
                        seg_no, ptp->pp_bendradius );
                break;
            default:
                bu_vls_printf( log, "unrecognized attribute (%c), choices are V, I, O, R, or P", attr[0] );
                return BRLCAD_ERROR;
        }
    }
    
    return BRLCAD_OK;
}

int
rt_pipe_adjust(struct bu_vls *log, struct rt_db_internal *intern, int argc, char **argv, struct resource *resp) {
>>>>>>> d1998176
    struct rt_pipe_internal		*pipe;
    struct wdb_pipept		*ptp;
    Tcl_Obj				*obj, *list;
    int				seg_no;
    int				num_segs;
    int				curr_seg;
    fastf_t				tmp;
    char				*v_str;
    
    
    RT_CK_DB_INTERNAL( intern );
    pipe = (struct rt_pipe_internal *)intern->idb_ptr;
    RT_PIPE_CK_MAGIC( pipe );
    
    while ( argc >= 2 ) {
<<<<<<< HEAD

	/* count vertices */
	num_segs = 0;
	if ( pipe->pipe_segs_head.forw ) {
	    for ( BU_LIST_FOR( ptp, wdb_pipept, &pipe->pipe_segs_head ) )
		num_segs++;
	} else {
	    BU_LIST_INIT( &pipe->pipe_segs_head );
	}

	if ( !isdigit( argv[0][1] ) ) {
	    Tcl_SetResult( interp, "no vertex number specified", TCL_STATIC );
	    return( TCL_ERROR );
	}

	seg_no = atoi( &argv[0][1] );
	if ( seg_no == num_segs ) {
	    struct wdb_pipept *new_pt;

	    new_pt = (struct wdb_pipept *)bu_calloc( 1, sizeof( struct wdb_pipept ), "New pipe segment" );
	    if ( num_segs > 0 ) {
		ptp = BU_LIST_LAST( wdb_pipept, &pipe->pipe_segs_head );
		*new_pt = *ptp;		/* struct copy */
		BU_LIST_INSERT( &pipe->pipe_segs_head, &new_pt->l );
		ptp = new_pt;
	    } else {
		VSETALL( new_pt->pp_coord, 0.0 );
		new_pt->pp_id = 0.0;
		new_pt->pp_od = 10.0;
		new_pt->pp_bendradius = 20.0;
		BU_LIST_INSERT( &pipe->pipe_segs_head, &new_pt->l );
		ptp = new_pt;
	    }
	    num_segs++;
	}
	if ( seg_no < 0 || seg_no >= num_segs ) {
	    Tcl_SetResult( interp, "vertex number out of range", TCL_STATIC );
	    return( TCL_ERROR );
	}

	/* get the specified vertex */
	curr_seg = 0;
	for ( BU_LIST_FOR( ptp, wdb_pipept, &pipe->pipe_segs_head ) ) {
	    if ( curr_seg == seg_no )
		break;
	    curr_seg++;
	}


	switch ( argv[0][0] ) {
	    case 'V':
		obj = Tcl_NewStringObj( argv[1], -1 );
		list = Tcl_NewListObj( 0, NULL );
		Tcl_ListObjAppendList( interp, list, obj );
		v_str = Tcl_GetStringFromObj( list, NULL );
		while ( isspace( *v_str ) ) v_str++;
		if ( *v_str == '\0' ) {
		    Tcl_SetResult( interp, "incomplete vertex specification", TCL_STATIC );
		    Tcl_DecrRefCount( list );
		    return( TCL_ERROR );
		}
		ptp->pp_coord[0] = atof( v_str );
		v_str = bu_next_token( v_str );
		if ( *v_str == '\0' ) {
		    Tcl_SetResult( interp, "incomplete vertex specification", TCL_STATIC );
		    Tcl_DecrRefCount( list );
		    return( TCL_ERROR );
		}
		ptp->pp_coord[1] = atof( v_str );
		v_str = bu_next_token( v_str );
		if ( *v_str == '\0' ) {
		    Tcl_SetResult( interp, "incomplete vertex specification", TCL_STATIC );
		    Tcl_DecrRefCount( list );
		    return( TCL_ERROR );
		}
		ptp->pp_coord[2] = atof( v_str );
		Tcl_DecrRefCount( list );
		break;
	    case 'I':
		tmp = atof( argv[1] );
		if ( tmp >= ptp->pp_od ) {
		    Tcl_SetResult( interp, "inner diameter must be less than outer diameter", TCL_STATIC );
		    return( TCL_ERROR );
		}
		ptp->pp_id = tmp;
		break;
	    case 'O':
		tmp = atof( argv[1] );
		if ( tmp <= 0.0 ) {
		    Tcl_SetResult( interp, "outer diameter cannot be 0.0 or less", TCL_STATIC );
		    return( TCL_ERROR );
		}
		if ( tmp <= ptp->pp_id ) {
		    Tcl_SetResult( interp, "outer diameter must be greater than inner diameter", TCL_STATIC );
		    return( TCL_ERROR );
		}
		ptp->pp_od = tmp;
		break;
	    case 'R':
		tmp = atof( argv[1] );
		if ( tmp < ptp->pp_od * 0.5 ) {
		    Tcl_SetResult( interp, "cannot set bend radius to less than outer radius", TCL_STATIC );
		    return( TCL_ERROR );
		}
		ptp->pp_bendradius = tmp;
		break;
	    default:
		Tcl_SetResult( interp, "unrecognized attribute, choices are V, I, O, or R", TCL_STATIC );
		return( TCL_ERROR );
	}

	argc -= 2;
	argv += 2;
=======
        
        /* count vertices */
        num_segs = 0;
        if ( pipe->pipe_segs_head.forw ) {
            for ( BU_LIST_FOR( ptp, wdb_pipept, &pipe->pipe_segs_head ) )
                num_segs++;
        } else {
            BU_LIST_INIT( &pipe->pipe_segs_head );
        }
        
        if ( !isdigit( argv[0][1] ) ) {
            bu_vls_printf(log, "no vertex number specified");
            return BRLCAD_ERROR;
        }
        
        seg_no = atoi( &argv[0][1] );
        if ( seg_no == num_segs ) {
            struct wdb_pipept *new_pt;
            
            new_pt = (struct wdb_pipept *)bu_calloc( 1, sizeof( struct wdb_pipept ), "New pipe segment" );
            if ( num_segs > 0 ) {
                ptp = BU_LIST_LAST( wdb_pipept, &pipe->pipe_segs_head );
                *new_pt = *ptp;		/* struct copy */
                BU_LIST_INSERT( &pipe->pipe_segs_head, &new_pt->l );
                ptp = new_pt;
            } else {
                VSETALL( new_pt->pp_coord, 0.0 );
                new_pt->pp_id = 0.0;
                new_pt->pp_od = 10.0;
                new_pt->pp_bendradius = 20.0;
                BU_LIST_INSERT( &pipe->pipe_segs_head, &new_pt->l );
                ptp = new_pt;
            }
            num_segs++;
        }
        if ( seg_no < 0 || seg_no >= num_segs ) {
            bu_vls_printf(log, "vertex number out of range");
            return BRLCAD_ERROR;
        }
        
        /* get the specified vertex */
        curr_seg = 0;
        for ( BU_LIST_FOR( ptp, wdb_pipept, &pipe->pipe_segs_head ) ) {
            if ( curr_seg == seg_no )
                break;
            curr_seg++;
        }
        
        
        switch ( argv[0][0] ) {
            case 'V':
                obj = Tcl_NewStringObj( argv[1], -1 );
                list = Tcl_NewListObj( 0, NULL );
                Tcl_ListObjAppendList( brlcad_interp, list, obj );
                v_str = Tcl_GetStringFromObj( list, NULL );
                while ( isspace( *v_str ) ) v_str++;
                if ( *v_str == '\0' ) {
                    bu_vls_printf(log, "incomplete vertex specification");
                    Tcl_DecrRefCount( list );
                    return BRLCAD_ERROR;
                }
                ptp->pp_coord[0] = atof( v_str );
                v_str = bu_next_token( v_str );
                if ( *v_str == '\0' ) {
                    bu_vls_printf(log, "incomplete vertex specification");
                    Tcl_DecrRefCount( list );
                    return BRLCAD_ERROR;
                }
                ptp->pp_coord[1] = atof( v_str );
                v_str = bu_next_token( v_str );
                if ( *v_str == '\0' ) {
                    bu_vls_printf(log, "incomplete vertex specification");
                    Tcl_DecrRefCount( list );
                    return BRLCAD_ERROR;
                }
                ptp->pp_coord[2] = atof( v_str );
                Tcl_DecrRefCount( list );
                break;
            case 'I':
                tmp = atof( argv[1] );
                if ( tmp >= ptp->pp_od ) {
                    bu_vls_printf(log, "inner diameter must be less than outer diameter");
                    return BRLCAD_ERROR;
                }
                ptp->pp_id = tmp;
                break;
            case 'O':
                tmp = atof( argv[1] );
                if ( tmp <= 0.0 ) {
                    bu_vls_printf(log, "outer diameter cannot be 0.0 or less");
                    return BRLCAD_ERROR;
                }
                if ( tmp <= ptp->pp_id ) {
                    bu_vls_printf(log, "outer diameter must be greater than inner diameter");
                    return BRLCAD_ERROR;
                }
                ptp->pp_od = tmp;
                break;
            case 'R':
                tmp = atof( argv[1] );
                if ( tmp < ptp->pp_od * 0.5 ) {
                    bu_vls_printf(log, "cannot set bend radius to less than outer radius");
                    return BRLCAD_ERROR;
                }
                ptp->pp_bendradius = tmp;
                break;
            default:
                bu_vls_printf(log, "unrecognized attribute, choices are V, I, O, or R");
                return BRLCAD_ERROR;
        }
        
        argc -= 2;
        argv += 2;
>>>>>>> d1998176
    }
    
    return( TCL_OK );
}

<<<<<<< HEAD
=======
/**
 * R T _ P I P E _ P A R A M S
 *
 */
int
rt_pipe_params(struct pc_param_set * ps, const struct rt_db_internal *ip) {
    return(0);			/* OK */
}

>>>>>>> d1998176
/*
 * Local Variables:
 * mode: C
 * tab-width: 8
 * indent-tabs-mode: t
 * c-file-style: "stroustrup"
 * End:
 * ex: shiftwidth=4 tabstop=8
 */<|MERGE_RESOLUTION|>--- conflicted
+++ resolved
@@ -1,4 +1,4 @@
-/*                        G _ P I P E . C
+/*                          P I P E . C
  * BRL-CAD
  *
  * Copyright (c) 1990-2008 United States Government as represented by
@@ -17,9 +17,9 @@
  * License along with this file; see the file named COPYING for more
  * information.
  */
-/** @addtogroup g_  */
+/** @addtogroup primitives */
 /** @{ */
-/** @file g_pipe.c
+/** @file pipe.c
  *
  * Intersect a ray with a pipe solid.
  *
@@ -123,7 +123,6 @@
     vect_t	to_start, to_end;
     mat_t	R;
     point_t	work;
-    vect_t	tmp_vec;
     fastf_t	f;
     fastf_t   max_od;
     fastf_t   max_or;
@@ -893,19 +892,10 @@
     double	t_tmp;
     double	a, b, c;
     double	descrim;
-<<<<<<< HEAD
-    vect_t    inv_dir;
-
-    if ( pipe->pipe_is_bend )
-    {
-	bu_log( "linear_pipe_shot called for pipe bend\n" );
-	bu_bomb( "linear_pipe_shot\n" );
-=======
     
     if ( pipe->pipe_is_bend ) {
         bu_log( "linear_pipe_shot called for pipe bend\n" );
         bu_bomb( "linear_pipe_shot\n" );
->>>>>>> d1998176
     }
     
     /* transform ray start point */
@@ -3647,7 +3637,7 @@
 
 
 /**
- *			R T _ P I P E _ T C L _ G E T
+ *			R T _ P I P E _ G E T
  *
  *  Examples -
  *	db get name V#			get coordinates for vertex #
@@ -3659,107 +3649,13 @@
  */
 
 int
-<<<<<<< HEAD
-rt_pipe_tclget(Tcl_Interp *interp, const struct rt_db_internal *intern, const char *attr)
-{
-=======
 rt_pipe_get(struct bu_vls *log, const struct rt_db_internal *intern, const char *attr) {
->>>>>>> d1998176
     register struct rt_pipe_internal *pipe=(struct rt_pipe_internal *)intern->idb_ptr;
     struct wdb_pipept *ptp;
-    Tcl_DString	ds;
-    struct bu_vls	vls;
-    int		status=TCL_OK;
     int		seg_no;
     int		num_segs=0;
     
     RT_PIPE_CK_MAGIC( pipe );
-<<<<<<< HEAD
-
-    Tcl_DStringInit( &ds );
-    bu_vls_init( &vls );
-
-    /* count segments */
-    for ( BU_LIST_FOR( ptp, wdb_pipept, &pipe->pipe_segs_head ) )
-	num_segs++;
-
-    if ( attr == (char *)NULL )
-    {
-	bu_vls_strcat( &vls, "pipe");
-
-	seg_no = 0;
-	for ( BU_LIST_FOR( ptp, wdb_pipept, &pipe->pipe_segs_head ) ) {
-	    bu_vls_printf( &vls, " V%d { %.25G %.25G %.25G } O%d %.25G I%d %.25G R%d %.25G",
-			   seg_no, V3ARGS( ptp->pp_coord ),
-			   seg_no, ptp->pp_od,
-			   seg_no, ptp->pp_id,
-			   seg_no, ptp->pp_bendradius );
-	    seg_no++;
-	}
-    }
-    else if ( attr[0] == 'N' )
-    {
-	bu_vls_printf( &vls, "%d", num_segs );
-	goto out;
-    }
-    else
-    {
-	int curr_seg=0;
-
-	seg_no = atoi( &attr[1] );
-	if ( seg_no < 0 || seg_no >= num_segs ) {
-	    bu_vls_printf( &vls, "segment number out of range (0 - %d)", num_segs-1 );
-	    status = TCL_ERROR;
-	    goto out;
-	}
-
-	/* find the desired vertex */
-	for ( BU_LIST_FOR( ptp, wdb_pipept, &pipe->pipe_segs_head ) ) {
-	    if ( curr_seg == seg_no )
-		break;
-	    curr_seg++;
-	}
-
-	switch ( attr[0] ) {
-	    case 'V':
-		bu_vls_printf( &vls, "%.25G %.25G %.25G", V3ARGS( ptp->pp_coord ) );
-		break;
-	    case 'I':
-		bu_vls_printf( &vls, "%.25G", ptp->pp_id );
-		break;
-	    case 'O':
-		bu_vls_printf( &vls, "%.25G", ptp->pp_od );
-		break;
-	    case 'R':
-		bu_vls_printf( &vls, "%.25G", ptp->pp_bendradius );
-		break;
-	    case 'P':
-		bu_vls_printf( &vls, " V%d { %.25G %.25G %.25G } I%d %.25G O%d %.25G R%d %.25G",
-			       seg_no, V3ARGS( ptp->pp_coord ),
-			       seg_no, ptp->pp_id,
-			       seg_no, ptp->pp_od,
-			       seg_no, ptp->pp_bendradius );
-		break;
-	    default:
-		bu_vls_printf( &vls, "unrecognized attribute (%c), choices are V, I, O, R, or P", attr[0] );
-		status = TCL_ERROR;
-		break;
-	}
-    }
- out:
-    Tcl_DStringAppend( &ds, bu_vls_addr( &vls ), -1 );
-    Tcl_DStringResult( interp, &ds );
-    Tcl_DStringFree( &ds );
-    bu_vls_free( &vls );
-
-    return( status );
-
-}
-
-int
-rt_pipe_tcladjust(Tcl_Interp *interp, struct rt_db_internal *intern, int argc, char **argv, struct resource *resp)
-{
-=======
     
     /* count segments */
     for ( BU_LIST_FOR( ptp, wdb_pipept, &pipe->pipe_segs_head ) )
@@ -3826,7 +3722,6 @@
 
 int
 rt_pipe_adjust(struct bu_vls *log, struct rt_db_internal *intern, int argc, char **argv, struct resource *resp) {
->>>>>>> d1998176
     struct rt_pipe_internal		*pipe;
     struct wdb_pipept		*ptp;
     Tcl_Obj				*obj, *list;
@@ -3842,121 +3737,6 @@
     RT_PIPE_CK_MAGIC( pipe );
     
     while ( argc >= 2 ) {
-<<<<<<< HEAD
-
-	/* count vertices */
-	num_segs = 0;
-	if ( pipe->pipe_segs_head.forw ) {
-	    for ( BU_LIST_FOR( ptp, wdb_pipept, &pipe->pipe_segs_head ) )
-		num_segs++;
-	} else {
-	    BU_LIST_INIT( &pipe->pipe_segs_head );
-	}
-
-	if ( !isdigit( argv[0][1] ) ) {
-	    Tcl_SetResult( interp, "no vertex number specified", TCL_STATIC );
-	    return( TCL_ERROR );
-	}
-
-	seg_no = atoi( &argv[0][1] );
-	if ( seg_no == num_segs ) {
-	    struct wdb_pipept *new_pt;
-
-	    new_pt = (struct wdb_pipept *)bu_calloc( 1, sizeof( struct wdb_pipept ), "New pipe segment" );
-	    if ( num_segs > 0 ) {
-		ptp = BU_LIST_LAST( wdb_pipept, &pipe->pipe_segs_head );
-		*new_pt = *ptp;		/* struct copy */
-		BU_LIST_INSERT( &pipe->pipe_segs_head, &new_pt->l );
-		ptp = new_pt;
-	    } else {
-		VSETALL( new_pt->pp_coord, 0.0 );
-		new_pt->pp_id = 0.0;
-		new_pt->pp_od = 10.0;
-		new_pt->pp_bendradius = 20.0;
-		BU_LIST_INSERT( &pipe->pipe_segs_head, &new_pt->l );
-		ptp = new_pt;
-	    }
-	    num_segs++;
-	}
-	if ( seg_no < 0 || seg_no >= num_segs ) {
-	    Tcl_SetResult( interp, "vertex number out of range", TCL_STATIC );
-	    return( TCL_ERROR );
-	}
-
-	/* get the specified vertex */
-	curr_seg = 0;
-	for ( BU_LIST_FOR( ptp, wdb_pipept, &pipe->pipe_segs_head ) ) {
-	    if ( curr_seg == seg_no )
-		break;
-	    curr_seg++;
-	}
-
-
-	switch ( argv[0][0] ) {
-	    case 'V':
-		obj = Tcl_NewStringObj( argv[1], -1 );
-		list = Tcl_NewListObj( 0, NULL );
-		Tcl_ListObjAppendList( interp, list, obj );
-		v_str = Tcl_GetStringFromObj( list, NULL );
-		while ( isspace( *v_str ) ) v_str++;
-		if ( *v_str == '\0' ) {
-		    Tcl_SetResult( interp, "incomplete vertex specification", TCL_STATIC );
-		    Tcl_DecrRefCount( list );
-		    return( TCL_ERROR );
-		}
-		ptp->pp_coord[0] = atof( v_str );
-		v_str = bu_next_token( v_str );
-		if ( *v_str == '\0' ) {
-		    Tcl_SetResult( interp, "incomplete vertex specification", TCL_STATIC );
-		    Tcl_DecrRefCount( list );
-		    return( TCL_ERROR );
-		}
-		ptp->pp_coord[1] = atof( v_str );
-		v_str = bu_next_token( v_str );
-		if ( *v_str == '\0' ) {
-		    Tcl_SetResult( interp, "incomplete vertex specification", TCL_STATIC );
-		    Tcl_DecrRefCount( list );
-		    return( TCL_ERROR );
-		}
-		ptp->pp_coord[2] = atof( v_str );
-		Tcl_DecrRefCount( list );
-		break;
-	    case 'I':
-		tmp = atof( argv[1] );
-		if ( tmp >= ptp->pp_od ) {
-		    Tcl_SetResult( interp, "inner diameter must be less than outer diameter", TCL_STATIC );
-		    return( TCL_ERROR );
-		}
-		ptp->pp_id = tmp;
-		break;
-	    case 'O':
-		tmp = atof( argv[1] );
-		if ( tmp <= 0.0 ) {
-		    Tcl_SetResult( interp, "outer diameter cannot be 0.0 or less", TCL_STATIC );
-		    return( TCL_ERROR );
-		}
-		if ( tmp <= ptp->pp_id ) {
-		    Tcl_SetResult( interp, "outer diameter must be greater than inner diameter", TCL_STATIC );
-		    return( TCL_ERROR );
-		}
-		ptp->pp_od = tmp;
-		break;
-	    case 'R':
-		tmp = atof( argv[1] );
-		if ( tmp < ptp->pp_od * 0.5 ) {
-		    Tcl_SetResult( interp, "cannot set bend radius to less than outer radius", TCL_STATIC );
-		    return( TCL_ERROR );
-		}
-		ptp->pp_bendradius = tmp;
-		break;
-	    default:
-		Tcl_SetResult( interp, "unrecognized attribute, choices are V, I, O, or R", TCL_STATIC );
-		return( TCL_ERROR );
-	}
-
-	argc -= 2;
-	argv += 2;
-=======
         
         /* count vertices */
         num_segs = 0;
@@ -4070,14 +3850,11 @@
         
         argc -= 2;
         argv += 2;
->>>>>>> d1998176
     }
     
     return( TCL_OK );
 }
 
-<<<<<<< HEAD
-=======
 /**
  * R T _ P I P E _ P A R A M S
  *
@@ -4087,7 +3864,6 @@
     return(0);			/* OK */
 }
 
->>>>>>> d1998176
 /*
  * Local Variables:
  * mode: C
