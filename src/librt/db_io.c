--- conflicted
+++ resolved
@@ -1,11 +1,7 @@
 /*                         D B _ I O . C
  * BRL-CAD
  *
-<<<<<<< HEAD
- * Copyright (c) 1988-2018 United States Government as represented by
-=======
  * Copyright (c) 1988-2020 United States Government as represented by
->>>>>>> 60304d81
  * the U.S. Army Research Laboratory.
  *
  * This library is free software; you can redistribute it and/or
@@ -84,7 +80,7 @@
     }
     bu_semaphore_acquire(BU_SEM_SYSCALL);
 
-    ret = fseek(dbip->dbi_fp, offset, 0);
+    ret = bu_fseek(dbip->dbi_fp, offset, 0);
     if (ret)
 	bu_bomb("db_read: fseek error\n");
     got = (size_t)fread(addr, 1, count, dbip->dbi_fp);
@@ -202,7 +198,7 @@
     bu_semaphore_acquire(BU_SEM_SYSCALL);
     bu_interrupt_suspend();
 
-    (void)fseek(dbip->dbi_fp, offset, 0);
+    (void)bu_fseek(dbip->dbi_fp, offset, 0);
     got = fwrite(addr, 1, count, dbip->dbi_fp);
     fflush(dbip->dbi_fp);
 
