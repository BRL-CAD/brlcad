/*                         R E M R T . C
 * BRL-CAD
 *
<<<<<<< HEAD
 * Copyright (c) 1989-2018 United States Government as represented by
=======
 * Copyright (c) 1989-2020 United States Government as represented by
>>>>>>> 60304d81
 * the U.S. Army Research Laboratory.
 *
 * This program is free software; you can redistribute it and/or
 * modify it under the terms of the GNU Lesser General Public License
 * version 2.1 as published by the Free Software Foundation.
 *
 * This program is distributed in the hope that it will be useful, but
 * WITHOUT ANY WARRANTY; without even the implied warranty of
 * MERCHANTABILITY or FITNESS FOR A PARTICULAR PURPOSE.  See the GNU
 * Lesser General Public License for more details.
 *
 * You should have received a copy of the GNU Lesser General Public
 * License along with this file; see the file named COPYING for more
 * information.
 */
/** @file remrt.c
 *
 * Controller for network ray-tracing
 *
 * Operating as both a network client and server, starts remote
 * invocations of "rtsrv" via "rsh", then handles incoming
 * connections offering cycles, accepting input (solicited and
 * unsolicited) via the pkg.c routines, and storing the results in
 * files and/or a framebuffer.
 *
 */

#include "common.h"

#include <stdlib.h>
#include <stddef.h>
#include <ctype.h>
#include <signal.h>
#include <errno.h>
#include <math.h>
#include <string.h>
#include <sys/types.h>
#include <sys/stat.h>
#include <sys/socket.h>
#include <netinet/in.h>
#include <time.h>
#ifdef HAVE_SYS_TIME_H
#  include <sys/time.h>		/* sometimes includes <time.h> */
#endif
#include "bio.h"
#include "bresource.h"
#include "bsocket.h"
#include "bu/app.h"

/* decls for strict c90 */

#if !defined(HAVE_DECL_FDOPEN) && !defined(fdopen)
extern FILE *fdopen(int fd, const char *mode);
#endif
#if !defined(HAVE_DECL_VFORK) && !defined(vfork)
extern pid_t vfork(void);
#endif
#if !defined(HAVE_DECL_FCHMOD) && !defined(fchmod)
extern int fchmod(int fd, mode_t mode);
#endif
#if !defined(HAVE_DECL_GETTIMEOFDAY) && !defined(gettimeofday)
extern int gettimeofday(struct timeval *, void *);
#endif

/* decls for strict c90 */

#if !defined(HAVE_DECL_FDOPEN) && !defined(fdopen)
extern FILE *fdopen(int fd, const char *mode);
#endif
#if !defined(HAVE_DECL_VFORK) && !defined(vfork)
extern pid_t vfork(void);
#endif
#if !defined(HAVE_DECL_FCHMOD) && !defined(fchmod)
extern int fchmod(int fd, mode_t mode);
#endif
#if !defined(HAVE_DECL_GETTIMEOFDAY) && !defined(gettimeofday)
extern int gettimeofday(struct timeval *, void *);
#endif

/* FIXME: is this basically FD_COPY()? */
#ifndef FD_MOVE
#  define FD_MOVE(a, b) { unsigned int _i; for (_i = 0; _i < FD_SETSIZE; _i++) \
					       if (FD_ISSET(_i, b)) FD_SET(_i, a); else FD_CLR(_i, a); }
#endif

#include "bu/getopt.h"
#include "bu/list.h"
#include "vmath.h"
#include "bn.h"
#include "raytrace.h"
#include "optical.h"
#include "fb.h"
#include "pkg.h"

/* private */
#include "../rt/ext.h"  /* for get_args */
#include "../rt/rtuif.h"
#include "./protocol.h"
#include "./ihost.h"
#include "brlcad_ident.h"


#ifndef HAVE_VFORK
#  ifdef HAVE_FORK
#    define vfork fork
#  else
#    define vfork() -1
#  endif
#endif

#define TARDY_SERVER_INTERVAL	(900*60)	/* max seconds of silence */
#define N_SERVER_ASSIGNMENTS	1		/* desired # of assignments */
#define MIN_ASSIGNMENT_TIME	5		/* desired seconds/result */
#define SERVER_CHECK_INTERVAL	(10*60)		/* seconds */
#ifndef RSH
#  define RSH "/usr/ucb/rsh"
#endif


/*
 * In order to preserve asynchrony, each server is marched through
 * a series of state transitions.
 * Each transition is triggered by some event being satisfied.
 * The valid state transition sequences are:
 *
 * If a "transient" server shows up, just to send in one command:
 *
 *	Original	New		Event
 *	--------	-----		-----
 *	UNUSED		NEW		connection rcvd
 *	NEW		CLOSING		ph_cmd pkg rcvd.
 *	CLOSING		UNUSED		next schedule() pass closes conn.
 *
 * If a "permanent" server shows up:
 *
 *	Original	New		Event
 *	--------	-----		-----
 *	UNUSED		NEW		connection rcvd
 *	NEW		VERSOK		ph_version pkg rcvd.
 *					Optionally send loglvl & "cd" cmds.
 *	VERSOK		DOING_DIRBUILD	MSG_DIRBUILD sent
 *	DOING_DIRBUILD	READY		MSG_DIRBUILD_REPLY rcvd
 *
 * --	READY		DOING_GETTREES	new frame:  send_gettrees(), send_matrix()
 *	DOING_GETTREES	READY		MSG_GETTREES_REPLY rcvd
 *
 * --	READY		READY		call send_do_lines(),
 *					receive ph_pixels pkg.
 *
 * --	READY		CLOSING		drop_server called.  Requeue work.
 *	CLOSING		UNUSED		next schedule() pass closes conn.
 *
 * XXX need to split sending of db name & the treetops.
 * XXX treetops need to be resent at start of each frame.
 * XXX should probably re-vamp send_matrix routine.
 */
#define NFD 32
#ifdef FD_SETSIZE
#  define MAXSERVERS FD_SETSIZE
#else
#  define MAXSERVERS NFD		/* No relay function yet */
#endif

/* NOTE: satisfies linkage with do.c command parsing.  possibly wrong
 * to stub empty... might hinder remrt's ability to read rt commands.
 */
struct command_tab rt_cmdtab[] = {{NULL, NULL, NULL, 0, 0, 0}};

struct frame {
    struct frame *fr_forw;
    struct frame *fr_back;
    uint32_t fr_magic;	/* magic number */
    long fr_number;	/* frame number */
    long fr_server;	/* server number assigned. */
    char *fr_filename;	/* name of output file */
    int fr_tempfile;	/* if !0, output file is temporary */
    /* options */
    int fr_width;	/* frame width (pixels) */
    int fr_height;	/* frame height (pixels) */
    struct bu_list fr_todo;	/* work still to be done */
    /* Timings */
    struct timeval fr_start;	/* start time */
    struct timeval fr_end;		/* end time */
    long fr_nrays;	/* rays fired so far */
    double fr_cpu;		/* CPU seconds used so far */
    /* Current view */
    struct bu_vls fr_cmd;		/* RT options & command string */
    int fr_needgettree; /* Do we need a gettree message */
    struct bu_vls fr_after_cmd;	/* local commands, after frame done */
};


struct servers {
    struct pkg_conn *sr_pc;		/* PKC_NULL means slot not in use */
    struct bu_list sr_work;
    struct ihost *sr_host;	/* description of this host */
    int sr_lump;	/* # lines to send at once */
    int sr_state;	/* Server state, SRST_xxx */
#define SRST_UNUSED		0	/* unused slot */
#define SRST_NEW		1	/* connected, awaiting vers check */
#define SRST_VERSOK		2	/* version OK, no model loaded yet */
#define SRST_DOING_DIRBUILD	3	/* doing dirbuild, awaiting response */
#define SRST_NEED_TREE		4	/* need our first gettree */
#define SRST_READY		5	/* loaded, ready */
#define SRST_RESTART		6	/* about to restart */
#define SRST_CLOSING		7	/* Needs to be closed */
#define SRST_DOING_GETTREES	8	/* doing gettrees */
    struct frame *sr_curframe;	/* ptr to current frame */
    /* Timings */
    struct timeval sr_sendtime;	/* time of last sending */
    double sr_l_elapsed;	/* last: elapsed_sec */
    double sr_l_el_rate;	/* last: pix/elapsed_sec */
    double sr_w_elapsed;	/* weighted avg: pix/elapsed_sec */
    double sr_w_rays;	/* weighted avg: rays/elapsed_sec */
    double sr_s_elapsed;	/* sum of pix/elapsed_sec */
    double sr_sq_elapsed;	/* sum of pix/elapsed_sec squared */
    double sr_l_cpu;	/* cpu_sec for last scanline */
    double sr_s_cpu;	/* sum of all cpu times */
    double sr_s_pix;	/* sum of all pixels */
    double sr_s_e;		/* sum of all elapsed seconds */
    double sr_s_sq_cpu;	/* sum of cpu times squared */
    double sr_s_sq_pix;	/* sum of pixels squared */
    double sr_s_sq_e;	/* sum of all elapsed seconds squared */
    int sr_nsamp;	/* number of samples summed over */
    double sr_prep_cpu;	/* sum of cpu time for preps */
    double sr_l_percent;	/* last: percent of CPU */
} servers[MAXSERVERS];


fb *fbp = FB_NULL;		/* Current framebuffer ptr */
int cur_fbwidth;		/* current fb width */
int fbwidth;			/* fb width - S command */
int fbheight;			/* fb height - S command */

int running = 0;		/* actually working on it */
int detached = 0;		/* continue after EOF */

fd_set clients;
int print_on = 1;

int save_overlaps = 0;
/*
 * Scan the ihost table.  For all eligible hosts that don't
 * presently have a server running, try to start a server.
 */
struct timeval last_server_check_time;

/* -- */

/*
 * Macros to manage lists of pixel spans.
 * The span is inclusive, from start up to and including stop.
 */
struct list {
    struct bu_list l;
    struct frame *li_frame;
    int li_start;
    int li_stop;
};


struct bu_list FreeList;

#define LIST_NULL ((struct list*)0)
#define LIST_MAGIC 0x4c494c49

#define GET_LIST(p) if (BU_LIST_IS_EMPTY(&FreeList)) { \
	BU_ALLOC((p), struct list); \
	(p)->l.magic = LIST_MAGIC; \
    } else { \
	(p) = BU_LIST_FIRST(list, &FreeList); \
	BU_LIST_DEQUEUE(&(p)->l); \
    }

#define FREE_LIST(p) { BU_LIST_APPEND(&FreeList, &(p)->l); }

/* -- */

struct frame FrameHead;
struct frame *FreeFrame;
#define FRAME_NULL ((struct frame *)0)
#define FRAME_MAGIC 0xbafe12ce

#define CHECK_FRAME(_p) BU_CKMAG(&(_p->fr_magic), FRAME_MAGIC, "frame pointer")


/*
 * Macros to manage lists of frames
 */

#define GET_FRAME(p) { \
	if (((p)=FreeFrame) == FRAME_NULL) {\
	    BU_ALLOC(p, struct frame); \
	} else { \
	    FreeFrame = (p)->fr_forw; (p)->fr_forw = FRAME_NULL; \
	} \
	memset((char *)(p), 0, sizeof(struct frame)); \
	(p)->fr_magic = FRAME_MAGIC; \
	bu_vls_init(&(p)->fr_cmd); \
	bu_vls_init(&(p)->fr_after_cmd); \
    }
#define FREE_FRAME(p) { \
	bu_vls_free(&(p)->fr_cmd); \
	bu_vls_free(&(p)->fr_after_cmd); \
	(p)->fr_forw = FreeFrame; FreeFrame = (p); }

/* Insert "new" partition in front of "old" frame element */
#define INSERT_FRAME(new, old) { \
	(new)->fr_back = (old)->fr_back; \
	(old)->fr_back = (new); \
	(new)->fr_forw = (old); \
	(new)->fr_back->fr_forw = (new);  }

/* Append "new" partition after "old" frame element */
#define APPEND_FRAME(new, old) { \
	(new)->fr_forw = (old)->fr_forw; \
	(new)->fr_back = (old); \
	(old)->fr_forw = (new); \
	(new)->fr_forw->fr_back = (new);  }

/* Dequeue "cur" frame element from doubly-linked list */
#define DEQUEUE_FRAME(cur) { \
	(cur)->fr_forw->fr_back = (cur)->fr_back; \
	(cur)->fr_back->fr_forw = (cur)->fr_forw;  }

/* --- */
#define SERVERS_NULL ((struct servers *)0)

/* variables shared with viewing model */
extern double AmbientIntensity;
extern fastf_t azimuth, elevation;
extern int lightmodel;
extern int use_air;

/* variables shared with worker() */
extern int hypersample;
extern unsigned int jitter;
extern fastf_t rt_perspective;
extern fastf_t aspect;
extern fastf_t eye_backoff;
extern size_t width;
extern size_t height;

/* variables shared with do.c */
extern int matflag;
extern int benchmark;
extern char *outputfile;		/* output file name */
extern int desiredframe;
extern int finalframe;

extern fastf_t rt_dist_tol;		/* Value for rti_tol.dist */
extern fastf_t rt_perp_tol;		/* Value for rti_tol.perp */
extern char *framebuffer;

extern struct rt_g rt_g;

extern struct pkg_switch pkgswitch[]; /* given at end */
extern struct command_tab cmd_tab[];  /* given at end */

char file_basename[128];	/* contains last component of file name */
char file_fullname[128];	/* contains full file name */
char object_list[512];	/* contains list of "MGED" objects */

FILE *helper_fp;		/* pipe to rexec helper process */

char *our_hostname;

int tcp_listen_fd;
extern int pkg_permport;	/* libpkg/pkg_permserver() listen port */

int rem_debug;		/* dispatcher debugging flag */

#define OPT_FRAME 0	/* Free for all */
#define OPT_LOAD 1	/* 10% per server per frame */
#define OPT_MOVIE 2	/* one server per frame */
int work_allocate_method = OPT_MOVIE;
char *allocate_method[] = {
    "Frame",
    "Load Averaging",
    "One per Frame"};


/*
 * Return a string suitable for use as a timestamp.
 * Mostly for stamping log messages with.
 */
static char *
stamp(void)
{
    static char buf[128];
    time_t now;
    struct tm *tmp;

    (void)time(&now);
    tmp = localtime(&now);
    sprintf(buf, "%2.2d/%2.2d %2.2d:%2.2d:%2.2d",
	    tmp->tm_mon+1, tmp->tm_mday,
	    tmp->tm_hour, tmp->tm_min, tmp->tm_sec);

    return buf;
}


/*
 * Return a pointer to a string, generally less than 8 bytes,
 * that describes this state.
 */
char *
state_to_string(int state)
{
    static char buf[128];

    switch (state) {
	case SRST_UNUSED:
	    return "[unused]";
	case SRST_NEW:
	    return "..New..";
	case SRST_VERSOK:
	    return "Vers_OK";
	case SRST_DOING_DIRBUILD:
	    return "DoDirbld";
	case SRST_NEED_TREE:
	    return "NeedTree";
	case SRST_READY:
	    return " Ready";
	case SRST_RESTART:
	    return "Restart";
	case SRST_CLOSING:
	    return "Closing";
	case SRST_DOING_GETTREES:
	    return "GetTrees";
    }
    sprintf(buf, "UNKNOWN_x%x", state);
    return buf;
}


static void
statechange(struct servers *sp, int newstate)
{
    if (rem_debug) {
	bu_log("%s %s %s --> %s\n",
	       stamp(),
	       sp->sr_host->ht_name,
	       state_to_string(sp->sr_state),
	       state_to_string(newstate));
    }
    sp->sr_state = newstate;
}


static void
remrt_log(const char *msg)
{
    bu_log("%s", msg);
}


/*
 * Note that final connection closeout is handled in schedule(),
 * to prevent recursion problems.
 */
static void
drop_server(struct servers *sp, char *why)
{
    struct list *lp;
    struct pkg_conn *pc;
    struct frame *fr;
    int fd;
    int oldstate;

    if (sp == SERVERS_NULL || sp->sr_host == IHOST_NULL) {
	bu_log("drop_server(%p), sr_host=0\n", (void *)sp);
	return;
    }
    oldstate = sp->sr_state;
    statechange(sp, SRST_CLOSING);
    sp->sr_curframe = FRAME_NULL;

    /* Only remark on servers that got out of "NEW" state.
     * This keeps the one-shot commands from blathering here.
     */
    if (oldstate != SRST_NEW) {
	bu_log("%s dropping %s (%s)\n",
	       stamp(), sp->sr_host->ht_name, why);
    }

    pc = sp->sr_pc;
    if (pc == PKC_NULL) {
	bu_log("drop_server(%p), sr_pc=0\n", (void *)sp);
	return;
    }

    /* Clear the bits from "clients" now, to prevent further select()s */
    fd = pc->pkc_fd;
    if (fd <= 3 || fd >= (int)MAXSERVERS) {
	bu_log("drop_server: fd=%d is unreasonable, forget it!\n", fd);
	return;
    }
    FD_CLR(sp->sr_pc->pkc_fd, &clients);

    if (oldstate != SRST_READY && oldstate != SRST_NEED_TREE) return;

    /* Need to requeue any work that was in progress */
    while (BU_LIST_WHILE(lp, list, &sp->sr_work)) {
	fr = lp->li_frame;
	CHECK_FRAME(fr);
	BU_LIST_DEQUEUE(&lp->l);
	bu_log("%s requeueing fr%ld %d..%d\n",
	       stamp(),
	       fr->fr_number,
	       lp->li_start, lp->li_stop);
	/* Stick it at the head */
	BU_LIST_APPEND(&fr->fr_todo, &lp->l);
    }
}


static void
send_restart(struct servers *sp)
{
    if (sp->sr_pc == PKC_NULL) return;

    if (pkg_send(MSG_RESTART, "", 0, sp->sr_pc) < 0)
	drop_server(sp, "MSG_RESTART pkg_send error");
    statechange(sp, SRST_RESTART);
}


static void
interactive_cmd(FILE *fp)
{
    char buf[BUFSIZ];
    char *pos;
    int i;

    pos = buf;

    /* Get first line */
    *pos = '\0';
    (void)bu_fgets(pos, sizeof(buf), fp);
    i = strlen(buf);

    /* If continued, get more */
    while (pos[i-1]=='\n' && pos[i-2]=='\\') {
	pos += i-2;	/* zap NL and backslash */
	*pos = '\0';
	bu_log("-> "); (void)fflush(stderr);
	(void)bu_fgets(pos, sizeof(buf)-strlen(buf), fp);
	i = strlen(pos);
    }

    if (feof(fp)) {
	struct servers *sp;

	if (fp != stdin) return;

	/* Eof on stdin */
	FD_CLR(fileno(fp), &clients);

	/* We might want to wait if something is running? */
	for (sp = &servers[0]; sp < &servers[MAXSERVERS]; sp++) {
	    if (sp->sr_pc == PKC_NULL) continue;
	    if (!running)
		drop_server(sp, "EOF on Stdin");
	    else
		send_restart(sp);
	}
	/* The rest happens when the connections close */
	return;
    }
    if ((i=strlen(buf)) <= 0) return;

    /* Feeble allowance for comments */
    if (buf[0] == '#') return;

    (void)rt_do_cmd((struct rt_i *)0, buf, cmd_tab);
}


static void
addclient(struct pkg_conn *pc)
{
    struct servers *sp;
    struct frame *fr;
    struct ihost *ihp;
    int on = 1;
    socklen_t fromlen;
    struct sockaddr_in from;
    int fd;

    fd = pc->pkc_fd;

    fromlen = (socklen_t) sizeof (from);

    if (getpeername(fd, (struct sockaddr *)&from, &fromlen) < 0) {
	perror("getpeername");
	close(fd);
	return;
    }
    if (setsockopt(fd, SOL_SOCKET, SO_KEEPALIVE, (const char *)&on, sizeof (on)) < 0)
	perror("setsockopt (SO_KEEPALIVE)");

    if ((ihp = host_lookup_by_addr(&from, 1)) == IHOST_NULL) {
	/* Disaster */
	bu_log("abandoning this unknown server!!\n");
	close(fd);
	/* Maybe free the pkg struct? */
	return;
    }
    if (rem_debug) bu_log("%s addclient(%s)\n", stamp(), ihp->ht_name);

    FD_SET(fd, &clients);

    sp = &servers[fd];
    memset((char *)sp, 0, sizeof(*sp));
    sp->sr_pc = pc;
    BU_LIST_INIT(&sp->sr_work);
    sp->sr_curframe = FRAME_NULL;
    sp->sr_lump = 32;
    sp->sr_host = ihp;
    statechange(sp, SRST_NEW);

    /* Clear any frame state that may remain from an earlier server */
    for (fr = FrameHead.fr_forw; fr != &FrameHead; fr = fr->fr_forw) {
	CHECK_FRAME(fr);
    }
}


static void
input_error(const char *str)
{
    bu_log("%s", str);
}


static void
check_input(int waittime)
{
    static fd_set ifdset;
    int i;
    struct pkg_conn *pc;
    static struct timeval tv;
    int val;

    /* First, handle any packages waiting in internal buffers */
    for (i = 0; i <(int)MAXSERVERS; i++) {
	pc = servers[i].sr_pc;
	if (pc == PKC_NULL) continue;
	if ((val = pkg_process(pc)) < 0)
	    drop_server(&servers[i], "pkg_process() error");
    }

    /* Second, hang in select() waiting for something to happen */
    tv.tv_sec = waittime;
    tv.tv_usec = 0;

    FD_MOVE(&ifdset, &clients);	/* ibits = clients */
    FD_SET(tcp_listen_fd, &ifdset);	/* ibits |= tcp_listen_fd */
    val = select(32, &ifdset, (fd_set *)0, (fd_set *)0, &tv);
    if (val < 0) {
	perror("select");
	return;
    }
    if (val == 0) {
	/* At this point, ibits==0 */
	if (rem_debug>1) bu_log("%s select timed out after %d seconds\n", stamp(), waittime);
	return;
    }

    /* Third, accept any pending connections */
    if (FD_ISSET(tcp_listen_fd, &ifdset)) {
	pc = pkg_getclient(tcp_listen_fd, pkgswitch, input_error, 1);
	if (pc != PKC_NULL && pc != PKC_ERROR)
	    addclient(pc);
	FD_CLR(tcp_listen_fd, &ifdset);
    }

    /* Fourth, get any new traffic off the network into libpkg buffers */
    for (i = 0; i < (int)MAXSERVERS; i++) {
	if (!feof(stdin) && i == fileno(stdin)) continue;
	if (!FD_ISSET(i, &ifdset)) continue;
	pc = servers[i].sr_pc;
	if (pc == PKC_NULL) continue;
	val = pkg_suckin(pc);
	if (val < 0) {
	    drop_server(&servers[i], "pkg_suckin() error");
	} else if (val == 0) {
	    drop_server(&servers[i], "EOF");
	}
	FD_CLR(i, &ifdset);
    }

    /* Fifth, handle any new packages now waiting in internal buffers */
    for (i = 0; i < (int)MAXSERVERS; i++) {
	pc = servers[i].sr_pc;
	if (pc == PKC_NULL) continue;
	if (pkg_process(pc) < 0)
	    drop_server(&servers[i], "pkg_process() error");
    }

    /* Finally, handle any command input (This can recurse via "read") */
    if (waittime>0 &&
	!feof(stdin) &&
	FD_ISSET(fileno(stdin), &ifdset)) {
	interactive_cmd(stdin);
    }
}


static void
source(FILE *fp)
{
    while (!feof(fp)) {
	/* do one command from file */
	interactive_cmd(fp);
	/* Without delay, see if anything came in */
	check_input(0);
    }
}


/*
 * Read a .remrt file.  While this file can contain any valid commands,
 * the intention is primarily to permit "automatic" registration of
 * server hosts via "host" commands.
 */
static void
read_rc_file(void)
{
    FILE *fp;
    char *home;
    char path[128];

    if ((fp = fopen(".remrtrc", "r")) != NULL) {
	source(fp);
	fclose(fp);
	return;
    }

    if ((home = getenv("HOME")) != NULL) {
	snprintf(path, 128, "%s/.remrtrc", home);
	if ((fp = fopen(path, "r")) != NULL) {
	    source(fp);
	    fclose(fp);
	    return;
	}
    }
}


/*
 * Return t1 - t0, as a floating-point number of seconds.
 */
static double
tvdiff(struct timeval *t1, struct timeval *t0)
{
    return ((t1->tv_sec - t0->tv_sec) +
	    (t1->tv_usec - t0->tv_usec) / 1000000.);
}


static void
build_start_cmd(const int argc, const char **argv, const int startc)
{
    char *cp;
    int i;
    int len;

    if (startc+2 > argc) {
	bu_log("build_start_cmd:  need file and at least one object\n");
	file_fullname[0] = '\0';
	return;
    }

    bu_strlcpy(file_fullname, argv[startc], sizeof(file_fullname));

    /* Save last component of file name */
    if ((cp = strrchr(argv[startc], '/')) != (char *)0) {
	bu_strlcpy(file_basename, cp+1, sizeof(file_basename));
    } else {
	bu_strlcpy(file_basename, argv[startc], sizeof(file_basename));
    }

    /* Build new object_list[] string */
    cp = object_list;
    for (i=startc+1; i < argc; i++) {
	if (i > startc+1)  *cp++ = ' ';
	len = strlen(argv[i]);
	memcpy(cp, argv[i], len);
	cp += len;
    }
    *cp++ = '\0';
}


/*
 * Fill in frame structure after reading MAT
 * fr_number must have been set by caller.
 */
static void
prep_frame(struct frame *fr)
{
    struct list *lp;
    char buf[BUFSIZ];

    CHECK_FRAME(fr);

    /* Get local buffer for image */
    fr->fr_width = width;
    fr->fr_height = height;

    bu_vls_trunc(&fr->fr_cmd, 0);	/* Start fresh */
    sprintf(buf, "opt -w%d -n%d -H%d -p%g -U%d -J%x -A%g -l%d -E%g -x%x -X%x -T%e/%e",
	    fr->fr_width, fr->fr_height,
	    hypersample, rt_perspective,
	    use_air, jitter,
	    AmbientIntensity, lightmodel,
	    eye_backoff,
	    RT_G_DEBUG, OPTICAL_DEBUG,
	    rt_dist_tol, rt_perp_tol
	);
    bu_vls_strcat(&fr->fr_cmd, buf);
    if (benchmark) bu_vls_strcat(&fr->fr_cmd, " -B");
    if (!EQUAL(aspect, 1.0)) {
	sprintf(buf, " -V%g", aspect);
	bu_vls_strcat(&fr->fr_cmd, buf);
    }
    bu_vls_strcat(&fr->fr_cmd, ";");

    fr->fr_start.tv_sec = fr->fr_end.tv_sec = 0;
    fr->fr_start.tv_usec = fr->fr_end.tv_usec = 0;
    fr->fr_nrays = 0;
    fr->fr_cpu = 0.0;

    /* Build work list */
    BU_LIST_INIT(&fr->fr_todo);
    GET_LIST(lp);
    lp->li_frame = fr;
    lp->li_start = 0;
    lp->li_stop = fr->fr_width*fr->fr_height-1;	/* last pixel # */
    BU_LIST_INSERT(&fr->fr_todo, &lp->l);
}


/*
 * Read an old-style matrix.
 *
 * Returns -
 * 1 OK
 * 0 EOF, no matrix read.
 * -1 error, unable to read matrix.
 */
static int
read_matrix(FILE *fp, struct frame *fr)
{
    int i;
    char number[128];
    char cmd[146];

    CHECK_FRAME(fr);

    /* Visible part is from -1 to +1 in view space */
    if (fscanf(fp, "%128s", number) != 1) goto eof;
    snprintf(cmd, sizeof(cmd), "viewsize %s; eye_pt ", number);
    bu_vls_strcat(&(fr->fr_cmd), cmd);

    for (i = 0; i < 3; i++) {
	if (fscanf(fp, "%128s", number) != 1) goto out;
	snprintf(cmd, sizeof(cmd), "%s ", number);
	bu_vls_strcat(&fr->fr_cmd, cmd);
    }

    sprintf(cmd, "; viewrot ");
    bu_vls_strcat(&fr->fr_cmd, cmd);

    for (i = 0; i < 16; i++) {
	if (fscanf(fp, "%128s", number) != 1) goto out;
	snprintf(cmd, sizeof(cmd), "%s ", number);
	bu_vls_strcat(&fr->fr_cmd, cmd);
    }
    bu_vls_strcat(&fr->fr_cmd, "; ");

    if (feof(fp)) {
    eof:
	bu_log("read_matrix: EOF on old style frame file.\n");
	return -1;
    }
    return 0;			/* OK */
out:
    bu_log("read_matrix:  unable to parse old style entry\n");
    return -1;
}


/*
 * Given pointer to head of list of ranges, remove the range that's done
 */
static void
list_remove(struct bu_list *lhp, int a, int b)
{
    struct list *lp;

    for (BU_LIST_FOR(lp, list, lhp)) {
	if (lp->li_start == a) {
	    if (lp->li_stop == b) {
		BU_LIST_DEQUEUE(&lp->l);
		FREE_LIST(lp);
		return;
	    }
	    lp->li_start = b+1;
	    return;
	}
	if (lp->li_stop == b) {
	    lp->li_stop = a-1;
	    return;
	}
	if (a > lp->li_stop) continue;
	if (b < lp->li_start) continue;
	/* Need to split range into two ranges */
	/* (start..a-1) and (b+1..stop) */
	{
	    struct list *lp2;
	    bu_log("splitting range into (%d %d) (%d %d)\n",
		   lp->li_start, a-1,
		   b+1, lp->li_stop);
	    GET_LIST(lp2);
	    lp2->li_frame = lp->li_frame;
	    lp2->li_start = b+1;
	    lp2->li_stop = lp->li_stop;
	    lp->li_stop = a-1;
	    BU_LIST_APPEND(&lp->l, &lp2->l);
	    return;
	}
    }
}


/*
 * The .pix file for this frame already has some pixels stored in it
 * from some earlier, aborted run.
 * view_pixel() is always careful to write (0, 0, 1) or some other
 * non-zero triple in all rendered pixels.
 * Therefore, if a (0, 0, 0) triple is found in the file, it is
 * part of some span which was not yet rendered.
 *
 * At the outset, the frame is assumed to be entirely un-rendered.
 * For each span of rendered pixels discovered, remove them from the
 * list of work to be done.
 *
 * Returns -
 * -1 on file I/O error
 * 0 on success
 */
static int
scan_frame_for_finished_pixels(struct frame *fr)
{
    FILE *fp;
    char pbuf[8];
    int pno;	/* index of next unread pixel */
    int nspans = 0;
    int npix = 0;

    CHECK_FRAME(fr);

    bu_log("%s Scanning %s for non-black pixels\n", stamp(),
	   fr->fr_filename);
    if ((fp = fopen(fr->fr_filename, "r")) == NULL) {
	perror(fr->fr_filename);
	return -1;
    }

    pno = 0;
    while (!feof(fp)) {
	int first, last;

	/* Read and skip over any black pixels */
	if ((int)fread(pbuf, 3, 1, fp) < 1) break;
	pno++;
	if (pbuf[0] == 0 && pbuf[1] == 0 && pbuf[2] == 0)
	    continue;

	/*
	 * Found a non-black pixel at position 'pno-1'.
	 * See how many more follow,
	 * and delete the batch of them from the work queue.
	 */
	first = last = pno-1;

	while (!feof(fp)) {
	    /* Read and skip over non-black pixels */
	    if ((int)fread(pbuf, 3, 1, fp) < 1) break;
	    pno++;
	    if (pbuf[0] == 0 && pbuf[1] == 0 && pbuf[2] == 0)
		break;		/* black pixel */
	    /* non-black */
	    last = pno-1;
	}
	bu_log("%s Deleting non-black pixel range %d to %d inclusive\n",
	       stamp(),
	       first, last);
	list_remove(&(fr->fr_todo), first, last);
	nspans++;
	npix += last-first+1;
    }
    bu_log("%s Scanning %s complete, %d non-black spans, %d non-black pixels\n",
	   stamp(), fr->fr_filename, nspans, npix);
    fclose(fp);
    return 0;
}


/*
 * Build and save the file name.
 * If the file will not be able to be written,
 * signal error here.
 *
 * Returns -
 * -1 error, drop this frame
 * 0 OK
 */
static int
create_outputfilename(struct frame *fr)
{
    char name[512];
    struct stat sb;
    int fd;

    CHECK_FRAME(fr);

    /* Always create a file name to write into */
    if (outputfile) {
	snprintf(name, 512, "%s.%ld", outputfile, fr->fr_number);
	fr->fr_tempfile = 0;
    } else {
	sprintf(name, "remrt.pix.%ld", fr->fr_number);
	fr->fr_tempfile = 1;
    }
    fr->fr_filename = bu_strdup(name);

    /*
     * There are several cases:
     * file does not exist, create it
     * file exists, is not writable -- skip this frame
     * file exists, is writable -- eliminate all non-black pixels
     * from work-to-do queue
     */
    if (!bu_file_exists(fr->fr_filename, NULL)) {
	/* File does not yet exist */
	if ((fd = creat(fr->fr_filename, 0644)) < 0) {
	    /* Unable to create new file */
	    perror(fr->fr_filename);
	    return -1;		/* skip this frame */
	}
	(void)close(fd);
	return 0;			/* OK */
    }
    /* The file exists */
    if (!bu_file_writable(fr->fr_filename)) {
	/* File exists, and is not read/writable.  skip this frame */
	perror(fr->fr_filename);
	return -1;			/* skip this frame */
    }
    /* The file exists and is writable */
    if (stat(fr->fr_filename, &sb) >= 0 && sb.st_size > 0) {
	/* The file has existing contents, dequeue all
	 * non-black pixels.
	 */
	if (scan_frame_for_finished_pixels(fr) < 0)
	    return -1;
    }
    return 0;				/* OK */
}


/*
 * There are two message formats:
 * HT_CD host, port, rem_dir
 * HT_CONVERT host, port, rem_dir, loc_db, rem_db
 */
static void
add_host(struct ihost *ihp)
{
    if (ihp->ht_flags & HT_HOLD) return;	/* Not allowed to use */
    /* Send message to helper process */
    switch (ihp->ht_where) {
	case HT_CD:
	    fprintf(helper_fp,
		    "%s %d %s\n",
		    ihp->ht_name, pkg_permport, ihp->ht_path);
	    break;
	case HT_CONVERT:
	    if (file_fullname[0] == '\0') {
		bu_log("unable to add CONVERT host %s until database given\n",
		       ihp->ht_name);
		return;
	    }
	    fprintf(helper_fp,
		    "%s %d %s %s %s\n",
		    ihp->ht_name, pkg_permport, ihp->ht_path,
		    file_fullname, file_basename);
	    break;
	default:
	    bu_log("add_host:  ht_where=%d?\n", ihp->ht_where);
	    break;
    }
    fflush(helper_fp);

    /* Wait briefly to try and catch the incoming connection,
     * in case there are several of these spawned in a row.
     */
    check_input(1);
}


struct servers *
get_server_by_name(const char *str)
{
    struct servers *sp;
    struct ihost *ihp;

    if (isdigit((int)*str)) {
	int i;
	i = atoi(str);
	if (i < 0 || i >= (int)MAXSERVERS) return SERVERS_NULL;
	return &servers[i];
    }

    if ((ihp = host_lookup_by_name(str, 0)) == IHOST_NULL)
	return SERVERS_NULL;

    for (sp = &servers[0]; sp < &servers[MAXSERVERS]; sp++) {
	if (sp->sr_pc == PKC_NULL) continue;
	if (sp->sr_host == ihp) return sp;
    }
    return SERVERS_NULL;
}


static void
destroy_frame(struct frame *fr)
{
    struct list *lp;
    struct servers *sp;

    CHECK_FRAME(fr);

    /*
     * Need to remove any pending work.
     * What about work already assigned that will dribble in?
     */
    while (BU_LIST_WHILE(lp, list, &fr->fr_todo)) {
	BU_LIST_DEQUEUE(&lp->l);
	FREE_LIST(lp);
    }

    if (fr->fr_filename) {
	bu_free(fr->fr_filename, "filename");
	fr->fr_filename = (char *)0;
    }
    for (sp = &servers[0]; sp<&servers[MAXSERVERS]; sp++) {
	if (sp->sr_pc == PKC_NULL) continue;
	if (sp->sr_curframe == fr) {
	    sp->sr_curframe = FRAME_NULL;
	}
    }
    DEQUEUE_FRAME(fr);
    FREE_FRAME(fr);
}


static int
init_fb(const char *name)
{
    size_t xx, yy;

    if (fbp != FB_NULL) fb_close(fbp);

    xx = fbwidth;
    yy = fbheight;
    if (xx <= 0)
	xx = width;
    if (yy <= 0)
	yy = height;

    while (xx < width)
	xx <<= 1;
    while (yy < height)
	yy <<= 1;
    if ((fbp = fb_open(name?name:framebuffer, xx, yy)) == FB_NULL) {
	bu_log("fb_open %zu, %zu failed\n", xx, yy);
	return -1;
    }
    /* New way:  center, zoom */
    fb_view(fbp, xx/2, yy/2,
	    fb_getwidth(fbp)/xx, fb_getheight(fbp)/yy);

    cur_fbwidth = 0;
    return 0;
}


static void
size_display(struct frame *fr)
{
    CHECK_FRAME(fr);
    if (cur_fbwidth == fr->fr_width)
	return;
    if (fbp == FB_NULL)
	return;
    if (fr->fr_width > fb_getwidth(fbp)) {
	bu_log("Warning:  fb not big enough for %d pixels, display truncated\n", fr->fr_width);
	cur_fbwidth = fr->fr_width;
	fb_view(fbp, fb_getwidth(fbp)/2, fb_getheight(fbp)/2, 1, 1);
	return;
    }
    cur_fbwidth = fr->fr_width;

    /* Center, zoom */
    fb_view(fbp,
	    fr->fr_width/2, fr->fr_height/2,
	    fb_getwidth(fbp)/fr->fr_width,
	    fb_getheight(fbp)/fr->fr_height);
}


/*
 * Repaint the frame buffer from the stored file.
 * Sort of a cheap "pix-fb", built in.
 */
static void
repaint_fb(struct frame *fr)
{
    int y;
    unsigned char *line;
    int nby;
    FILE *fp;
    int w;
    int cnt;

    if (fbp == FB_NULL) return;
    CHECK_FRAME(fr);
    size_display(fr);

    if (fr->fr_filename == (char *)0) return;

    /* Draw the accumulated image */
    nby = 3*fr->fr_width;
    line = (unsigned char *)bu_malloc(nby, "scanline");
    if ((fp = fopen(fr->fr_filename, "r")) == NULL) {
	perror(fr->fr_filename);
	bu_free((char *)line, "scanline");
	return;
    }
    w = fr->fr_width;
    if (w > fb_getwidth(fbp)) w = fb_getwidth(fbp);

    for (y = 0; y < fr->fr_height; y++) {
	cnt = fread((char *)line, nby, 1, fp);
	/* Write out even partial results, then quit */
	fb_write(fbp, 0, y, line, w);
	if (cnt != 1) break;
    }
    bu_free((char *)line, "scanline");
    fclose(fp);
}


static void
pr_list(struct bu_list *lhp)
{
    struct list *lp;

    for (BU_LIST_FOR(lp, list, lhp)) {
	if (lp->li_frame == 0) {
	    bu_log("\t%d..%d frame *NULL*??\n",
		   lp->li_start, lp->li_stop);
	} else {
	    bu_log("\t%d..%d frame %ld\n",
		   lp->li_start, lp->li_stop,
		   lp->li_frame->fr_number);
	}
    }
}


/*
 * Returns the number of servers that are ready (or busy) with
 * computing frames.
 */
static int
number_of_ready_servers(void)
{
    struct servers *sp;
    int count = 0;

    for (sp = &servers[0]; sp < &servers[MAXSERVERS]; sp++) {
	if (sp->sr_pc == PKC_NULL) continue;
	if (sp->sr_state == SRST_READY ||
	    sp->sr_state == SRST_DOING_GETTREES)
	    count++;
    }
    return count;
}


/*
 * Determine how many seconds of work should be assigned to
 * a worker, given the current configuration of workers.
 * One overall goal is to keep the dispatcher (us) from
 * having to process more than one response every two seconds,
 * to ensure adequate processing power will be available to
 * handle the LOG messages, starting new servers, writing
 * results to the disk and/or framebuffer, etc.
 */
static int
assignment_time(void)
{
    int sec;

    sec = 2 * number_of_ready_servers();
    if (sec < MIN_ASSIGNMENT_TIME)
	return MIN_ASSIGNMENT_TIME;
    return sec;
}


/*
 * Report number of assignments that a server has
 */
static int
server_q_len(struct servers *sp)
{
    struct list *lp;
    int count;

    count = 0;
    for (BU_LIST_FOR(lp, list, &sp->sr_work)) {
	count++;
    }
    return count;
}


static void
send_loglvl(struct servers *sp)
{
    if (sp->sr_pc == PKC_NULL) return;

    if (pkg_send(MSG_LOGLVL, print_on?"1":"0", 2, sp->sr_pc) < 0)
	drop_server(sp, "MSG_LOGLVL pkg_send error");
}


static void
do_a_frame(void)
{
    struct frame *fr;
    if (running) {
	bu_log("already running, please wait or STOP\n");
	return;
    }
    if (file_fullname[0] == '\0') {
	bu_log("need LOAD before GO\n");
	return;
    }
    if ((fr = FrameHead.fr_forw) == &FrameHead) {
	bu_log("No frames to do!\n");
	return;
    }
    CHECK_FRAME(fr);
    running = 1;
}


/*
 * Returns -
 * !0 All servers are idle
 * 0 Some servers still busy
 */
static int
all_servers_idle(void)
{
    struct servers *sp;

    for (sp = &servers[0]; sp < &servers[MAXSERVERS]; sp++) {
	if (sp->sr_pc == PKC_NULL) continue;
	if (sp->sr_state != SRST_READY &&
	    sp->sr_state != SRST_NEED_TREE) continue;
	if (BU_LIST_IS_EMPTY(&sp->sr_work)) continue;
	return 0;		/* nope, still more work */
    }
    return 1;			/* All done */
}


/*
 * All work is done when there is no more work to be sent out,
 * and there is no more work pending in any of the servers.
 *
 * Returns -
 * 0 not done
 * !0 all done
 */
static int
all_done(void)
{
    struct frame *fr;

    for (fr = FrameHead.fr_forw; fr != &FrameHead; fr = fr->fr_forw) {
	CHECK_FRAME(fr);
	if (BU_LIST_IS_EMPTY(&fr->fr_todo))
	    continue;
	return 0;		/* nope, still more work */
    }

    if (all_servers_idle())
	return 1;		/* All done */

    return 0;			/* nope, still more work */
}


static void
send_dirbuild(struct servers *sp)
{
    struct ihost *ihp;

    if (sp->sr_pc == PKC_NULL) return;
    if (file_fullname[0] == '\0' || sp->sr_state != SRST_VERSOK) return;

    ihp = sp->sr_host;
    switch (ihp->ht_where) {
	case HT_CD:
	    if (rem_debug > 1) bu_log("%s MSG_CD %s\n", stamp(), ihp->ht_path);
	    if (pkg_send(MSG_CD, ihp->ht_path, strlen(ihp->ht_path)+1, sp->sr_pc) < 0)
		drop_server(sp, "MSG_CD send error");
	    break;
	case HT_CONVERT:
	    /* Conversion into current dir was done when server was started */
	    break;
	default:
	    bu_log("send_dirbuild: ht_where=%d unimplemented\n", ihp->ht_where);
	    drop_server(sp, "bad ht_where");
	    return;
    }

    if (rem_debug > 1) bu_log("%s MSG_DIRBUILD %s\n", stamp(), file_basename);
    if (pkg_send(MSG_DIRBUILD, file_basename, strlen(file_basename)+1,
		 sp->sr_pc) < 0
	) {
	drop_server(sp, "MSG_DIRBUILD pkg_send error");
	return;
    }
    statechange(sp, SRST_DOING_DIRBUILD);
}


/*
 * All work on this frame is done when there is no more work to be sent out,
 * and none of the servers have outstanding assignments for this frame.
 *
 * Returns -
 * 0 not done
 * !0 all done
 */
static int
this_frame_done(struct frame *fr)
{
    struct servers *sp;
    struct list *lp;

    CHECK_FRAME(fr);

    if (BU_LIST_NON_EMPTY(&fr->fr_todo))
	return 1;		/* more work still to be sent */

    for (sp = &servers[0]; sp < &servers[MAXSERVERS]; sp++) {
	if (sp->sr_pc == PKC_NULL) continue;
	for (BU_LIST_FOR(lp, list, &sp->sr_work)) {
	    if (fr != lp->li_frame) continue;
	    return 0;		/* nope, still more work */
	}
    }
    return 1;			/* All done */
}


static void
frame_is_done(struct frame *fr)
{
    double delta;

    CHECK_FRAME(fr);

    (void)gettimeofday(&fr->fr_end, (struct timezone *)0);
    delta = tvdiff(&fr->fr_end, &fr->fr_start);
    if (delta < 0.0001) delta=0.0001;
    bu_log("%s Frame %ld DONE: %g elapsed sec, %ld rays/%g cpu sec\n",
	   stamp(),
	   fr->fr_number,
	   delta,
	   fr->fr_nrays,
	   fr->fr_cpu);
    bu_log("%s RTFM=%g rays/sec (%g rays/cpu sec)\n",
	   stamp(),
	   fr->fr_nrays/delta,
	   fr->fr_nrays/fr->fr_cpu);

    /* Do any after-frame commands */
    if (bu_vls_strlen(&fr->fr_after_cmd) > 0) {
	bu_log("running after_cmd='%s'\n",
	       bu_vls_addr(&fr->fr_after_cmd));
	(void)rt_do_cmd((struct rt_i *)0,
			bu_vls_addr(&fr->fr_after_cmd), cmd_tab);
    }

    /* Final processing of output file */
    if (fr->fr_tempfile) {
	/* Delete temp file -- it is in framebuffer */
	if (!bu_file_delete(fr->fr_filename))
	    perror(fr->fr_filename);
    } else {
	FILE *fp;
	if ((fp = fopen(fr->fr_filename, "r")) == NULL) {
	    perror(fr->fr_filename);
	} else {
	    /* Write-protect file, to prevent re-computation */
	    if (fchmod(fileno(fp), 0444) < 0) {
		perror(fr->fr_filename);
	    }
	    (void)fclose(fp);
	}
    }

    /* Forget all about this frame */
    destroy_frame(fr);
}


/*
 * Send current options, and the view matrix information.
 */
static void
send_matrix(struct servers *sp, struct frame *fr)
{
    CHECK_FRAME(fr);
    if (sp->sr_pc == PKC_NULL) return;
    if (pkg_send(MSG_MATRIX,
		 bu_vls_addr(&fr->fr_cmd), bu_vls_strlen(&fr->fr_cmd)+1, sp->sr_pc
	    ) < 0)
	drop_server(sp, "MSG_MATRIX pkg_send error");
}


/*
 * Send args for rt_gettrees.
 */
static void
send_gettrees(struct servers *sp, struct frame *fr)
{
    CHECK_FRAME(fr);
    if (sp->sr_pc == PKC_NULL) return;
    if (pkg_send(MSG_GETTREES,
		 object_list, strlen(object_list)+1, sp->sr_pc
	    ) < 0) {
	drop_server(sp, "MSG_GETTREES pkg_send error");
	return;
    }
    statechange(sp, SRST_DOING_GETTREES);
}


static void
send_do_lines(struct servers *sp, int start, int stop, int framenum)
{
    char obuf[256] = {0};

    if (sp->sr_pc == PKC_NULL) return;

    sprintf(obuf, "%d %d %d", start, stop, framenum);
    if (pkg_send(MSG_LINES, obuf, strlen(obuf)+1, sp->sr_pc) < 0)
	drop_server(sp, "MSG_LINES pkg_send error");

    (void)gettimeofday(&sp->sr_sendtime, (struct timezone *)0);
}


/*
 * If this server is ready, and has fewer than N_SERVER_ASSIGNMENTS,
 * dispatch one unit of work to it.
 * The return code indicates if the server is sated or not.
 *
 * Returns -
 * -1 when 'fr' is no longer valid
 * 0 when this server winds up with a full workload
 * 1 when this server needs additional work
 */
static int
task_server(struct servers *sp, struct frame *fr, struct timeval *nowp)
{
    struct list *lp;
    int a, b;
    int lump;
    int maxlump;

    if (sp->sr_pc == PKC_NULL) return 0;

    if (sp->sr_state != SRST_READY && sp->sr_state != SRST_NEED_TREE)
	return 0;	/* not running yet */

    CHECK_FRAME(fr);

    /* Sanity check */
    if (fr->fr_filename == (char *)0 ||
	fr->fr_filename[0] == '\0') {
	bu_log("task_server: fr %ld: null filename!\n",
	       fr->fr_number);
	destroy_frame(fr);	/* will dequeue */
	return -1;		/* restart scan */
    }

    /*
     * Check for tardy server.  The assignments are estimated to take
     * about MIN_ASSIGNMENT_TIME seconds, so waiting many minutes is
     * unreasonable.  However, if the picture "suddenly" became very
     * complex, or a system got very busy, the estimate could be quite
     * low.  This mechanism exists mostly to protect against servers
     * that go into "black hole" mode while REMRT is running
     * unattended.
     */
    if (server_q_len(sp) > 0 &&
	sp->sr_sendtime.tv_sec > 0 &&
	tvdiff(nowp, &sp->sr_sendtime) > TARDY_SERVER_INTERVAL) {
	bu_log("%s %s: *TARDY*\n", stamp(), sp->sr_host->ht_name);
	drop_server(sp, "tardy");
	return 0;	/* not worth giving another assignment */
    }

    if (server_q_len(sp) >= N_SERVER_ASSIGNMENTS)
	return 0;	/* plenty busy */

    if (BU_LIST_IS_EMPTY(&fr->fr_todo)) {
	/* No more work to assign in this frame,
	 * on next pass, caller should advance to next frame.
	 */
	return 1;	/* need more work */
    }

    /*
     * Send the server the necessary view information about this frame,
     * if the server is not currently working on this frame.
     * Note that the "next" frame may be a frame that the server
     * has worked on before (perhaps due to work requeued when
     * a tardy server was dropped), yet we still must re-send the
     * viewpoint.
     */
    if (sp->sr_curframe != fr) {
	if (sp->sr_curframe != FRAME_NULL) return 3;
	if (work_allocate_method==OPT_MOVIE) {
	    struct servers *csp;
	    for (csp = &servers[0]; csp < &servers[MAXSERVERS]; csp++) {
		if (csp->sr_curframe == fr) return 2;
	    }
	} else if (work_allocate_method==OPT_LOAD) {
	    return 2;	/* need more work */
	}
	sp->sr_curframe = fr;
	send_matrix(sp, fr);
	if (fr->fr_needgettree || sp->sr_state == SRST_NEED_TREE) {
	    send_gettrees(sp, fr);
	    /* Now in state SRST_DOING_GETTREES */
	    return 1;	/* need more work */
	}
    }

    /* Special handling for the first assignment of each frame */
    if (fr->fr_start.tv_sec == 0) {
	/* Note when actual work on this frame was started */
	(void)gettimeofday(&fr->fr_start, (struct timezone *)0);
    }

    /*
     * Make this assignment size based on weighted average of
     * past behavior.  Using pixels/elapsed_sec metric takes into
     * account:
     * remote processor speed
     * remote processor load
     * available network bandwidth & load
     * local processing delays
     */
    /* Base new assignment on desired result rate & measured speed */
    lump = assignment_time() * sp->sr_w_elapsed;

    /* If each frame has a dedicated server, make lumps big */
    if (work_allocate_method == OPT_MOVIE) {
	lump = fr->fr_width * 2;	/* 2 scanlines at a whack */
    } else {
	/* Limit growth in assignment size to 1.5X each assignment */
	if (lump > 1.5*sp->sr_lump) lump = 1.5*sp->sr_lump;
    }
    /* Provide some bounds checking */
    if (lump < 32) lump = 32;
    else if (lump > REMRT_MAX_PIXELS) lump = REMRT_MAX_PIXELS;

    /*
     * Besides the hard limit for lump size, try and keep the
     * lump size to 1/32 of the total image.
     * With the old way, 640x480 = 307200 / (32*1024) = 9.375 or a little
     * less than 1/9th of the total image.  And it was not uncommon
     * for the server to be given three lumps that size or 1/3 of the
     * image.
     */
    maxlump = fr->fr_height / 32;
    if (maxlump < 1) maxlump = 1;
    maxlump *= fr->fr_width;
    if (lump > maxlump) lump=maxlump;
    sp->sr_lump = lump;

    lp = BU_LIST_FIRST(list, &fr->fr_todo);
    a = lp->li_start;
    b = a+sp->sr_lump-1;	/* work increment */
    if (b >= lp->li_stop) {
	b = lp->li_stop;
	sp->sr_lump = b-a+1;	/* Indicate short assignment */
	BU_LIST_DEQUEUE(&lp->l);
	FREE_LIST(lp);
	lp = LIST_NULL;
    } else
	lp->li_start = b+1;

    /* Record newly allocated pixel range */
    GET_LIST(lp);
    lp->li_frame = fr;
    lp->li_start = a;
    lp->li_stop = b;
    BU_LIST_INSERT(&sp->sr_work, &lp->l);
    send_do_lines(sp, a, b, fr->fr_number);

    /* See if server will need more assignments */
    if (server_q_len(sp) < N_SERVER_ASSIGNMENTS)
	return 1;
    return 0;
}


/*
 * This routine is called by the main loop, after each batch of PKGs
 * have arrived.
 *
 * If there is work to do, and a free server, send work.
 * One assignment will be given to each free server.  If there are
 * servers that do not have a proper number of assignments (to ensure
 * good pipelining), then additional passes will be made, until all
 * servers have a proper number of assignments.
 *
 * There could be some difficulties with the linked lists changing
 * while in an unsolicited pkg receive that happens when a pkg send
 * operation is performed under here.  scheduler_going flag is
 * insurance against unintended recursion, which should be enough.
 *
 * When done, we leave the last finished frame around for attach/release.
 */
static void
schedule(struct timeval *nowp)
{
    struct servers *sp;
    struct frame *fr;
    struct frame *fr2;
    int another_pass;
    int nxt_frame = 0;
    static int scheduler_going = 0;	/* recursion protection */
    int ret;

    if (scheduler_going) {
	/* recursion protection */
	return;
    }
    scheduler_going = 1;

    if (file_fullname[0] == '\0') goto out;

    /* Handle various state transitions */
    for (sp = &servers[0]; sp < &servers[MAXSERVERS]; sp++) {
	if (sp->sr_pc == PKC_NULL) continue;

	switch (sp->sr_state) {
	    case SRST_VERSOK:
		/* advance this server to SRST_DOING_DIRBUILD */
		send_loglvl(sp);

		/* An error may have caused connection to drop */
		if (sp->sr_pc != PKC_NULL)
		    send_dirbuild(sp);
		break;

	    case SRST_CLOSING:
		/* Handle final closing */
		if (rem_debug>1) bu_log("%s Final close on %s\n", stamp(), sp->sr_host->ht_name);
		FD_CLR(sp->sr_pc->pkc_fd, &clients);
		pkg_close(sp->sr_pc);

		sp->sr_pc = PKC_NULL;
		statechange(sp, SRST_UNUSED);
		sp->sr_host = IHOST_NULL;

		break;
	}
    }

    /* Look for finished frames */
    fr = FrameHead.fr_forw;
    while (fr && fr != &FrameHead) {
	CHECK_FRAME(fr);
	if (BU_LIST_NON_EMPTY(&fr->fr_todo))
	    goto next_frame;	/* unassigned work remains */

	if (this_frame_done(fr)) {
	    /* No servers are still working on this frame */
	    fr2 = fr->fr_forw;
	    frame_is_done(fr);	/* will dequeue */
	    fr = fr2;
	    continue;
	}
    next_frame: ;
	fr = fr->fr_forw;
    }

    if (!running) goto out;
    if (all_done()) {
	running = 0;
	bu_log("%s All work done!\n", stamp());
	if (detached) bu_exit(0, NULL);
	goto out;
    }

    /* Keep assigning work until all servers are fully loaded */
top:
    for (fr = FrameHead.fr_forw; fr != &FrameHead; fr = fr->fr_forw) {
	CHECK_FRAME(fr);
	nxt_frame = 0;
	do {
	    another_pass = 0;
	    if (BU_LIST_IS_EMPTY(&fr->fr_todo))
		break;	/* none waiting here */

			/*
			 * This loop attempts to make one assignment to
			 * each of the workers, before looping back to
			 * make additional assignments.
			 * This should keep all workers evenly "stoked".
			 */
	    for (sp = &servers[0]; sp < &servers[MAXSERVERS]; sp++) {
		if (sp->sr_pc == PKC_NULL) continue;

		if ((ret = task_server(sp, fr, nowp)) < 0) {
		    /* fr is no longer valid */
		    goto top;
		} else if (ret == 2) {
		    /* This frame is assigned, move on */
		    nxt_frame = 1;
		    break;
		} else if (ret == 3) {
		    /* we have a server that wants to move on */
		    nxt_frame = 2;
		} else if (ret > 0) {
		    another_pass++;
		}
	    }
	    /* while servers still hungry for work */
	} while (!nxt_frame && another_pass > 0);
    }
    if (nxt_frame == 1 && work_allocate_method > 0) {
	bu_log("%s Change work allocation method (%s to %s)\n",
	       stamp(), allocate_method[work_allocate_method],
	       allocate_method[work_allocate_method-1]);
	work_allocate_method--;
	goto top;
    }
    /* No work remains to be assigned, or servers are stuffed full */
out:
    scheduler_going = 0;
    return;
}


/*** Commands ***/

static int
cd_load(const int argc, const char **argv)
{
    struct servers *sp;

    if (running) {
	bu_log("Can't load while running!!\n");
	return -1;
    }

    /* Really ought to reset here, too */
    if (file_fullname[0] != '\0') {
	bu_log("Was loaded with %s, restarting all\n", file_fullname);
	for (sp = &servers[0]; sp < &servers[MAXSERVERS]; sp++) {
	    if (sp->sr_pc == PKC_NULL) continue;
	    send_restart(sp);
	}
    }

    build_start_cmd(argc, argv, 1);
    return 0;
}


/*
 * Set/toggle the local (dispatcher) debugging flag
 */
static int
cd_debug(const int argc, const char **argv)
{
    if (argc <= 1) {
	rem_debug = !rem_debug;
    } else {
	sscanf(argv[1], "%x", (unsigned int *)&rem_debug);
    }
    bu_log("%s Dispatcher debug=x%x\n", stamp(), rem_debug);
    return 0;
}


/*
 * Send a string to the command processor on all the remote workers.
 * Typically this would be of the form "opt -x42;"
 */
static int
cd_rdebug(const int argc, const char **argv)
{
    struct servers *sp;
    int len;
    struct bu_vls cmd = BU_VLS_INIT_ZERO;

    if (argc < 2)
	return 1;

    bu_vls_strcpy(&cmd, "opt ");
    bu_vls_strcat(&cmd, argv[1]);
    len = bu_vls_strlen(&cmd)+1;
    for (sp = &servers[0]; sp < &servers[MAXSERVERS]; sp++) {
	if (sp->sr_pc == PKC_NULL) continue;
	if (pkg_send(MSG_OPTIONS, bu_vls_addr(&cmd), len, sp->sr_pc) < 0)
	    drop_server(sp, "MSG_OPTIONS pkg_send error");
    }
    return 0;
}


static int
cd_f(const int argc, const char **argv)
{

    if (argc < 2)
	return 1;

    width = height = atoi(argv[1]);
    if (width < 4 || width > 16*1024)
	width = 64;
    bu_log("width=%zu, height=%zu, takes effect after next MAT\n",
	   width, height);
    return 0;
}


static int
cd_S(const int argc, const char **argv)
{
    if (argc < 2)
	return 1;

    fbwidth = fbheight = atoi(argv[1]);
    if (fbwidth < 4 || fbwidth > 16*1024)
	fbwidth = 512;
    if (fbheight < 4 || fbheight > 16*1024)
	fbheight = 512;
    bu_log("fb width=%d, height=%d, takes effect after next attach\n",
	   fbwidth, fbheight);
    return 0;
}


static int
cd_N(const int argc, const char **argv)
{
    if (argc < 2)
	return 1;

    fbheight = atoi(argv[1]);
    if (fbheight < 4 || fbheight > 16*1024)
	fbheight = 512;
    bu_log("fb height=%d, takes effect after next attach\n",
	   fbheight);
    return 0;
}


static int
cd_hyper(const int argc, const char **argv)
{
    if (argc < 2)
	return 1;

    hypersample = atoi(argv[1]);
    bu_log("hypersample=%d, takes effect after next MAT\n", hypersample);
    return 0;
}


static int
cd_bench(const int argc, const char **argv)
{
    if (argc < 2)
	return 1;

    benchmark = atoi(argv[1]);
    bu_log("Benchmark flag=%d, takes effect after next MAT\n", benchmark);
    return 0;
}


static int
cd_persp(const int argc, const char **argv)
{
    if (argc < 2)
	return 1;

    rt_perspective = atof(argv[1]);
    if (rt_perspective < 0.0) rt_perspective = 0.0;
    bu_log("perspective angle=%g, takes effect after next MAT\n", rt_perspective);
    return 0;
}


static int
cd_read(const int argc, const char **argv)
{
    FILE *fp;

    if (argc < 2)
	return 1;

    if ((fp = fopen(argv[1], "r")) == NULL) {
	perror(argv[1]);
	return -1;
    }
    source(fp);
    fclose(fp);
    bu_log("%s 'read' command done\n", stamp());
    return 0;
}


static int
cd_detach(const int UNUSED(argc), const char **UNUSED(argv))
{
    detached = 1;
    FD_CLR(fileno(stdin), &clients);	/* drop stdin */
    close(0);
    return 0;
}


static int
cd_file(const int argc, const char **argv)
{
    if (argc < 2)
	return 1;

    if (outputfile) bu_free(outputfile, "outputfile");
    outputfile = bu_strdup(argv[1]);
    return 0;
}


/*
 * Read one specific matrix from an old-format eyepoint file.
 */
static int
cd_mat(const int argc, const char **argv)
{
    FILE *fp;
    struct frame *fr;
    int i;

    GET_FRAME(fr);
    if (argc >= 3) {
	fr->fr_number = atoi(argv[2]);
    } else {
	fr->fr_number = 0;
    }
    prep_frame(fr);

    if ((fp = fopen(argv[1], "r")) == NULL) {
	perror(argv[1]);
	return -1;
    }

    /* Find the one desired frame */
    for (i = fr->fr_number; i >= 0; i--) {
	if (read_matrix(fp, fr) <= 0) {
	    bu_log("mat: failure\n");
	    fclose(fp);
	    return -1;
	}
    }
    fclose(fp);

    if (create_outputfilename(fr) < 0) {
	FREE_FRAME(fr);
    } else {
	APPEND_FRAME(fr, FrameHead.fr_back);
    }
    return 0;
}


static int
cd_movie(const int argc, const char **argv)
{
    FILE *fp;
    struct frame *fr;
    struct frame dummy_frame;
    int a, b;
    int i;

    if (argc < 4)
	return 1;

    /* movie mat a b */
    if (running) {
	bu_log("already running, please wait\n");
	return -1;
    }
    if (file_fullname[0] == '\0') {
	bu_log("need LOAD before MOVIE\n");
	return -1;
    }
    a = atoi(argv[2]);
    b = atoi(argv[3]);
    if ((fp = fopen(argv[1], "r")) == NULL) {
	perror(argv[1]);
	return -1;
    }
    /* Skip over unwanted beginning frames */
    for (i = 0; i < a; i++) {
	if (read_matrix(fp, &dummy_frame) <= 0) {
	    bu_log("movie:  error in old style frame list\n");
	    fclose(fp);
	    return -1;
	}
    }
    for (i=a; i<b; i++) {
	int ret;
	GET_FRAME(fr);
	fr->fr_number = i;
	prep_frame(fr);
	if ((ret=read_matrix(fp, fr)) < 0) {
	    bu_log("movie:  frame %d bad\n", i);
	    fclose(fp);
	    return -1;
	}
	if (ret == 0) break;			/* EOF */
	if (create_outputfilename(fr) < 0) {
	    FREE_FRAME(fr);
	} else {
	    APPEND_FRAME(fr, FrameHead.fr_back);
	}
    }
    fclose(fp);
    bu_log("Movie ready\n");
    return 0;
}


static int
cd_add(const int argc, const char **argv)
{
    int i;
    struct ihost *ihp;

    for (i = 1; i < argc; i++) {
	if ((ihp = host_lookup_by_name(argv[i], 0)) != IHOST_NULL) {
	    add_host(ihp);
	}
    }
    return 0;
}


static int
cd_drop(const int argc, const char **argv)
{
    struct servers *sp;

    if (argc < 2)
	return 1;

    sp = get_server_by_name(argv[1]);
    if (sp == SERVERS_NULL || sp->sr_pc == PKC_NULL) return -1;
    drop_server(sp, "drop command issued");
    return 0;
}


static int
cd_hold(const int argc, const char **argv)
{
    struct servers *sp;
    struct ihost *ihp;

    if (argc < 2)
	return 1;

    ihp = host_lookup_by_name(argv[1], 0);
    if (ihp == IHOST_NULL) return -1;
    ihp->ht_flags |= HT_HOLD;

    sp = get_server_by_name(argv[1]);
    if (sp == SERVERS_NULL || sp->sr_pc == PKC_NULL) return -1;
    drop_server(sp, "hold command issued");
    return 0;
}


static int
cd_resume(const int argc, const char **argv)
{
    struct ihost *ihp;

    if (argc < 2)
	return 1;

    ihp = host_lookup_by_name(argv[1], 0);
    if (ihp == IHOST_NULL) return -1;
    ihp->ht_flags &= ~HT_HOLD;
    add_host(ihp);
    return 0;
}


static int
cd_allocate(const int argc, const char **argv)
{
    if (argc < 2)
	return 1;

    if (BU_STR_EQUAL(argv[1], "frame")) {
	work_allocate_method = OPT_FRAME;
    } else if (BU_STR_EQUAL(argv[1], "movie")) {
	work_allocate_method = OPT_MOVIE;
    } else if (BU_STR_EQUAL(argv[1], "load")) {
	work_allocate_method = OPT_LOAD;
    } else {
	bu_log("%s Bad allocateby type '%s'\n", stamp(), argv[1]);
	return -1;
    }

    return 0;
}


static int
cd_restart(const int argc, const char **argv)
{
    struct servers *sp;

    if (argc <= 1) {
	/* Restart all */
	bu_log("%s Restarting all\n", stamp());
	for (sp = &servers[0]; sp < &servers[MAXSERVERS]; sp++) {
	    if (sp->sr_pc == PKC_NULL) continue;
	    send_restart(sp);
	}
	return -1;
    }
    sp = get_server_by_name(argv[1]);
    if (sp == SERVERS_NULL || sp->sr_pc == PKC_NULL) return -1;
    send_restart(sp);
    /* The real action takes place when he closes the conn */
    return 0;
}


static int
cd_stop(const int UNUSED(argc), const char **UNUSED(argv))
{
    bu_log("%s No more scanlines being scheduled, done soon\n", stamp());
    running = 0;
    return 0;
}


static int
cd_reset(const int UNUSED(argc), const char **UNUSED(argv))
{
    struct frame *fr;

    if (running) {
	bu_log("must STOP before RESET!\n");
	return -1;
    }
    do {
	fr = FrameHead.fr_forw;
	CHECK_FRAME(fr);
	destroy_frame(fr);
    } while (FrameHead.fr_forw != &FrameHead);
    return 0;
}


static int
cd_attach(const int argc, const char **argv)
{
    struct frame *fr;
    const char *name;

    if (argc <= 1) {
	name = (char *)0;
    } else {
	name = argv[1];
    }
    if (init_fb(name) < 0) return -1;
    if (fbp == FB_NULL) return -1;
    if ((fr = FrameHead.fr_forw) == &FrameHead) return -1;
    CHECK_FRAME(fr);

    repaint_fb(fr);
    return 0;
}


static int
cd_release(const int UNUSED(argc), const char **UNUSED(argv))
{
    if (fbp != FB_NULL) fb_close(fbp);
    fbp = FB_NULL;
    return 0;
}


/*
 * Summarize frames waiting
 * Usage: frames [-v]
 */
static int
cd_frames(const int argc, const char **UNUSED(argv))
{
    struct frame *fr;

    bu_log("%s Frames waiting:\n", stamp());
    for (fr=FrameHead.fr_forw; fr != &FrameHead; fr=fr->fr_forw) {
	CHECK_FRAME(fr);
	bu_log("%5ld\twidth=%d, height=%d\n",
	       fr->fr_number,
	       fr->fr_width, fr->fr_height);

	if (argc <= 1) continue;
	if (fr->fr_filename) {
	    bu_log("\tfile=%s%s\n",
		   fr->fr_filename,
		   fr->fr_tempfile ? " **TEMPORARY**" : "");
	}
	bu_log("\tnrays = %ld, cpu sec=%g\n", fr->fr_nrays, fr->fr_cpu);
	pr_list(&(fr->fr_todo));
	bu_log("\tcmd=%s\n", bu_vls_addr(&fr->fr_cmd));
	bu_log("\tafter_cmd=%s\n", bu_vls_addr(&fr->fr_after_cmd));
    }
    return 0;
}


static int
cd_stat(const int UNUSED(argc), const char **UNUSED(argv))
{
    struct servers *sp;
    int frame;
    char *s;
    char buf[48];
    char *state;

    s = stamp();

    /* Print work assignments */
    bu_log("%s Worker assignment interval=%d seconds:\n",
	   s, assignment_time());
    bu_log("   Server   Last  Last   Average  Cur   Machine\n");
    bu_log("    State   Lump Elapsed pix/sec Frame   Name \n");
    bu_log("  -------- ----- ------- ------- ----- -------------\n");
    for (sp = &servers[0]; sp < &servers[MAXSERVERS]; sp++) {
	if (sp->sr_pc == PKC_NULL) continue;

	/* Ignore one-shot command interfaces */
	if (sp->sr_state == SRST_NEW) continue;

	if (sp->sr_curframe != FRAME_NULL) {
	    CHECK_FRAME(sp->sr_curframe);
	    frame = sp->sr_curframe->fr_number;
	} else {
	    frame = -1;
	}

	if (sp->sr_state != SRST_READY) {
	    state = state_to_string(sp->sr_state);
	} else {
	    sprintf(buf, "Running%d",
		    server_q_len(sp));
	    state = buf;
	}
	bu_log("  %8s %5d %7g %7g %5d %s\n",
	       state,
	       sp->sr_lump,
	       sp->sr_l_elapsed,
	       sp->sr_w_elapsed,
	       frame,
	       sp->sr_host->ht_name);
    }
    return 0;
}


/*
 * Full status version
 */
static int
cd_status(const int UNUSED(argc), const char **UNUSED(argv))
{
    struct servers *sp;
    int num;
    char *s;

    s = stamp();

    if (file_fullname[0] == '\0') {
	bu_log("No model loaded yet\n");
    } else {
	bu_log("\n%s %s\n",
	       s,
	       running ? "RUNNING" : "Halted");
	bu_log("%s %s objects=%s\n",
	       s, file_fullname, object_list);
    }

    if (fbp != FB_NULL)
	bu_log("%s Framebuffer is %s\n", s, fb_get_name(fbp));
    else
	bu_log("%s No framebuffer\n", s);
    if (outputfile)
	bu_log("%s Output file: %s.###\n", s, outputfile);
    bu_log("%s Printing of remote messages is %s\n",
	   s, print_on?"ON":"Off");
    bu_log("%s Listening at %s, port %d\n",
	   s, our_hostname, pkg_permport);

    /* Print work assignments */
    bu_log("%s Worker assignment interval=%d seconds:\n",
	   s, assignment_time());
    for (sp = &servers[0]; sp < &servers[MAXSERVERS]; sp++) {
	if (sp->sr_pc == PKC_NULL) continue;
	bu_log("  %2d  %s %s",
	       sp->sr_pc->pkc_fd, sp->sr_host->ht_name,
	       state_to_string(sp->sr_state));
	if (sp->sr_curframe != FRAME_NULL) {
	    CHECK_FRAME(sp->sr_curframe);
	    bu_log(" frame %ld, assignments=%d\n",
		   sp->sr_curframe->fr_number,
		   server_q_len(sp));
	} else {
	    bu_log("\n");
	}
	num = sp->sr_nsamp <= 0 ? 1 : sp->sr_nsamp;
	bu_log("\tlast:  elapsed=%g, cpu=%g, lump=%d\n",
	       sp->sr_l_elapsed,
	       sp->sr_l_cpu,
	       sp->sr_lump);
	bu_log("\t avg:  elapsed=%gp/s, cpu=%g, weighted=%gp/s\n",
	       (sp->sr_s_elapsed/num),
	       sp->sr_s_cpu/num,
	       sp->sr_w_elapsed);
	bu_log("\t r/s:  weighted=%gr/s missed = %d\n",
	       sp->sr_w_rays,
	       sp->sr_host->ht_rs_miss);

	if (rem_debug)
	    pr_list(&(sp->sr_work));
    }
    return 0;
}


static int
cd_clear(const int UNUSED(argc), const char **UNUSED(argv))
{
    if (fbp == FB_NULL) return -1;
    fb_clear(fbp, PIXEL_NULL);
    cur_fbwidth = 0;
    return 0;
}


static int
cd_print(const int argc, const char **argv)
{
    struct servers *sp;

    if (argc > 1)
	print_on = atoi(argv[1]);
    else
	print_on = !print_on;	/* toggle */

    for (sp = &servers[0]; sp < &servers[MAXSERVERS]; sp++) {
	if (sp->sr_pc == PKC_NULL) continue;
	send_loglvl(sp);
    }
    bu_log("%s Printing of remote messages is %s\n",
	   stamp(),
	   print_on?"ON":"Off");
    return 0;
}


static int
cd_go(const int UNUSED(argc), const char **UNUSED(argv))
{
    do_a_frame();
    return 0;
}


static int
cd_wait(const int UNUSED(argc), const char **UNUSED(argv))
{
    struct timeval now;

    FD_CLR(fileno(stdin), &clients);
    if (running) {
	/*
	 * When running, WAIT command waits for all
	 * outstanding frames to be completed.
	 */
/* Aargh.  We really need a FD_ISZERO macro. */
	int done = 0, i;
	while (!done && FrameHead.fr_forw != &FrameHead) {
	    for (i = 0, done = 1; i < (int)FD_SETSIZE; i++)
		if (FD_ISSET(i, &clients)) { done = 0; break; }
	    check_input(30);	/* delay up to 30 secs */

	    (void)gettimeofday(&now, (struct timezone *)0);
	    schedule(&now);
	}
    } else {
	/*
	 * When stopped, WAIT command waits for all
	 * servers to finish their assignments.
	 */
	while (!all_servers_idle()) {
	    bu_log("%s Stopped, waiting for servers to become idle\n", stamp());
	    check_input(30);	/* delay up to 30 secs */
	}
	bu_log("%s All servers idle\n", stamp());
    }
    FD_SET(fileno(stdin), &clients);
    return 0;
}


static int
cd_help(const int UNUSED(argc), const char **UNUSED(argv))
{
    struct command_tab *tp;

    for (tp = cmd_tab; tp->ct_cmd != (char *)0; tp++) {
	bu_log("%s %s\t\t%s\n",
	       tp->ct_cmd, tp->ct_parms,
	       tp->ct_comment);
    }
    return 0;
}


/*
 * host name always|night|passive cd|convert path
 */
static int
cd_host(const int argc, const char **argv)
{
    struct ihost *ihp;
    int argpoint = 1;

    if (argc < 5) {
	bu_log("%s Registered Host Table:\n", stamp());
	for (BU_LIST_FOR(ihp, ihost, &HostHead)) {
	    CK_IHOST(ihp);
	    bu_log("  %s 0x%x ", ihp->ht_name, ihp->ht_flags);
	    switch (ihp->ht_when) {
		case HT_ALWAYS:
		    bu_log("always ");
		    break;
		case HT_NIGHT:
		    bu_log("night ");
		    break;
		case HT_HACKNIGHT:
		    bu_log("hacknight ");
		    break;
		case HT_PASSIVE:
		    bu_log("passive ");
		    break;
		case HT_RS:
		    bu_log("r/s %d ", ihp->ht_rs);
		    break;
		case HT_PASSRS:
		    bu_log("passive r/s %d ", ihp->ht_rs);
		    break;
		default:
		    bu_log("?when? ");
		    break;
	    }
	    switch (ihp->ht_where) {
		case HT_CD:
		    bu_log("cd %s\n", ihp->ht_path);
		    break;
		case HT_CONVERT:
		    bu_log("convert %s\n", ihp->ht_path);
		    break;
		default:
		    bu_log("?where?\n");
		    break;
	    }
	}
	return 0;
    }

    if ((ihp = host_lookup_by_name(argv[argpoint++], 1)) == IHOST_NULL)
	return -1;

    /* When */
    if (BU_STR_EQUAL(argv[argpoint], "always")) {
	ihp->ht_when = HT_ALWAYS;
    } else if (BU_STR_EQUAL(argv[argpoint], "night")) {
	ihp->ht_when = HT_NIGHT;
    } else if (BU_STR_EQUAL(argv[argpoint], "hacknight")) {
	ihp->ht_when = HT_HACKNIGHT;
    } else if (BU_STR_EQUAL(argv[argpoint], "passive")) {
	ihp->ht_when = HT_PASSIVE;
    } else if (BU_STR_EQUAL(argv[argpoint], "rs")) {
	ihp->ht_when = HT_RS;
    } else if (BU_STR_EQUAL(argv[argpoint], "passrs")) {
	ihp->ht_when = HT_PASSRS;
    } else {
	bu_log("unknown 'when' string '%s'\n", argv[argpoint]);
    }
    ++argpoint;
    if (ihp->ht_when == HT_RS ||
	ihp->ht_when == HT_PASSRS) {
	ihp->ht_rs_miss = 0;
	ihp->ht_rs_wait = 0;
	ihp->ht_rs = 500;
	if (isdigit((int)*argv[argpoint])) {
	    ihp->ht_rs = atoi(argv[argpoint++]);
	}
    }

    /* Where */
    if (BU_STR_EQUAL(argv[argpoint], "cd")) {
	ihp->ht_where = HT_CD;
	ihp->ht_path = bu_strdup(argv[argpoint+1]);
    } else if (BU_STR_EQUAL(argv[argpoint], "convert")) {
	ihp->ht_where = HT_CONVERT;
	ihp->ht_path = bu_strdup(argv[argpoint+1]);
    } else if (BU_STR_EQUAL(argv[argpoint], "use")) {
	ihp->ht_where = HT_USE;
	ihp->ht_path = bu_strdup(argv[argpoint+1]);
    } else {
	bu_log("unknown 'where' string '%s'\n", argv[argpoint]);
    }
    return 0;
}


static int
cd_exit(const int UNUSED(argc), const char **UNUSED(argv))
{
    bu_exit(0, NULL);
    /*NOTREACHED*/
    return 0;
}
/* --- end commands --- */


/*
 * Indicate whether the given time is "night", i.e., off-peak time.
 * The simple algorithm used here does not take into account
 * using machines in another time zone, nor is it nice to
 * machines used by hackers who stay up late.
 */
static int
is_night(struct timeval *tv)
{
    struct tm *tp;
    time_t sec;

    sec  = tv->tv_sec;

    tp = localtime(&sec);

    /* Sunday(0) and Saturday(6) are "night" */
    if (tp->tm_wday == 0 || tp->tm_wday == 6) return 1;
    if (tp->tm_hour < 8 || tp->tm_hour >= 18) return 1;
    return 0;
}


/*
 * Indicate whether the given time is "night", i.e., off-peak time,
 * for a computer hacker, who stays up late.
 * The simple algorithm used here does not take into account
 * using machines in another time zone.
 */
static int
is_hackers_night(struct timeval *tv)
{
    struct tm *tp;
    time_t sec;

    sec = tv->tv_sec;
    tp = localtime(&sec);

    /* Sunday(0) and Saturday(6) are "night" */
    if (tp->tm_wday == 0 || tp->tm_wday == 6) return 1;
    /* Hacking tends to run from 1300 to midnight, and on to 0400 */
    if (tp->tm_hour >= 4 && tp->tm_hour <= 12) return 1;
    return 0;
}


static void
start_servers(struct timeval *nowp)
{
    struct ihost *ihp;
    struct servers *sp;
    int hackers_night;
    int night;
    int add;

    if (file_fullname[0] == '\0') return;

    if (tvdiff(nowp, &last_server_check_time) < SERVER_CHECK_INTERVAL)
	return;

    /* Before seeking, note current (brief) status */
    cd_stat(0, (const char **)0);

    bu_log("%s Seeking servers to start\n", stamp());
    hackers_night = is_hackers_night(nowp);
    night = is_night(nowp);
    for (BU_LIST_FOR(ihp, ihost, &HostHead)) {
	CK_IHOST(ihp);

	/* Skip hosts which are not eligible for add/drop */
	add = 1;
	switch (ihp->ht_when) {
	    case HT_ALWAYS:
		break;
	    case HT_NIGHT:
		if (night)
		    add = 1;
		else
		    add = 0;
		break;
	    case HT_HACKNIGHT:
		if (hackers_night)
		    add = 1;
		else
		    add = 0;
		break;
	    case HT_RS:
		if (ihp->ht_rs_wait-- <= 0) {
		    add = 1;
		} else {
		    add = 0;
		}
		break;
	    default:
	    case HT_PASSIVE:
	    case HT_PASSRS:
		continue;
	}

	/* See if this host is already in contact as a server */
	for (sp = &servers[0]; sp < &servers[MAXSERVERS]; sp++) {
	    if (sp->sr_pc == PKC_NULL) continue;
	    if (sp->sr_host != ihp) continue;

	    /* This host is a server */
	    if (add == 0) {
		/* Drop this host -- out of time range */
		bu_log("%s Auto dropping %s:  out of time range\n",
		       stamp(),
		       ihp->ht_name);
		drop_server(sp, "outside time-of-day limits for this server");
	    } else {
		/* Host already serving, do nothing more */
	    }
	    goto next_host;
	}

	/* This host is not presently in contact */
	if (add && !(ihp->ht_flags & HT_HOLD)) {
	    bu_log("%s Auto adding %s\n", stamp(), ihp->ht_name);
	    add_host(ihp);
	}

    next_host:	continue;
    }
    last_server_check_time = *nowp;		/* struct copy */
}


/*
 * The general layout of an RT animation script is:
 *
 * a once-only prelude that may give viewsize, etc.
 *
 * the body between start & end commands
 *
 * a trailer that follows the end command, before the next
 * start command.  While this *might* include more changes
 * of viewsize, etc., in actual practice, if it exists at all,
 * it contains shell escapes, e.g., to compress the frame just
 * finished.  As such, it should be performed locally, after
 * the frame is done.
 *
 * The caller is responsible for fopen()ing and fclose()ing the file.
 */
static void
eat_script(FILE *fp)
{
    char *buf;
    char *ebuf;
    char *nsbuf;
    int argc;
    char *argv[64+1];
    struct bu_vls prelude = BU_VLS_INIT_ZERO;
    struct bu_vls body = BU_VLS_INIT_ZERO;
    struct bu_vls finish = BU_VLS_INIT_ZERO;
    int frame = 0;
    struct frame *fr;

    bu_log("%s Starting to scan animation script\n", stamp());

    /* Once only, collect up any prelude */
    while ((buf = rt_read_cmd(fp)) != (char *)0) {
	if (bu_strncmp(buf, "start", 5) == 0) break;

	bu_vls_strcat(&prelude, buf);
	bu_vls_strcat(&prelude, ";");
	bu_free(buf, "prelude line");
    }
    if (buf == (char *)0) {
	bu_log("unexpected EOF while reading script for first frame 'start'\n");
	bu_vls_free(&prelude);
	return;
    }

    /* A "start" command has been seen, and is saved in buf[] */
    while (!feof(fp)) {
	int needtree;
	needtree = 0;
	/* Gobble until "end" keyword seen */
	while ((ebuf = rt_read_cmd(fp)) != (char *)0) {
	    if (bu_strncmp(ebuf, "end", 3) == 0) {
		bu_free(ebuf, "end line");
		break;
	    }
	    if (bu_strncmp(ebuf, "clean", 5) == 0) {
		needtree = 1;
	    }
	    if (bu_strncmp(ebuf, "tree", 4) == 0) {
		needtree = 1;
	    }
	    bu_vls_strcat(&body, ebuf);
	    bu_vls_strcat(&body, ";");
	    bu_free(ebuf, "script body line");
	}
	if (ebuf == (char *)0) {
	    bu_log("unexpected EOF while reading script for frame %d\n", frame);
	    break;
	}

	/* Gobble trailer until next "start" keyword seen */
	while ((nsbuf = rt_read_cmd(fp)) != (char *)0) {
	    if (bu_strncmp(nsbuf, "start", 5) == 0) {
		break;
	    }
	    bu_vls_strcat(&finish, nsbuf);
	    bu_vls_strcat(&finish, ";");
	    bu_free(nsbuf, "script trailer line");
	}

	/* buf[] has saved "start" line in it */
	argc = bu_argv_from_string(argv, 64, buf);
	if (argc < 2) {
	    bu_log("bad 'start' line\n");
	    bu_free(buf, "bad start line");
	    goto out;
	}
	frame = atoi(argv[1]);
	if (frame < desiredframe) {
	    bu_vls_free(&body);
	    goto bad;
	}
	if (finalframe >= 0 && frame > finalframe) {
	    bu_vls_free(&body);
	    goto bad;
	}
	/* Might see if frame file exists 444 mode, then skip also */
	GET_FRAME(fr);
	fr->fr_number = frame;
	fr->fr_needgettree = needtree;
	prep_frame(fr);
	bu_vls_vlscat(&fr->fr_cmd, &prelude);
	bu_vls_vlscatzap(&fr->fr_cmd, &body);
	bu_vls_vlscatzap(&fr->fr_after_cmd, &finish);
	if (create_outputfilename(fr) < 0) {
	    FREE_FRAME(fr);
	} else {
	    APPEND_FRAME(fr, FrameHead.fr_back);
	}
    bad:
	bu_free(buf, "command line");
	buf = nsbuf;
	nsbuf = (char *)0;
    }
out:
    bu_vls_free(&prelude);
    bu_vls_free(&body);
    bu_vls_free(&finish);

    /* For a few hundred frames, it all can take a little while */
    bu_log("%s Animation script loaded\n", stamp());
}


/*
 * Buffer 'pp' contains pixels numbered 'a' through (not including) 'b'.
 * Write them out, clipping them to the current screen.
 */
static void
write_fb(unsigned char *pp, struct frame *fr, int a, int b)
{
    int x, y;	/* screen coordinates of pixel 'a' */
    int offset;		/* pixel offset beyond 'pp' */
    int pixels_todo;	/* # of pixels in buffer to be written */
    int write_len;	/* # of pixels to write on this scanline */
    int len_to_eol;	/* # of pixels from 'a' to end of scanline */

    CHECK_FRAME(fr);

    size_display(fr);

    x = a % fr->fr_width;
    y = (a / fr->fr_width) % fr->fr_height;
    pixels_todo = b - a;

    /* Simple case -- use multiple scanline writes */
    if (fr->fr_width == fb_getwidth(fbp)) {
	fb_write(fbp, x, y,
		 pp, pixels_todo);
	return;
    }

    /*
     * Hard case -- clip drawn region to the framebuffer.
     * The image may be larger than the framebuffer, in which
     * case the excess is discarded.
     * The image may be smaller than the actual framebuffer size,
     * in which case libfb is probably providing zooming.
     */
    offset = 0;
    while (pixels_todo > 0) {
	if (fr->fr_width < fb_getwidth(fbp)) {
	    /* zoomed case */
	    write_len = fr->fr_width - x;
	} else {
	    /* clipping case */
	    write_len = fb_getwidth(fbp) - x;
	}
	len_to_eol = fr->fr_width - x;
	if (write_len > pixels_todo) write_len = pixels_todo;
	if (write_len > 0)
	    fb_write(fbp, x, y, pp+offset, write_len);
	offset += len_to_eol*3;
	y = (y+1) % fr->fr_height;
	x = 0;
	pixels_todo -= len_to_eol;
    }
}


static void
ph_default(struct pkg_conn *pc, char *buf)
{
    int i;

    for (i = 0; pc->pkc_switch[i].pks_handler != NULL; i++) {
	if (pc->pkc_switch[i].pks_type == pc->pkc_type) break;
    }
    bu_log("ctl: unable to handle %s message: len %zu",
	   pc->pkc_switch[i].pks_title, pc->pkc_len);
    *buf = '*';
    (void)free(buf);
}


/*
 * The server answers our MSG_DIRBUILD with various prints, etc.,
 * and then responds with a MSG_DIRBUILD_REPLY in return, which indicates
 * that he is ready to accept work now.
 */
static void
ph_dirbuild_reply(struct pkg_conn *pc, char *buf)
{
    struct servers *sp;

    sp = &servers[pc->pkc_fd];
    bu_log("%s %s dirbuild OK (%s)\n",
	   stamp(),
	   sp->sr_host->ht_name,
	   buf);
    if (buf) (void)free(buf);
    if (sp->sr_pc != pc) {
	bu_log("unexpected MSG_DIRBUILD_REPLY from fd %d\n", pc->pkc_fd);
	return;
    }
    if (sp->sr_state != SRST_DOING_DIRBUILD) {
	bu_log("MSG_DIRBUILD_REPLY in state %d?\n", sp->sr_state);
	drop_server(sp, "wrong state");
	return;
    }
    statechange(sp, SRST_NEED_TREE);
}


/*
 * The server answers our MSG_GETTREES with various prints, etc.,
 * and then responds with a MSG_GETTREES_REPLY in return, which indicates
 * that he is ready to accept work now.
 */
static void
ph_gettrees_reply(struct pkg_conn *pc, char *buf)
{
    struct servers *sp;

    sp = &servers[pc->pkc_fd];
    bu_log("%s %s gettrees OK (%s)\n",
	   stamp(),
	   sp->sr_host->ht_name,
	   buf);
    if (buf) (void)free(buf);
    if (sp->sr_pc != pc) {
	bu_log("unexpected MSG_GETTREES_REPLY from fd %d\n", pc->pkc_fd);
	return;
    }
    if (sp->sr_state != SRST_DOING_GETTREES) {
	bu_log("MSG_GETTREES_REPLY in state %s?\n",
	       state_to_string(sp->sr_state));
	drop_server(sp, "wrong state");
	return;
    }
    statechange(sp, SRST_READY);
}


static void
ph_print(struct pkg_conn *pc, char *buf)
{
    if (print_on) {
	bu_log("%s %s: %s",
	       stamp(),
	       servers[pc->pkc_fd].sr_host->ht_name,
	       buf);
	if (buf[strlen(buf)-1] != '\n')
	    bu_log("\n");
    }
    if (buf) (void)free(buf);
}


static void
ph_version(struct pkg_conn *pc, char *buf)
{
    struct servers *sp;

    sp = &servers[pc->pkc_fd];
    if (!BU_STR_EQUAL(PROTOCOL_VERSION, buf)) {
	bu_log("ERROR %s: protocol version mis-match\n",
	       sp->sr_host->ht_name);
	bu_log("  local='%s'\n", PROTOCOL_VERSION);
	bu_log(" remote='%s'\n", buf);
	drop_server(sp, "version mismatch");
    } else {
	if (sp->sr_state != SRST_NEW) {
	    bu_log("NOTE %s:  VERSION message unexpected\n",
		   sp->sr_host->ht_name);
	}
	statechange(sp, SRST_VERSOK);
    }
    if (buf) (void)free(buf);
}


static void
ph_cmd(struct pkg_conn *pc, char *buf)
{
    struct servers *sp;

    sp = &servers[pc->pkc_fd];
    bu_log("%s %s: cmd '%s'\n", stamp(), sp->sr_host->ht_name, buf);
    (void)rt_do_cmd((struct rt_i *)0, buf, cmd_tab);
    if (buf) (void)free(buf);
    drop_server(sp, "one-shot command");
}


/*
 * When a scanline is received from a server, file it away.
 */
static void
ph_pixels(struct pkg_conn *pc, char *buf)
{
    size_t i;
    struct servers *sp;
    struct frame *fr;
    struct list *lp;
    struct line_info info;
    struct timeval tvnow;
    int npix;
    int fd;
    ssize_t cnt;
    struct bu_external ext;

    (void)gettimeofday(&tvnow, (struct timezone *)0);

    sp = &servers[pc->pkc_fd];
    if (sp->sr_state != SRST_READY && sp->sr_state != SRST_NEED_TREE &&
	sp->sr_state != SRST_DOING_GETTREES) {
	bu_log("%s Ignoring MSG_PIXELS from %s\n",
	       stamp(), sp->sr_host->ht_name);
	goto out;
    }

    /* XXX Is this measuring the processing time for
     * XXX one assignment, or for the whole pipeline of N_SERVER_ASSIGNMENTS
     * XXX worth of assignments?  It looks like the latter.
     */

    /*
     * If the elapsed time is less than MIN_ELAPSED_TIME, the package
     * was probably waiting in either the kernel's or libraries
     * input buffer.  Don't use these statistics.
     */
#define MIN_ELAPSED_TIME 0.02
    if ((sp->sr_l_elapsed = tvdiff(&tvnow, &sp->sr_sendtime)) < MIN_ELAPSED_TIME)
	sp->sr_l_elapsed = MIN_ELAPSED_TIME;

    /* Consider the next assignment to have been sent "now" */
    (void)gettimeofday(&sp->sr_sendtime, (struct timezone *)0);
    bu_struct_wrap_buf(&ext, (void *) buf);

    cnt = bu_struct_import((void *)&info, desc_line_info, &ext, NULL);
    if (cnt < 0) {
	bu_log("bu_struct_import error, %zu\n", cnt);
	drop_server(sp, "bu_struct_import error");
	goto out;
    }
    i = (size_t)cnt;

    if (rem_debug) {
	bu_log("%s %s %d/%d..%d, ray=%d, cpu=%.2g, el=%g\n",
	       stamp(),
	       sp->sr_host->ht_name,
	       info.li_frame, info.li_startpix, info.li_endpix,
	       info.li_nrays, info.li_cpusec, sp->sr_l_elapsed);
    }

    if (BU_LIST_IS_EMPTY(&sp->sr_work)) {
	bu_log("%s responded with pixels when none were assigned!\n",
	       sp->sr_host->ht_name);
	drop_server(sp, "server responded, no assignment");
	goto out;
    }

    /*
     * Here we require that the server return results in the
     * same order that they were assigned.
     * If the reply deviates in any way from the assignment,
     * then the server is dropped.
     */
    lp = BU_LIST_FIRST(list, &sp->sr_work);
    fr = lp->li_frame;
    CHECK_FRAME(fr);

    if (info.li_frame != fr->fr_number) {
	bu_log("%s: frame number mismatch, got=%d, assigned=%ld\n",
	       sp->sr_host->ht_name,
	       info.li_frame, fr->fr_number);
	drop_server(sp, "frame number mismatch");
	goto out;
    }
    if (info.li_startpix != lp->li_start ||
	info.li_endpix != lp->li_stop) {
	bu_log("%s:  assignment mismatch, sent %d..%d, got %d..%d\n",
	       sp->sr_host->ht_name,
	       lp->li_start, lp->li_stop,
	       info.li_startpix, info.li_endpix);
	drop_server(sp, "pixel assignment mismatch");
	goto out;
    }

    if (info.li_startpix < 0 ||
	info.li_endpix >= fr->fr_width*fr->fr_height) {
	bu_log("pixel numbers out of range\n");
	drop_server(sp, "pixel out of range");
	goto out;
    }

    /* Stash pixels in bottom-to-top .pix order */
    npix = info.li_endpix - info.li_startpix + 1;
    i = npix*3;
    if (pc->pkc_len - ext.ext_nbytes < i) {
	bu_log("short scanline, s/b=%zu, was=%zu\n",
	       i, pc->pkc_len - ext.ext_nbytes);
	i = pc->pkc_len - ext.ext_nbytes;
	drop_server(sp, "short scanline");
	goto out;
    }
    /* Write pixels into file */
    /* Later, can implement FD cache here */
    if ((fd = open(fr->fr_filename, 2)) < 0) {
	/* open failed */
	perror(fr->fr_filename);
    } else if (bu_lseek(fd, info.li_startpix*3, 0) < 0) {
	/* seek failed */
	perror(fr->fr_filename);
	(void)close(fd);
    } else {
	cnt = write(fd, buf+ext.ext_nbytes, i);
	(void)close(fd);

	if (cnt != (ssize_t)i) {
	    /* write failed */
	    perror(fr->fr_filename);
	    bu_log("write s/b %zu, got %zu\n", i, cnt);
	    /*
	     * Generally, a write error is caused by lack of disk space.
	     * In any case, it is indicative of bad problems.
	     * Stop assigning new work.
	     */
	    /* XXX should re-queue this assignment */
	    bu_log("%s disk write error, preparing graceful STOP\n", stamp());
	    cd_stop(0, (const char **)0);

	    /* Dropping the (innocent) server will requeue the work */
	    drop_server(sp, "disk write error");

	    /* Return, as if nothing had happened. */
	    goto out;
	}
    }

    /* If display attached, also draw it */
    if (fbp != FB_NULL) {
	write_fb((unsigned char *)buf + ext.ext_nbytes, fr,
		 info.li_startpix, info.li_endpix+1);
    }

    /*
     * Stash the statistics that came back.
     * Only perform weighted averages if elapsed times are reasonable.
     */
    fr->fr_nrays += info.li_nrays;
    fr->fr_cpu += info.li_cpusec;
    sp->sr_l_percent = info.li_percent;
    if (sp->sr_l_elapsed > MIN_ELAPSED_TIME) {
	double blend1;	/* fraction of historical value to use */
	double blend2;	/* fraction of new value to use */

	if (sp->sr_w_elapsed < MIN_ELAPSED_TIME) {
	    /*
	     * The weighted average so far is much too small.
	     * Ignore the historical value, and
	     * use this sample to try and get a good initial
	     * estimate.
	     */
	    blend1 = 0.1;
	} else if (sp->sr_l_elapsed > assignment_time()) {
	    /*
	     * Took longer than expected, put more weight on
	     * this sample, and less on the historical values.
	     */
	    blend1 = 0.5;
	} else {
	    /*
	     * Took less time than expected, don't get excited.
	     * Place more emphasis on historical values.
	     */
	    blend1 = 0.8;
	}
	blend2 = 1 - blend1;

	sp->sr_l_el_rate = npix / sp->sr_l_elapsed;
	sp->sr_w_elapsed = blend1 * sp->sr_w_elapsed +
	    blend2 * sp->sr_l_el_rate;
	sp->sr_w_rays = blend1 * sp->sr_w_rays +
	    blend2 * (info.li_nrays/sp->sr_l_elapsed);
	sp->sr_l_cpu = info.li_cpusec;
	sp->sr_s_cpu += info.li_cpusec;
	sp->sr_s_elapsed += sp->sr_l_el_rate;
	sp->sr_sq_elapsed += sp->sr_l_el_rate * sp->sr_l_el_rate;
	sp->sr_nsamp++;
    }

    /* Remove from work list */
    list_remove(&(sp->sr_work), info.li_startpix, info.li_endpix);

/*
 * Check to see if this host is load limited.  If the host is loaded
 * limited check to see if it is time to drop this server.
 */
    if (sp->sr_host->ht_when == HT_RS ||
	sp->sr_host->ht_when == HT_PASSRS) {
	if (sp->sr_host->ht_rs >= info.li_nrays / sp->sr_l_elapsed) {
	    if (++sp->sr_host->ht_rs_miss > 60) {
		sp->sr_host->ht_rs_miss = 0;
		sp->sr_host->ht_rs_wait = 3;
		drop_server(sp, "rays/second low");
	    }
	} else {
	    sp->sr_host->ht_rs_miss /= 2;
	}
    }
out:
    if (buf) (void)free(buf);
}


/*
 * This loop runs in the child process of the real REMRT, and is directed
 * to initiate contact with new hosts via a one-way pipe from the parent.
 * In some cases, starting RTSRV on the indicated host is sufficient;
 * in other cases, the portable version of the database needs to be
 * sent first.
 *
 * For now, a limitation is that the local and remote databases are
 * given the same name.  If relative path names are used, this should
 * not be a problem, but this could be changed later.
 */
static void
host_helper(FILE *fp)
{
    char line[512];
    char cmd[553];
    char host[128];
    char loc_db[128];
    char rem_db[128];
    char rem_dir[128];
    int port;
    int cnt;
    int i;
    int pid;

    while (1) {
	line[0] = '\0';
	(void)bu_fgets(line, sizeof(line), fp);
	if (feof(fp)) break;

	loc_db[0] = '\0';
	rem_db[0] = '\0';
	rem_dir[0] = '\0';
	cnt = sscanf(line, "%128s %d %128s %128s %128s",
		     host, &port, rem_dir, loc_db, rem_db);
	if (cnt != 3 && cnt != 5) {
	    bu_log("host_helper: cnt=%d, aborting\n", cnt);
	    break;
	}

	if (cnt == 3) {
	    snprintf(cmd, sizeof(cmd),
		     "cd %s; rtsrv %s %d",
		     rem_dir, our_hostname, port);
	    if (rem_debug) {
		bu_log("%s %s\n", stamp(), cmd);
		fflush(stdout);
	    }

	    pid = fork();
	    if (pid == 0) {
		/* 1st level child */
		(void)close(0);
		for (i=3; i<40; i++)  (void)close(i);
		if (vfork() == 0) {
		    /* worker Child */

		    /* First, try direct exec. */
		    execl(RSH, "rsh", host, "-n", cmd, NULL);

		    /* Second, try $PATH exec */
		    execlp("rsh", "rsh", host, "-n", cmd, NULL);
		    perror("rsh execl");
		    bu_exit(0, NULL);
		}
		bu_exit(0, NULL);
	    } else if (pid < 0) {
		perror("fork");
	    } else {
		(void)wait(0);
	    }
	} else {
	    snprintf(cmd, sizeof(cmd),
		     "g2asc<%s|%s %s \"cd %s; asc2g>%s; rtsrv %s %d\"",
		     loc_db,
		     RSH, host,
		     rem_dir, rem_db,
		     our_hostname, port);
	    if (rem_debug) {
		bu_log("%s %s\n", stamp(), cmd);
		fflush(stdout);
	    }

	    pid = fork();
	    if (pid == 0) {
		/* 1st level child */
		(void)close(0);
		for (i=3; i<40; i++)  (void)close(i);

		if (vfork() == 0) {
		    /* worker Child */
		    execl("/bin/sh", "remrt_sh", "-c", cmd, NULL);
		    perror("/bin/sh");
		    bu_exit(0, NULL);
		}
		bu_exit(0, NULL);
	    } else if (pid < 0) {
		perror("fork");
	    } else {
		(void)wait(0);
	    }
	}
    }
}


static void
start_helper(void)
{
    int fds[2];
    int pid;

    if (pipe(fds) < 0) {
	perror("pipe");
	bu_exit(1, NULL);
    }

    pid = fork();
    if (pid == 0) {
	/* Child process */
	FILE *fp;

	(void)close(fds[1]);
	if ((fp = fdopen(fds[0], "r")) == (FILE *)NULL) {
	    perror("fdopen");
	    bu_exit(3, NULL);
	}
	host_helper(fp);
	/* No more commands from parent */
	bu_exit(0, NULL);
    } else if (pid < 0) {
	perror("fork");
	bu_exit(2, NULL);
    }
    /* Parent process */
    if ((helper_fp = fdopen(fds[1], "w")) == (FILE *)NULL) {
	perror("fdopen");
	bu_exit(4, NULL);
    }
    (void)close(fds[0]);
}


static void
do_work(int auto_start)
{
    struct timeval now;
    int prev_serv;	/* previous # of connected servers */
    int cur_serv;	/* current # of connected servers */
    struct servers *sp;

    /* Compute until no work remains */
    prev_serv = 0;

    if (FrameHead.fr_forw == &FrameHead) {
	check_input(30);	/* delay up to 30 secs */
    }

    while (FrameHead.fr_forw != &FrameHead) {
	if (auto_start) {
	    (void)gettimeofday(&now, (struct timezone *)0);
	    start_servers(&now);
	} else {
/* Aargh.  We really need a FD_ISZERO macro. */
	    int done, i;
	    for (i = 0, done = 1; i < (int)FD_SETSIZE; i++)
		if (FD_ISSET(i, &clients)) { done = 0; break; }
	    if (done) break;
	}

	check_input(30);	/* delay up to 30 secs */

	(void)gettimeofday(&now, (struct timezone *)0);
	schedule(&now);

	/* Count servers */
	cur_serv = 0;
	for (sp = &servers[0]; sp < &servers[MAXSERVERS]; sp++) {
	    if (sp->sr_pc == PKC_NULL) continue;
	    cur_serv++;
	}
	if (cur_serv == 0 && prev_serv > cur_serv) {
	    bu_log("%s *** All servers down\n", stamp());
	    fflush(stdout);
	}
	prev_serv = cur_serv;
    }
}


int
main(int argc, char *argv[])
{
    struct servers *sp;
    int i, done;

    bu_setprogname(argv[0]);

    /* Random inits */
    our_hostname = get_our_hostname();
    fprintf(stderr, "%s %s %s\n", stamp(), our_hostname, brlcad_ident("Network-Distributed RT (REMRT)"));
    fflush(stderr);

    width = height = 512;			/* same size as RT */

    start_helper();

    BU_LIST_INIT(&FreeList);
    FrameHead.fr_forw = FrameHead.fr_back = &FrameHead;
    for (sp = &servers[0]; sp < &servers[MAXSERVERS]; sp++) {
	BU_LIST_INIT(&sp->sr_work);
	sp->sr_pc = PKC_NULL;
	sp->sr_curframe = FRAME_NULL;
    }

    /* Listen for our PKG connections */
    if ((tcp_listen_fd = pkg_permserver("rtsrv", "tcp", 8, remrt_log)) < 0) {
	char num[8];
	/* Do it by the numbers */
	for (i = 0; i < 10; i++) {
	    sprintf(num, "%d", 4446+i);
	    if ((tcp_listen_fd = pkg_permserver(num, "tcp", 8, remrt_log)) < 0)
		continue;
	    break;
	}
	if (i >= 10)
	    bu_exit(1, "Unable to find a port to listen on\n");
    }
    /* Now, pkg_permport has tcp port number */

    (void)signal(SIGPIPE, SIG_IGN);

    if (argc <= 1) {
	(void)signal(SIGINT, SIG_IGN);
	bu_log("%s Interactive REMRT on %s\n", stamp(), our_hostname);
	bu_log("%s Listening at port %d\n", stamp(), pkg_permport);
	FD_ZERO(&clients);
	FD_SET(fileno(stdin), &clients);

	/* Read .remrtrc file to acquire server info */
	read_rc_file();

	/* Go until no more clients */
/* Aargh.  We really need a FD_ISZERO macro. */
	for (i = 0, done = 1; i < (int)FD_SETSIZE; i++)
	    if (FD_ISSET(i, &clients)) { done = 0; break; }
	while (!done) {
	    for (i = 0, done = 1; i < (int)FD_SETSIZE; i++)
		if (FD_ISSET(i, &clients)) { done = 0; break; }
	    do_work(0);	/* no auto starting of servers */
	}
	/*
	 * Might want to see if any work remains, and if so,
	 * record it somewhere
	 */
	bu_log("%s Out of clients\n", stamp());
    } else {
	bu_log("%s Automatic REMRT on %s\n", stamp(), our_hostname);
	bu_log("%s Listening at port %d, reading script on stdin\n",
	       stamp(), pkg_permport);
	FD_ZERO(&clients);

	/* parse command line args for sizes, etc. */
	finalframe = -1;
	if (!get_args(argc, (const char **)argv)) {
	    fprintf(stderr, "remrt:  bad arg list\n");
	    bu_exit(1, NULL);
	}

	/* take note of database name and treetops */
	if (bu_optind+2 > argc) {
	    fprintf(stderr, "remrt:  insufficient args\n");
	    bu_exit(2, NULL);
	}
	build_start_cmd(argc, (const char **)argv, bu_optind);

	/* Read .remrtrc file to acquire servers */
	read_rc_file();

	/* Collect up results of arg parsing */
	/* automatic: outputfile, width, height */
	if (framebuffer || outputfile == (char *)0) {
	    init_fb(framebuffer);
	}

	/* Build queue of work to be done */
	if (!matflag) {
	    struct frame *fr;
	    char buf[128];
	    /* if not -M, queue off single az/el frame */
	    GET_FRAME(fr);
	    prep_frame(fr);
	    sprintf(buf, "ae %g %g;", azimuth, elevation);
	    bu_vls_strcat(&fr->fr_cmd, buf);
	    if (create_outputfilename(fr) < 0) {
		FREE_FRAME(fr);
	    } else {
		APPEND_FRAME(fr, FrameHead.fr_back);
	    }
	} else {
	    /* if -M, read RT script from stdin */
	    FD_ZERO(&clients);
	    eat_script(stdin);
	}
	if (rem_debug>1) cd_frames(0, (const char **)0);

	/* Compute until no work remains */
	running = 1;
	do_work(1);		/* auto start servers */
	bu_log("%s Task accomplished\n", stamp());
    }
    return 0;			/* bu_exit(0, NULL; */
}


struct pkg_switch pkgswitch[] = {
    { MSG_DIRBUILD_REPLY,	ph_dirbuild_reply,	"Dirbuild ACK", NULL },
    { MSG_GETTREES_REPLY,	ph_gettrees_reply,	"gettrees ACK", NULL },
    { MSG_MATRIX,		ph_default,		"Set Matrix", NULL },
    { MSG_LINES,		ph_default,		"Compute lines", NULL },
    { MSG_END,			ph_default,		"End", NULL },
    { MSG_PIXELS,		ph_pixels,		"Pixels", NULL },
    { MSG_PRINT,		ph_print,		"Log Message", NULL },
    { MSG_VERSION,		ph_version,		"Protocol version check", NULL },
    { MSG_CMD,			ph_cmd,			"Run one command", NULL },
    { 0,			0,			(char *)0, NULL }
};


struct command_tab cmd_tab[] = {
    {"load",	"file obj(s)",	"specify database and treetops",
     cd_load,	3, 99},
    {"read", "file",		"source a command file",
     cd_read,	2, 2},
    {"file", "name",		"base name for storing frames",
     cd_file,	2, 2},
    {"mat", "file [frame]",	"read one matrix from file",
     cd_mat,		2, 3},
    {"movie", "file start_frame end_frame",	"read movie",
     cd_movie,	4, 4},
    {"add", "host(s)",	"attach to hosts",
     cd_add,		2, 99},
    {"drop", "host",		"drop first instance of 'host'",
     cd_drop,	2, 2},
    {"hold", "host",		"Hold a host from processing",
     cd_hold,	2, 2},
    {"resume", "host",	"resume a host processing",
     cd_resume,	2, 2},
    {"allocteby", "allocateby", "Work allocation method",
     cd_allocate,	2, 2},
    {"restart", "[host]",	"restart one or all hosts",
     cd_restart,	1, 2},
    {"go", "",		"start scheduling frames",
     cd_go,		1, 1},
    {"stop", "",		"stop scheduling work",
     cd_stop,	1, 1},
    {"reset", "",		"purge frame list of all work",
     cd_reset,	1, 1},
    {"frames", "[-v]",	"summarize waiting frames",
     cd_frames,	1, 2},
    {"stat", "",		"brief worker status",
     cd_stat,	1, 1},
    {"status", "",		"full worker status",
     cd_status,	1, 1},
    {"detach", "",		"detach from interactive keyboard",
     cd_detach,	1, 1},
    {"host", "name always|night|passive|rs[ rays/sec]|passrs[ rays/sec] cd|convert path", "server host",
     cd_host,	1, 6},
    {"wait", "",		"wait for current work assignment to finish",
     cd_wait,	1, 1},
    {"exit", "",		"terminate remrt",
     cd_exit,	1, 1},
    /* FRAME BUFFER */
    {"attach", "[fb]",	"attach to frame buffer",
     cd_attach,	1, 2},
    {"release", "",		"release frame buffer",
     cd_release,	1, 1},
    {"clear", "",		"clear framebuffer",
     cd_clear,	1, 1},
    {"S", "square_size",	"set square frame buffer size",
     cd_S,		2, 2},
    {"N", "square_height",	"set height of frame buffer",
     cd_N,		2, 2},
    /* FLAGS */
    {"debug", "[hex_flags]",	"set local debugging flag bits",
     cd_debug,	1, 2},
    {"rdebug", "options",	"set remote debugging via 'opt' command",
     cd_rdebug,	2, 2},
    {"f", "square_size",	"set square frame size",
     cd_f,		2, 2},
    {"s", "square_size",	"set square frame size",
     cd_f,		2, 2},
    {"-H", "hypersample",	"set number of hypersamples/pixel",
     cd_hyper,	2, 2},
    {"-B", "0|1",		"set benchmark flag",
     cd_bench,	2, 2},
    {"p", "angle",		"set perspective angle (degrees) 0=ortho",
     cd_persp,	2, 2},
    {"print", "[0|1]",	"set/toggle remote message printing",
     cd_print,	1, 2},
    /* HELP */
    {"?", "",		"help",
     cd_help,	1, 1},
    {(char *)0, (char *)0, (char *)0,
     0,		0, 0}	/* END */
};


/*
 * Local Variables:
 * mode: C
 * tab-width: 8
 * indent-tabs-mode: t
 * c-file-style: "stroustrup"
 * End:
 * ex: shiftwidth=4 tabstop=8
 */<|MERGE_RESOLUTION|>--- conflicted
+++ resolved
@@ -1,11 +1,7 @@
 /*                         R E M R T . C
  * BRL-CAD
  *
-<<<<<<< HEAD
- * Copyright (c) 1989-2018 United States Government as represented by
-=======
  * Copyright (c) 1989-2020 United States Government as represented by
->>>>>>> 60304d81
  * the U.S. Army Research Laboratory.
  *
  * This program is free software; you can redistribute it and/or
@@ -54,21 +50,6 @@
 #include "bresource.h"
 #include "bsocket.h"
 #include "bu/app.h"
-
-/* decls for strict c90 */
-
-#if !defined(HAVE_DECL_FDOPEN) && !defined(fdopen)
-extern FILE *fdopen(int fd, const char *mode);
-#endif
-#if !defined(HAVE_DECL_VFORK) && !defined(vfork)
-extern pid_t vfork(void);
-#endif
-#if !defined(HAVE_DECL_FCHMOD) && !defined(fchmod)
-extern int fchmod(int fd, mode_t mode);
-#endif
-#if !defined(HAVE_DECL_GETTIMEOFDAY) && !defined(gettimeofday)
-extern int gettimeofday(struct timeval *, void *);
-#endif
 
 /* decls for strict c90 */
 
