/*                     S T R _ I S P R I N T . C
 * BRL-CAD
 *
<<<<<<< HEAD
 * Copyright (c) 2007-2018 United States Government as represented by
=======
 * Copyright (c) 2007-2020 United States Government as represented by
>>>>>>> 60304d81
 * the U.S. Army Research Laboratory.
 *
 * This library is free software; you can redistribute it and/or
 * modify it under the terms of the GNU Lesser General Public License
 * version 2.1 as published by the Free Software Foundation.
 *
 * This library is distributed in the hope that it will be useful, but
 * WITHOUT ANY WARRANTY; without even the implied warranty of
 * MERCHANTABILITY or FITNESS FOR A PARTICULAR PURPOSE.  See the GNU
 * Lesser General Public License for more details.
 *
 * You should have received a copy of the GNU Lesser General Public
 * License along with this file; see the file named COPYING for more
 * information.
 */


#include "common.h"

#include <string.h>
#include <ctype.h>

#include "bu.h"


int
test_str_isprint(const char *inp , int texp)
{
    int res;
    res = bu_str_isprint(inp);
    if (res == texp) {

	if (res)
	    printf("Testing with string : %10s is printable->PASSED!\n", inp);
	else
	    printf("Given string not printable->PASSED!\n");

	return 1;
    }
    printf("Failed\n");
    return 0;
}


int
main(int argc, char *argv[])
{
    int test_num = 0;

    bu_setprogname(argv[0]);

    if (argc < 2) {
<<<<<<< HEAD
       fprintf(stderr, "Usage: %s {test_num}\n", argv[0]);
       return 1;
=======
	fprintf(stderr, "Usage: %s {test_num}\n", argv[0]);
	return 1;
>>>>>>> 60304d81
    }

    sscanf(argv[1], "%d", &test_num);

    switch (test_num) {
	case 1:
	    return !test_str_isprint("abc", 1);
	case 2:
	    return !test_str_isprint("abc123\n", 0);	/* \n is end of line -not printable */
	case 3:
	    return !test_str_isprint("abc123\\n1!", 1);
	case 4:
	    return !test_str_isprint("123\txyz", 0);	/* \t is horizontal tab - not printable */
	case 5:
	    return !test_str_isprint("#$ ab12", 1);
	case 6:
	    return !test_str_isprint("#$%\n 748", 0);	/* \n is end of line -not printable */
	case 7:
	    return !test_str_isprint("#$^\ry", 0);	/* \r is carriage return - not printable */
    }

    return 1;
}


/*
 * Local Variables:
 * mode: C
 * tab-width: 8
 * indent-tabs-mode: t
 * c-file-style: "stroustrup"
 * End:
 * ex: shiftwidth=4 tabstop=8
 */<|MERGE_RESOLUTION|>--- conflicted
+++ resolved
@@ -1,11 +1,7 @@
 /*                     S T R _ I S P R I N T . C
  * BRL-CAD
  *
-<<<<<<< HEAD
- * Copyright (c) 2007-2018 United States Government as represented by
-=======
  * Copyright (c) 2007-2020 United States Government as represented by
->>>>>>> 60304d81
  * the U.S. Army Research Laboratory.
  *
  * This library is free software; you can redistribute it and/or
@@ -58,13 +54,8 @@
     bu_setprogname(argv[0]);
 
     if (argc < 2) {
-<<<<<<< HEAD
-       fprintf(stderr, "Usage: %s {test_num}\n", argv[0]);
-       return 1;
-=======
 	fprintf(stderr, "Usage: %s {test_num}\n", argv[0]);
 	return 1;
->>>>>>> 60304d81
     }
 
     sscanf(argv[1], "%d", &test_num);
