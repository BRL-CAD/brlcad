--- conflicted
+++ resolved
@@ -168,8 +168,6 @@
 
 	res = plhs;
 	bu_path_basename(res, tbasename);
-<<<<<<< HEAD
-=======
 
 	if (res[0] == BU_DIR_SEPARATOR || (strlen(res) > 3 && res[1] == ':' && (res[2] == BU_DIR_SEPARATOR || res[2] == '/'))) {
 	    printf("%s: %24s -> %24s [PASSED]\n", label, tbasename, res);
@@ -178,15 +176,7 @@
 	    fail++;
 	}
     }
->>>>>>> b7677430
 
-	if (res[0] == BU_DIR_SEPARATOR || (strlen(res) > 3 && res[1] == ':' && (res[2] == BU_DIR_SEPARATOR || res[2] == '/'))) {
-	    printf("%s: %24s -> %24s [PASSED]\n", label, tbasename, res);
-	} else {
-	    printf("%24s -> %24s (should start with %c) [FAIL]\n", label, res, BU_DIR_SEPARATOR);
-	    fail++;
-	}
-    }
     bu_free(tbasename, "bu_progname basename");
     bu_free(plhs, "wai Executable Path");
 
