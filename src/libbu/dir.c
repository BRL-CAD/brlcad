/*                           D I R . C
 * BRL-CAD
 *
 * Copyright (c) 2018-2022 United States Government as represented by
 * the U.S. Army Research Laboratory.
 *
 * This library is free software; you can redistribute it and/or
 * modify it under the terms of the GNU Lesser General Public License
 * version 2.1 as published by the Free Software Foundation.
 *
 * This library is distributed in the hope that it will be useful, but
 * WITHOUT ANY WARRANTY; without even the implied warranty of
 * MERCHANTABILITY or FITNESS FOR A PARTICULAR PURPOSE.  See the GNU
 * Lesser General Public License for more details.
 *
 * You should have received a copy of the GNU Lesser General Public
 * License along with this file; see the file named COPYING for more
 * information.
 */
/** @file dir.c
 *
 * Implementation of path-finding functions for general app use.
 *
 * TODO: make sure returned paths are absolute and exist
 * TODO: check for trailing path separator (e.g., temp)
 *
 */

#include "common.h"

#ifdef HAVE_SYS_PARAM_H /* for MAXPATHLEN */
#  include <sys/param.h>
#endif

#include <stdlib.h>
#include <stdarg.h>
#include <string.h>
#ifdef HAVE_SYS_TYPES_H
#  include <sys/types.h>
#endif
#ifdef HAVE_PWD_H
#  include <pwd.h>
#endif
#include "bio.h"
#ifdef HAVE_WINDOWS_H
#  include <ShlObj.h>
#endif

#include "whereami.h"

#include "bu/app.h"
#include "bu/debug.h"
#include "bu/file.h"
#include "bu/file.h"
#include "bu/log.h"
#include "bu/malloc.h"
#include "bu/path.h"
#include "bu/str.h"
#include "bu/vls.h"

#include "brlcad_version.h"

static const char DSLASH[2] = {BU_DIR_SEPARATOR, '\0'};


static void
nibble_trailing_slash(char *path)
{
    if ((strlen(path) > 1) && path[strlen(path)-1] == BU_DIR_SEPARATOR) {
	path[strlen(path)-1] = '\0'; /* nibble any trailing slash */
    }
}


static const char *
dir_temp(char *buf, size_t len)
{
    size_t i;
    const char *env;
    char path[MAXPATHLEN] = {0};

    if (!buf || !len)
	return buf;

    /* method #1: environment variable dirs */
    if (BU_STR_EMPTY(path)) {
	const char *envdirs[] = {"TMPDIR", "TEMP", "TMP", NULL};
	env = NULL;

	for (i=0; envdirs[i]; i++) {
	    env = getenv(envdirs[i]);
	    if (env && env[0] != '\0' && bu_file_writable(env) && bu_file_executable(env)) {
		break;
	    }
	}

	if (!BU_STR_EMPTY(env)) {
	    bu_strlcpy(path, env, MAXPATHLEN);
	}
    }

    /* method 2a: platform standard (macosx) */
#if defined(HAVE_CONFSTR) && defined(_CS_DARWIN_USER_TEMP_DIR)
    if (BU_STR_EMPTY(path)) {
	confstr(_CS_DARWIN_USER_TEMP_DIR, path, len);
    }
#endif

    /* method 2b: platform standard (windows */
#ifdef HAVE_WINDOWS_H
    if (BU_STR_EMPTY(path)) {
	char temp[MAXPATHLEN] = {0};
	if (GetTempPathA(MAXPATHLEN, temp) > 0) {
	    bu_strlcpy(path, temp, MAXPATHLEN);
	}
    }
#endif

    /* method #3: explicit paths */
    if (BU_STR_EMPTY(path)) {
	const char *dir = NULL;
	const char *trydirs[] = {
	    "C:\\TEMP",
	    "C:\\WINDOWS\\TEMP",
	    "/tmp",
	    "/usr/tmp",
	    "/var/tmp",
	    ".", /* last resort */
	    NULL
	};
	for (i=0; trydirs[i]; i++) {
	    dir = trydirs[i];
	    if (dir && dir[0] != '\0' && bu_file_writable(dir) && bu_file_executable(dir)) {
		break;
	    }
	}
	if (!BU_STR_EMPTY(dir)) {
	    bu_strlcpy(path, dir, MAXPATHLEN);
	}
    }

    nibble_trailing_slash(path);

    bu_strlcpy(buf, path, len);
    return buf;
}


static const char *
dir_home(char *buf, size_t len)
{
    const char *env;
    char path[MAXPATHLEN] = {0};

    if (!buf || !len)
	return buf;

    /* method #1: environment variable */
    if (BU_STR_EMPTY(path)) {
	env = getenv("HOME");
	if (env && strlen(env)) {
	    bu_strlcpy(path, env, len);
	}
    }

    /* method #2a: platform standard (linux/max) */
#ifdef HAVE_PWD_H
    if (BU_STR_EMPTY(path)) {
	struct passwd *upwd = getpwuid(getuid());
	if (upwd && upwd->pw_dir) {
	    bu_strlcpy(path, upwd->pw_dir, MAXPATHLEN);
	}
    }
#endif

    /* method #2b: platform standard (macosx) */
#if defined(HAVE_CONFSTR) && defined(_CS_DARWIN_USER_DIR)
    if (BU_STR_EMPTY(path)) {
	confstr(_CS_DARWIN_USER_DIR, path, len);
    }
#endif

    /* method #2c: platform standard (windows) */
#ifdef HAVE_WINDOWS_H
    if (BU_STR_EMPTY(path)) {
	PWSTR wpath;
	if (SHGetKnownFolderPath(&FOLDERID_Profile, 0, NULL, &wpath) == S_OK) {
	    wcstombs(path, wpath, MAXPATHLEN);
	    CoTaskMemFree(wpath);
	}
    }
#endif

    /* method #3: system root! */
    if (BU_STR_EMPTY(path)) {
	char root[2] = {BU_DIR_SEPARATOR, 0};
	bu_strlcpy(path, root, MAXPATHLEN);
    }

    nibble_trailing_slash(path);

    bu_strlcpy(buf, path, len);
    return buf;
}


static const char *
dir_cache(char *buf, size_t len)
{
    const char *env;
    char path[MAXPATHLEN] = {0};
    char temp[MAXPATHLEN] = {0};

    if (!buf || !len)
	return buf;

    /* method #1a: platform standard (linux) */
    if (BU_STR_EMPTY(path)) {
	env = getenv("XDG_CACHE_HOME");
	if (!BU_STR_EMPTY(env)) {
	    bu_strlcpy(path, env, len);
	}
    }

    /* method #1b: platform standard (macosx) */
#if defined(HAVE_CONFSTR) && defined(_CS_DARWIN_CACHE_DIR)
    if (BU_STR_EMPTY(path)) {
	confstr(_CS_DARWIN_CACHE_DIR, path, len);
    }
#endif

    /* method #1c: platform standard (windows) */
#ifdef HAVE_WINDOWS_H
    if (BU_STR_EMPTY(path)) {
	PWSTR wpath;
	if (SHGetKnownFolderPath(&FOLDERID_RoamingAppData, 0, NULL, &wpath) == S_OK) {
	    wcstombs(path, wpath, MAXPATHLEN);
	    CoTaskMemFree(wpath);
	}
    }
#endif

    /* method 2: fallback to home directory subdir */
    if (BU_STR_EMPTY(path)) {
	dir_home(temp, MAXPATHLEN);
	bu_strlcat(path, temp, MAXPATHLEN);
	bu_strlcat(path, DSLASH, MAXPATHLEN);
	bu_strlcat(path, ".cache", MAXPATHLEN);
    }

    /* method 3: fallback to temp directory subdir */
    if (BU_STR_EMPTY(path)) {
	dir_temp(temp, MAXPATHLEN);
	bu_strlcat(path, temp, MAXPATHLEN);
	bu_strlcat(path, DSLASH, MAXPATHLEN);
	bu_strlcat(path, ".cache", MAXPATHLEN);
    }

    nibble_trailing_slash(path);

    /* finally, append our application subdirectory */
    bu_strlcat(path, DSLASH, MAXPATHLEN);
    bu_strlcat(path, PACKAGE_NAME, MAXPATHLEN);

    bu_strlcpy(buf, path, len);
    return buf;
}


static const char *
dir_config(char *buf, size_t len)
{
    char home[MAXPATHLEN] = {0};

    dir_home(home, MAXPATHLEN);
    bu_strlcat(home, DSLASH, MAXPATHLEN);
    bu_strlcat(home, ".config", MAXPATHLEN);

    if (len) {
	bu_strlcpy(buf, home, len);
	return buf;
    }
    return NULL;
}


static void
path_append(struct bu_vls *vp, const char *buf)
{
    size_t len = bu_vls_strlen(vp);
    if (len && bu_vls_addr(vp)[len-1] != BU_DIR_SEPARATOR)
	bu_vls_putc(vp, BU_DIR_SEPARATOR);
    bu_vls_strcat(vp, buf);
}


/* arbitrary buffer size large enough to hold a couple paths and a label */
#define MAX_WHERE_SIZE (size_t)((MAXPATHLEN*2) + 64)

/**
 * put a left-hand and right-hand path together and test whether they
 * exist or not.
 *
 * @return boolean on whether a match was found.
 */
// TODO - this can be static once bu_brlcad_root is removed
int
_bu_dir_join_path(char result[MAXPATHLEN], const char *lhs, const char *rhs, struct bu_vls *searched, const char *where)
{
    size_t llen, rlen;
    static const char *currdir=".";

    /* swap right with left if there is no left so logic is simplified
     * later on.
     */
    if (lhs == NULL && rhs != NULL) {
	lhs = rhs;
	rhs = NULL;
    }

    if (lhs == NULL) {
	if (searched && where) {
	    bu_vls_strcat(searched, where);
	}
	return 0;
    }

    rlen = 0;
    if (rhs) {
	rlen = strlen(rhs);
    }

    /* be safe */
    if (rlen + 2 > MAXPATHLEN) {
	bu_log("Warning: path is way too long (%zu characters > %d)\n", rlen+2, MAXPATHLEN);
	if (searched && where) {
	    bu_vls_strcat(searched, where);
	}
	return 0;
    }

    /* an empty left hand implies current directory (plus a slash is appended later) */
    if (lhs[0] == '\0') {
	lhs = currdir;
    }

    /* left-hand path should exist independent of right-hand path */
    if (!bu_file_exists(lhs, NULL)) {
	if (searched && where) {
	    bu_vls_strcat(searched, where);
	}
	return 0;
    }

    /* start fresh */
    memset(result, 0, (size_t)MAXPATHLEN);
    bu_strlcpy(result, lhs, (size_t)MAXPATHLEN);

    /* nothing to add, so just return what we have */
    if (!rhs || (rlen == 0)) {
	return 1;
    }

    /* be safe again */
    llen = strlen(result);
    if (llen + rlen + 3 > MAXPATHLEN) {
	bu_log("Warning: path is way too long (%zu characters > %d)\n", llen+rlen+3, MAXPATHLEN);
	if (searched && where) {
	    bu_vls_strcat(searched, where);
	}
	return 0;
    }

    if ((*(result+llen-1) != BU_DIR_SEPARATOR) && (rhs[0] != BU_DIR_SEPARATOR)) {
	/* let the caller give "/usr/brlcad" and "bin" and get "/usr/brlcad/bin" */
	*(result+llen) = BU_DIR_SEPARATOR;
	llen++;
    } else if ((*(result+llen-1) == BU_DIR_SEPARATOR) && (rhs[0] == BU_DIR_SEPARATOR)) {
	/* let the caller give "/usr/brlcad/" and "/bin" and get "/usr/brlcad/bin"*/
	rhs++;
	rlen--;
    }

    /* found a match */
    bu_strlcpy(result+llen, rhs, (size_t)(MAXPATHLEN - llen));
    if (bu_file_exists(result, NULL)) {
	return 1;
    }

    /* close, but no match */
    if (searched && where) {
	bu_vls_strcat(searched, where);
    }
    return 0;
}


/**
 * print out an error/warning message if we cannot find the specified
 * BRLCAD_ROOT (compile-time install path)
 */
static void
_bu_dir_root_missing(const char *paths)
{
    bu_log("\
Unable to locate where BRL-CAD %s is installed while searching:\n\
%s\n\
This version of BRL-CAD was compiled to be installed at:\n\
	%s\n\n", brlcad_version(), paths, BRLCAD_ROOT);

    return;
}

static const char *
_bu_dir_brlcad_root(const char *rhs, int fail_quietly)
{
    static char result[MAXPATHLEN] = {0};
    const char *lhs;
    int length, dirname_length;
    struct bu_vls searched = BU_VLS_INIT_ZERO;
    char where[MAX_WHERE_SIZE] = {0};

    if (UNLIKELY(bu_debug & BU_DEBUG_PATHS)) {
	bu_log("_bu_dir_brlcad_root: searching for [%s]\n", rhs?rhs:"");
    }

    /* BRLCAD_ROOT environment variable if set */
    lhs = getenv("BRLCAD_ROOT");
    if (lhs) {
	snprintf(where, MAX_WHERE_SIZE, "\tBRLCAD_ROOT environment variable [%s]\n", lhs);
	if (_bu_dir_join_path(result, lhs, rhs, &searched, where)) {
	    if (UNLIKELY(bu_debug & BU_DEBUG_PATHS)) {
		bu_log("Found: BRLCAD_ROOT environment variable [%s]\n", result);
	    }
	    bu_vls_free(&searched);
	    return result;
	}
    } else {
	snprintf(where, MAX_WHERE_SIZE, "\tBRLCAD_ROOT environment variable\n");
	bu_vls_strcat(&searched, where);
    }

<<<<<<< HEAD
    /* run-time path identification, if we can do it */
    length = wai_getExecutablePath(NULL, 0, &dirname_length);
=======
    /* Try exec run-time path identification, if we can do it */
    length = wai_getExecutablePath(NULL, 0, &dirname_length);
    if (length > 0) {
	char *plhs  = (char *)bu_calloc(length+1, sizeof(char), "program path");
	wai_getExecutablePath(plhs, length, &dirname_length);
	plhs[length] = '\0';
	snprintf(where, MAX_WHERE_SIZE, "\trun-time path identification (exec) [UNKNOWN]\n");
	if (strlen(plhs)) {
	    char *dirpath;
	    char *real_path = bu_file_realpath(plhs, NULL);
	    dirpath = bu_path_dirname(real_path);
	    snprintf(real_path, MAXPATHLEN, "%s", dirpath);
	    bu_free(dirpath, "free bu_path_dirname");
	    dirpath = bu_path_dirname(real_path);
	    snprintf(real_path, MAXPATHLEN, "%s", dirpath);
	    bu_free(dirpath, "free bu_path_dirname");
	    if (_bu_dir_join_path(result, real_path, rhs, &searched, where)) {
		if (UNLIKELY(bu_debug & BU_DEBUG_PATHS)) {
		    bu_log("Found: Run-time path identification [%s]\n", result);
		}
		bu_vls_free(&searched);
		bu_free(real_path, "free real_path");
		bu_free(plhs, "free plhs");
		return result;
	    }
	    // TODO - should we verify libbu is present in the expected place
	    // relative to this root to verify that this is in fact a BRL-CAD
	    // path and not something coming from a 3rd party executable?
	    bu_free(real_path, "free real_path");
	} else {
	    bu_vls_strcat(&searched, where);
	}
	bu_free(plhs, "free plhs");
    }

    /* Try run-time path identification based on libbu's location, if the
     * executable location didn't work.  While this location is preferable to
     * the executable path when available (i.e. external codes may link into
     * BRL-CAD's libraries but be installed elsewhere on the filesystem) this
     * mechanism is considerably slower than the executable method above.
     * Accordingly, we only fall back on this if the exec approach didn't work.
     */
    length = wai_getModulePath(NULL, 0, &dirname_length);
>>>>>>> d4adc63b
    if (length > 0) {
	char *plhs  = (char *)bu_calloc(length+1, sizeof(char), "library path");
	wai_getModulePath(plhs, length, &dirname_length);
	plhs[length] = '\0';
	snprintf(where, MAX_WHERE_SIZE, "\trun-time path identification [UNKNOWN]\n");
	if (strlen(plhs)) {
	    char *dirpath;
	    char *real_path = bu_file_realpath(plhs, NULL);
	    dirpath = bu_path_dirname(real_path);
	    snprintf(real_path, MAXPATHLEN, "%s", dirpath);
	    bu_free(dirpath, "free bu_path_dirname");
	    dirpath = bu_path_dirname(real_path);
	    snprintf(real_path, MAXPATHLEN, "%s", dirpath);
	    bu_free(dirpath, "free bu_path_dirname");
	    if (_bu_dir_join_path(result, real_path, rhs, &searched, where)) {
		if (UNLIKELY(bu_debug & BU_DEBUG_PATHS)) {
		    bu_log("Found: Run-time path identification (lib) [%s]\n", result);
		}
		bu_vls_free(&searched);
		bu_free(real_path, "free real_path");
		bu_free(plhs, "free plhs");
		return result;
	    }
	    bu_free(real_path, "free real_path");
	} else {
	    bu_vls_strcat(&searched, where);
	}
	bu_free(plhs, "free plhs");
    }

    /* BRLCAD_ROOT compile-time path */
#ifdef BRLCAD_ROOT
    lhs = BRLCAD_ROOT;
    if (lhs) {
	snprintf(where, MAX_WHERE_SIZE, "\tBRLCAD_ROOT compile-time path [%s]\n", lhs);
	if (_bu_dir_join_path(result, lhs, rhs, &searched, where)) {
	    if (UNLIKELY(bu_debug & BU_DEBUG_PATHS)) {
		bu_log("Found: BRLCAD_ROOT compile-time path [%s]\n", result);
	    }
	    bu_vls_free(&searched);
	    return result;
	}
    }
#else
    snprintf(where, MAX_WHERE_SIZE, "\tBRLCAD_ROOT compile-time path [UNKNOWN]\n");
    bu_vls_strcat(&searched, where);
#endif

    /* current directory */
    if (_bu_dir_join_path(result, ".", rhs, &searched, "\tcurrent directory\n")) {
	if (UNLIKELY(bu_debug & BU_DEBUG_PATHS)) {
	    bu_log("Found: current directory [%s]\n", result);
	}
	bu_vls_free(&searched);
	return result;
    }

    if (!fail_quietly) {
	_bu_dir_root_missing(bu_vls_addr(&searched));
	if (rhs) {
	    bu_log("Unable to find '%s' within the BRL-CAD software installation.\nThis copy of BRL-CAD may not be properly installed.\n\n", rhs);
	} else {
	    bu_log("Unable to find the BRL-CAD software installation.\nThis copy of BRL-CAD may not be properly installed.\n\n");
	}
    }

    bu_vls_free(&searched);
    return NULL;
}

static const char *
vdir(char *result, size_t len, va_list args)
{
    struct bu_vls vls = BU_VLS_INIT_ZERO;
    static char buf[MAXPATHLEN] = {0};
    const char *cpath;
    uintptr_t arg;

    arg = va_arg(args, uintptr_t);

    memset(buf, 0, MAXPATHLEN);

    while (arg != (uintptr_t)NULL) {
	switch ((bu_dir_t)arg) {
	    case BU_DIR_CURR:
		bu_getcwd(buf, MAXPATHLEN);
		path_append(&vls, buf);
		break;
	    case BU_DIR_INIT:
		bu_getiwd(buf, MAXPATHLEN);
		path_append(&vls, buf);
		break;
	    case BU_DIR_BIN:
		cpath = _bu_dir_brlcad_root(BRLCAD_BIN_DIR, 1);
		path_append(&vls, cpath);
		break;
	    case BU_DIR_LIB:
		cpath = _bu_dir_brlcad_root(BRLCAD_LIB_DIR, 1);
		path_append(&vls, cpath);
		break;
	    case BU_DIR_LIBEXEC:
		cpath = _bu_dir_brlcad_root(BRLCAD_LIBEXEC_DIR, 1);
		path_append(&vls, cpath);
		break;
	    case BU_DIR_INCLUDE:
		cpath = _bu_dir_brlcad_root(BRLCAD_INCLUDE_DIR, 1);
		path_append(&vls, cpath);
		break;
	    case BU_DIR_DATA:
		cpath = _bu_dir_brlcad_root(BRLCAD_DATA_DIR, 1);
		path_append(&vls, cpath);
		break;
	    case BU_DIR_DOC:
		cpath = _bu_dir_brlcad_root(BRLCAD_DOC_DIR, 1);
		path_append(&vls, cpath);
		break;
	    case BU_DIR_MAN:
		cpath = _bu_dir_brlcad_root(BRLCAD_MAN_DIR, 1);
		path_append(&vls, cpath);
		break;
	    case BU_DIR_TEMP:
		cpath = dir_temp(buf, MAXPATHLEN);
		path_append(&vls, cpath);
		break;
	    case BU_DIR_HOME:
		cpath = dir_home(buf, MAXPATHLEN);
		path_append(&vls, cpath);
		break;
	    case BU_DIR_CACHE:
		cpath = dir_cache(buf, MAXPATHLEN);
		path_append(&vls, cpath);
		break;
	    case BU_DIR_CONFIG:
		cpath = dir_config(buf, MAXPATHLEN);
		path_append(&vls, cpath);
		break;
	    case BU_DIR_EXT:
		bu_vls_strcat(&vls, EXECUTABLE_SUFFIX);
		break;
	    case BU_DIR_LIBEXT:
		bu_vls_strcat(&vls, SHARED_LIBRARY_SUFFIX);
		break;
	    default:
		path_append(&vls, (const char *)arg);
		break;
	}
	arg = va_arg(args, uintptr_t);
    }

    if (len > 0 && bu_vls_strlen(&vls) > 0) {
	bu_strlcpy(result, bu_vls_cstr(&vls), len);
	bu_vls_free(&vls);
	return result;
    } else {
	memset(buf, 0, MAXPATHLEN);
	bu_strlcpy(buf, bu_vls_cstr(&vls), MAXPATHLEN);
    }
    bu_vls_free(&vls);
    return buf;
}


const char *
bu_dir(char *result, size_t len, .../*, NULL */)
{
    const char *ret;

    va_list args;

    va_start(args, len);
    ret = vdir(result, len, args);
    va_end(args);

    return ret;
}


/*
 * Local Variables:
 * tab-width: 8
 * mode: C
 * indent-tabs-mode: t
 * c-file-style: "stroustrup"
 * End:
 * ex: shiftwidth=4 tabstop=8
 */<|MERGE_RESOLUTION|>--- conflicted
+++ resolved
@@ -440,10 +440,6 @@
 	bu_vls_strcat(&searched, where);
     }
 
-<<<<<<< HEAD
-    /* run-time path identification, if we can do it */
-    length = wai_getExecutablePath(NULL, 0, &dirname_length);
-=======
     /* Try exec run-time path identification, if we can do it */
     length = wai_getExecutablePath(NULL, 0, &dirname_length);
     if (length > 0) {
@@ -487,7 +483,6 @@
      * Accordingly, we only fall back on this if the exec approach didn't work.
      */
     length = wai_getModulePath(NULL, 0, &dirname_length);
->>>>>>> d4adc63b
     if (length > 0) {
 	char *plhs  = (char *)bu_calloc(length+1, sizeof(char), "library path");
 	wai_getModulePath(plhs, length, &dirname_length);
