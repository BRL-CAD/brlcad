--- conflicted
+++ resolved
@@ -1,11 +1,7 @@
 /*                      S H _ L I G H T . C
  * BRL-CAD
  *
-<<<<<<< HEAD
- * Copyright (c) 1998-2018 United States Government as represented by
-=======
  * Copyright (c) 1998-2020 United States Government as represented by
->>>>>>> 60304d81
  * the U.S. Army Research Laboratory.
  *
  * This library is free software; you can redistribute it and/or
@@ -901,11 +897,7 @@
 	    sw.sw_segs = finished_segs;
 	    VSETALL(sw.sw_color, 1);
 	    VSETALL(sw.sw_basecolor, 1);
-<<<<<<< HEAD
-	    if (rdebug&RDEBUG_LIGHT) bu_log("calling viewshade\n");
-=======
 	    if (optical_debug&OPTICAL_DEBUG_LIGHT) bu_log("calling viewshade\n");
->>>>>>> 60304d81
 	    (void)viewshade(ap, pp, &sw);
 	    if (optical_debug&OPTICAL_DEBUG_LIGHT) bu_log("viewshade returns\n");
 	    /* sw_transmit is only return */
@@ -1099,11 +1091,7 @@
     reason = "after filtering";
 out:
 
-<<<<<<< HEAD
-    if (rdebug & RDEBUG_LIGHT) bu_log("light vis=%d %s (%4.2f, %4.2f, %4.2f) %s %s\n",
-=======
     if (optical_debug & OPTICAL_DEBUG_LIGHT) bu_log("light vis=%d %s (%4.2f, %4.2f, %4.2f) %s %s\n",
->>>>>>> 60304d81
 				      light_visible,
 				      lsp->lt_name,
 				      V3ARGS(ap->a_color), reason,
