--- conflicted
+++ resolved
@@ -165,11 +165,7 @@
 
 
 static int
-<<<<<<< HEAD
-setup(register struct region *rp, struct bu_vls *matparm, void **dpp, struct rt_i *rtip, char *parameters, struct camo_specific defaults)
-=======
 setup(register struct region *rp, struct bu_vls *matparm, void **dpp, struct rt_i *rtip, char *parameters, struct camo_specific *defaults)
->>>>>>> 031a9ea6
 {
 /* pointer to reg_udata in *rp */
 
