--- conflicted
+++ resolved
@@ -1,11 +1,7 @@
 /*                        A P - P I X . C
  * BRL-CAD
  *
-<<<<<<< HEAD
- * Copyright (c) 1986-2018 United States Government as represented by
-=======
  * Copyright (c) 1986-2020 United States Government as represented by
->>>>>>> 60304d81
  * the U.S. Army Research Laboratory.
  *
  * This program is free software; you can redistribute it and/or
@@ -87,9 +83,9 @@
 	bu_exit(2, "%s: can't open \"%s\"\n", argv0, argv[1]);
     }
     yelfp = fopen(argv[1], "r");
-    fseek(yelfp, 50*sizeof(yelline), 0);
+    bu_fseek(yelfp, 50*sizeof(yelline), 0);
     cyafp = fopen(argv[1], "r");
-    fseek(cyafp, 100*sizeof(cyaline), 0);
+    bu_fseek(cyafp, 100*sizeof(cyaline), 0);
 
     line = 0;
     while ((int)fread(&cyaline, sizeof(cyaline), 1, cyafp) > 0) {
