/*                      P L O T 3 R O T . C
 * BRL-CAD
 *
 * Copyright (c) 1986-2019 United States Government as represented by
 * the U.S. Army Research Laboratory.
 *
 * This program is free software; you can redistribute it and/or
 * modify it under the terms of the GNU Lesser General Public License
 * version 2.1 as published by the Free Software Foundation.
 *
 * This program is distributed in the hope that it will be useful, but
 * WITHOUT ANY WARRANTY; without even the implied warranty of
 * MERCHANTABILITY or FITNESS FOR A PARTICULAR PURPOSE.  See the GNU
 * Lesser General Public License for more details.
 *
 * You should have received a copy of the GNU Lesser General Public
 * License along with this file; see the file named COPYING for more
 * information.
 */
/** @file util/plot3rot.c
 *
 * Rotate, Translate, and Scale a Unixplot file.
 *
 */

#include "common.h"

#include <stdlib.h> /* atof() */
#include <string.h>
#include <ctype.h>
#include <math.h>

#include "bio.h"   /* for isatty */
#include "bu/getopt.h"
#include "bu/str.h"
#include "bu/log.h"
#include "bu/file.h"
#include "bu/cv.h"
#include "vmath.h"
#include "bn/plot3.h"
#include "bn.h"

#define UPPER_CASE(c)	((c)-32)
#define COPY(n) {size_t ret; ret = fread(cbuf, 1, n, fp); if (ret < n) perror("fread"); ret = fwrite(cbuf, 1, n, stdout); if (ret < n) perror("fwrite");}
#define SKIP(n) {size_t ret; ret = fread(cbuf, 1, n, fp); if (ret < n) perror("fread");}
#define LEN 265

#define putsi(s) {putchar(s); putchar((s)>>8);}

double getdouble(FILE *fp);

char cbuf[48];		/* COPY and SKIP macro buffer */

mat_t rmat;			/* rotation matrix to be applied */
double scale;			/* scale factor to be applied */

int verbose;

int space_set;		/* current space has been explicitly set */
point_t space_min, space_max;	/* Current space */

int forced_space;		/* space is being forced */
point_t forced_space_min, forced_space_max;	/* forced space */

int rpp;			/* flag: compute new center values */
int Mflag;			/* flag: don't rebound space rpp */

void dofile(FILE *fp);
void copy_string(FILE *fp);
void two_coord_out(FILE *fp, fastf_t *m);
void three_coord_out(FILE *fp, fastf_t *m);
void two_dcoord_out(FILE *fp, fastf_t *m);
void three_dcoord_out(FILE *fp, fastf_t *m);


/*
 * Process a space command.
 * Behavior depends on setting of several flags.
 *
 * Implicit Returns -
 * In all cases, sets space_min and space_max.
 */
int
model_rpp(const fastf_t *min, const fastf_t *max)
{

    if (space_set) {
	bu_log("plot3rot:  additional SPACE command ignored\n");
	bu_log("got: space (%g, %g, %g) (%g, %g, %g)\n",
	       V3ARGS(min), V3ARGS(max));
	bu_log("still using: space (%g, %g, %g) (%g, %g, %g)\n",
	       V3ARGS(space_min), V3ARGS(space_max));
	return 0;
    }

    if (rpp) {
	point_t rot_center;		/* center of rotation */
	mat_t xlate;
	mat_t resize;
	mat_t t1, t2;

	VADD2SCALE(rot_center, min, max, 0.5);

	/* Create the matrix which encodes this */
	MAT_IDN(xlate);
	MAT_DELTAS_VEC_NEG(xlate, rot_center);
	MAT_IDN(resize);
	resize[15] = 1/scale;
	bn_mat_mul(t1, resize, xlate);
	bn_mat_mul(t2, rmat, t1);
	MAT_COPY(rmat, t2);
	if (verbose) {
	    bn_mat_print("rmat", rmat);
	}

	if (Mflag) {
	    /* Don't rebound, just expand size of space
	     * around center point.
	     * Has advantage of the output space() not being
	     * affected by changes in rotation,
	     * which may be significant for animation scripts.
	     */
	    vect_t diag;
	    double v;

	    VSUB2(diag, max, min);
	    v = MAGNITUDE(diag)*0.5 + 0.5;
	    VSET(space_min, -v, -v, -v);
	    VSET(space_max,  v,  v,  v);
	} else {
	    /* re-bound the space() rpp with a tighter one
	     * after rotating & scaling it.
	     */
	    bn_rotate_bbox(space_min, space_max, rmat, min, max);
	}
	space_set = 1;
    } else {
	VMOVE(space_min, min);
	VMOVE(space_max, max);
	space_set = 1;
    }

    if (forced_space) {
	/* Put forced space back */
	VMOVE(space_min, forced_space_min);
	VMOVE(space_max, forced_space_max);
	space_set = 1;
    }

    if (verbose) {
	bu_log("got: space (%g, %g, %g) (%g, %g, %g)\n",
	       V3ARGS(min), V3ARGS(max));
	bu_log("put: space (%g, %g, %g) (%g, %g, %g)\n",
	       V3ARGS(space_min), V3ARGS(space_max));
    }

    return 1;
}


int
getshort(FILE *fp)
{
    long v, w;

    v = getc(fp);
    v |= (getc(fp)<<8);	/* order is important! */

    /* worry about sign extension - sigh */
    if (v <= 0x7FFF) return v;
    w = -1;
    w &= ~0x7FFF;
    return w | v;
}


int
get_args(int argc, char **argv)
{
    int c;
    mat_t tmp, m;
    int i, num;
    double mtmp[16];

    MAT_IDN(rmat);
    scale = 1.0;

    while ((c = bu_getopt(argc, argv, "S:m:vMga:e:x:y:z:X:Y:Z:s:h?")) != -1) {
	switch (c) {
	    case 'M':
		/* take model RPP from space() command */
		rpp++;
		Mflag = 1;		/* don't rebound */
		break;
	    case 'g':
		bn_mat_angles(tmp, -90.0, 0.0, -90.0);
		MAT_COPY(m, rmat);
		bn_mat_mul(rmat, tmp, m);
		break;
	    case 'a':
		bn_mat_angles(tmp, 0.0, 0.0, -atof(bu_optarg));
		MAT_COPY(m, rmat);
		bn_mat_mul(rmat, tmp, m);
		rpp++;
		break;
	    case 'e':
		bn_mat_angles(tmp, 0.0, -atof(bu_optarg), 0.0);
		MAT_COPY(m, rmat);
		bn_mat_mul(rmat, tmp, m);
		rpp++;
		break;
	    case 'x':
		bn_mat_angles(tmp, atof(bu_optarg), 0.0, 0.0);
		MAT_COPY(m, rmat);
		bn_mat_mul(rmat, tmp, m);
		break;
	    case 'y':
		bn_mat_angles(tmp, 0.0, atof(bu_optarg), 0.0);
		MAT_COPY(m, rmat);
		bn_mat_mul(rmat, tmp, m);
		break;
	    case 'z':
		bn_mat_angles(tmp, 0.0, 0.0, atof(bu_optarg));
		MAT_COPY(m, rmat);
		bn_mat_mul(rmat, tmp, m);
		break;
	    case 'm':
		num = sscanf(&bu_optarg[0], "%lf %lf %lf %lf %lf %lf %lf %lf %lf %lf %lf %lf %lf %lf %lf %lf",
			     &mtmp[0], &mtmp[1], &mtmp[2], &mtmp[3],
			     &mtmp[4], &mtmp[5], &mtmp[6], &mtmp[7],
			     &mtmp[8], &mtmp[9], &mtmp[10], &mtmp[11],
			     &mtmp[12], &mtmp[13], &mtmp[14], &mtmp[15]);

		if (num != 16) {
		    bu_log("Num of arguments to -m only %d, should be 16\n", num);
		    bu_exit (1, NULL);
		}

		/* Now copy the array of doubles into mat. */
		for (i=0; i < 16; i++) {
		    rmat[i] = mtmp[i];
		}
		break;
	    case 'X':
		MAT_IDN(tmp);
		tmp[MDX] = atof(bu_optarg);
		MAT_COPY(m, rmat);
		bn_mat_mul(rmat, tmp, m);
		break;
	    case 'Y':
		MAT_IDN(tmp);
		tmp[MDY] = atof(bu_optarg);
		MAT_COPY(m, rmat);
		bn_mat_mul(rmat, tmp, m);
		break;
	    case 'Z':
		MAT_IDN(tmp);
		tmp[MDZ] = atof(bu_optarg);
		MAT_COPY(m, rmat);
		bn_mat_mul(rmat, tmp, m);
		break;
	    case 's':
		scale *= atof(bu_optarg);
		/*
		 * If rpp flag has already been set, defer
		 * application of scale until after the
		 * xlate to space-center, in model_rpp().
		 * Otherwise, do it here, in the sequence
		 * seen in the arg list.
		 */
		if (!rpp) {
		    MAT_IDN(tmp);
		    tmp[15] = 1./scale;
		    MAT_COPY(m, rmat);
		    bn_mat_mul(rmat, tmp, m);
		    scale = 1.0;
		}
		break;
	    case 'v':
		verbose++;
		break;
	    case 'S':
		sscanf(bu_optarg, "%lf %lf %lf %lf %lf %lf",
		       &mtmp[0], &mtmp[1], &mtmp[2],
		       &mtmp[3], &mtmp[4], &mtmp[5]);
		VSET(forced_space_min, mtmp[0], mtmp[1], mtmp[2]);
		VSET(forced_space_max, mtmp[3], mtmp[4], mtmp[5]);

		/* Write it now, in case input does not have one */
		pdv_3space(stdout, forced_space_min, forced_space_max);
		forced_space = 1;
		break;
	    default:		/* 'h' '?' */
		return 0;	/* Bad, unless 'h' or '?' is used */
	}
    }


    if (isatty(fileno(stdout))
	|| (isatty(fileno(stdin)) && (bu_optind >= argc))) {
	return 0;	/* Bad */
    }

    return 1;		/* OK */
}


int
main(int argc, char **argv)
{
    FILE *fp=NULL;

    static char opts[] = "\
   -x# -y# -z#    Rotation about axis in degrees\n\
   -X# -Y# -Z#    Translation along axis\n\
   -s#            Scale factor\n\
   -a# -e#        Azimuth/Elevation from front view\n\
		  (usually first, in this order, implies -M)\n\
   -g             MGED front view to display coordinates (usually last)\n\
   -M             Autoscale space command like RT model RPP\n\
   -m#            Takes a 4X4 matrix as an argument\n\
   -v             Verbose\n\
   -S#            Space: takes a quoted string of six floats\n";

    if (!get_args(argc, argv)) {
	fputs("Usage: plot3rot [options] [file1 ... fileN] > file.plot3\n", stderr);

	(void)fputs(opts, stderr);
	bu_exit (1, NULL);
    }

    if (verbose) {
	bn_mat_print("rmat", rmat);
    }

    if (bu_optind < argc) {
	while (bu_optind < argc) {
	    if (fp != NULL && fp != stdin)
		fclose(fp);
	    if (BU_STR_EQUAL(argv[bu_optind], "-"))
		fp = stdin;
	    else if ((fp = fopen(argv[bu_optind], "r")) == NULL) {
		bu_log("plot3rot: can't open \"%s\"\n", argv[bu_optind]);
		continue;
	    }
	    dofile(fp);
	    bu_optind++;
	}
    } else {
	dofile(stdin);
    }
    return 0;
}


void
dofile(FILE *fp)
{
    int c;

    while ((c = getc(fp)) != EOF) {
	switch (c) {
	    /* One of a kind functions */
	    case 'e':
	    case 'F':
		putchar(c);
		break;
	    case 'f':
	    case 't':
		putchar(c);
		copy_string(fp);
		break;
	    case 'C':
		putchar(c);
		COPY(3);
		break;
	    case 'c':	/* map x, y? */
		putchar(c);
		COPY(6);
		break;
	    case 'a':	/* map points? */
		putchar(c);
		COPY(12);
		break;
	    case 'p':
	    case 'm':
	    case 'n':
		/* Two coordinates in, three out. Change command. */
		putchar(UPPER_CASE(c));
		two_coord_out(fp, rmat);
		break;
	    case 'l':
		putchar('L');
		two_coord_out(fp, rmat);
		two_coord_out(fp, rmat);
		break;
	    case 'P':
	    case 'M':
	    case 'N':
		putchar(c);
		three_coord_out(fp, rmat);
		break;
	    case 'L':
		putchar(c);
		three_coord_out(fp, rmat);
		three_coord_out(fp, rmat);
		break;
	    case 's':
		{
		    /* 2-D integer SPACE command.
		     * This is the only AT&T compatible space
		     * command;  be certain to only output
		     * with pl_space(), to ensure that output
		     * file is AT&T style if input was.
		     */
		    long minx, miny, maxx, maxy;
		    point_t min, max;

		    minx = getshort(fp);
		    miny = getshort(fp);
		    maxx = getshort(fp);
		    maxy = getshort(fp);

		    VSET(min, minx, miny, -1);
		    VSET(max, maxx, maxy, -1);
		    model_rpp(min, max);

		    minx = lrint(floor(space_min[X]));
		    miny = lrint(floor(space_min[Y]));
		    maxx = lrint(ceil(space_max[X]));
		    maxy = lrint(ceil(space_max[Y]));
		    if (minx < -32768) minx = -32768;
		    if (miny < -32768) miny = -32768;
		    if (maxx > 32767) maxx = 32767;
		    if (maxy > 32767) maxy = 32767;

		    pl_space(stdout, minx, miny, maxx, maxy);
		}
		break;
	    case 'S':
		{
		    /* BRL-extended 3-D integer SPACE command */
		    point_t min, max;

		    min[X] = getshort(fp);
		    min[Y] = getshort(fp);
		    min[Z] = getshort(fp);
		    max[X] = getshort(fp);
		    max[Y] = getshort(fp);
		    max[Z] = getshort(fp);

		    model_rpp(min, max);

		    pdv_3space(stdout, space_min, space_max);
		}
		break;
		/* 2D and 3D IEEE */
	    case 'w':
		{
		    /* BRL 2-D floating point SPACE command */
		    point_t min, max;

		    min[X] = getdouble(fp);
		    min[Y] = getdouble(fp);
		    min[Z] = -1.0;
		    max[X] = getdouble(fp);
		    max[Y] = getdouble(fp);
		    max[Z] = 1.0;

		    model_rpp(min, max);

		    pdv_3space(stdout, space_min, space_max);
		}
		break;
	    case 'W':
		{
		    /* BRL 3-D floating point SPACE command */
		    point_t min, max;

		    min[X] = getdouble(fp);
		    min[Y] = getdouble(fp);
		    min[Z] = getdouble(fp);
		    max[X] = getdouble(fp);
		    max[Y] = getdouble(fp);
		    max[Z] = getdouble(fp);

		    model_rpp(min, max);

		    pdv_3space(stdout, space_min, space_max);
		}
		break;
	    case 'i':
		putchar(c);
		COPY(3*8);
		break;
	    case 'r':
		putchar(c);
		COPY(6*8);
		break;
	    case 'x':
	    case 'o':
	    case 'q':
		/* Two coordinates in, three out.  Change command. */
		putchar(UPPER_CASE(c));
		two_dcoord_out(fp, rmat);
		break;
	    case 'v':
		/* Two coordinates in, three out.  Change command. */
		putchar('V');
		two_dcoord_out(fp, rmat);
		two_dcoord_out(fp, rmat);
		break;
	    case 'X':
	    case 'O':
	    case 'Q':
		putchar(c);
		three_dcoord_out(fp, rmat);
		break;
	    case 'V':
		putchar(c);
		three_dcoord_out(fp, rmat);
		three_dcoord_out(fp, rmat);
		break;
	    default:
		bu_log("plot3rot: unrecognized command '%c' (0x%x)\n",
		       (isprint(c)) ? c : '?',
		       c);
<<<<<<< HEAD
		bu_log("plot3rot: ftell = %ld\n", ftell(fp));
=======
		bu_log("plot3rot: ftell = %jd\n", (intmax_t)bu_ftell(fp));
>>>>>>> 9b9d70b0
		putchar(c);
		break;
	}
    }
}


void
copy_string(FILE *fp)
{
    int c;

    while ((c = putchar(getc(fp))) != '\n' && c != EOF)
	;
}


/******* Coordinate Transforms / Output *******/

void
two_coord_out(FILE *fp, fastf_t *m)
{
    point_t p1;
    short p2[3];

    p1[0] = getshort(fp);	/* get X */
    p1[1] = getshort(fp);	/* and Y */
    p1[2] = 0;		/* no Z */

    MAT4X3PNT(p2, m, p1);

    putsi(p2[0]);		/* put X */
    putsi(p2[1]);		/* and Y */
    putsi(p2[2]);		/* and Z */
}


void
three_coord_out(FILE *fp, fastf_t *m)
{
    point_t p1;
    short p2[3];

    p1[0] = getshort(fp);	/* get X */
    p1[1] = getshort(fp);	/* and Y */
    p1[2] = getshort(fp);	/* and Z */

    MAT4X3PNT(p2, m, p1);

    putsi(p2[0]);		/* put X */
    putsi(p2[1]);		/* and Y */
    putsi(p2[2]);		/* and Z */
}


void
two_dcoord_out(FILE *fp, fastf_t *m)
{
    unsigned char buf[3*8];
    double p1[3];
    double p2[3];
    size_t ret;

    ret = fread(buf, 1, 2*8, fp);
    if (ret < 2*8)
	perror("fread");

    bu_cv_ntohd((unsigned char *)p1, buf, 2);
    p1[2] = 0;		/* no Z */

    MAT4X3PNT(p2, m, p1);

    bu_cv_htond(buf, (unsigned char *)p2, 3);
    ret = fwrite(buf, 1, 3*8, stdout);
    if (ret < 3*8)
	perror("fwrite");
}


void
three_dcoord_out(FILE *fp, fastf_t *m)
{
    unsigned char buf[3*8];
    double p1[3];
    double p2[3];
    size_t ret;

    ret = fread(buf, 1, 3*8, fp);
    if (ret < 3*8)
	perror("fread");

    bu_cv_ntohd((unsigned char *)p1, buf, 3);

    MAT4X3PNT(p2, m, p1);

    bu_cv_htond(buf, (unsigned char *)p2, 3);
    ret = fwrite(buf, 1, 3*8, stdout);
    if (ret < 3*8)
	perror("fwrite");
}


double
getdouble(FILE *fp)
{
    double d;
    unsigned char buf[8];
    size_t ret;

    ret = fread(buf, 8, 1, fp);
    if (ret < 1)
	perror("fread");

    bu_cv_ntohd((unsigned char *)&d, buf, 1);
    return d;
}


/*
 * Local Variables:
 * mode: C
 * tab-width: 8
 * indent-tabs-mode: t
 * c-file-style: "stroustrup"
 * End:
 * ex: shiftwidth=4 tabstop=8
 */<|MERGE_RESOLUTION|>--- conflicted
+++ resolved
@@ -525,11 +525,7 @@
 		bu_log("plot3rot: unrecognized command '%c' (0x%x)\n",
 		       (isprint(c)) ? c : '?',
 		       c);
-<<<<<<< HEAD
-		bu_log("plot3rot: ftell = %ld\n", ftell(fp));
-=======
 		bu_log("plot3rot: ftell = %jd\n", (intmax_t)bu_ftell(fp));
->>>>>>> 9b9d70b0
 		putchar(c);
 		break;
 	}
