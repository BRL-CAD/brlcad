/*                          W A V Y . C
 * BRL-CAD
 *
<<<<<<< HEAD
 * Copyright (c) 1991-2018 United States Government as represented by
=======
 * Copyright (c) 1991-2020 United States Government as represented by
>>>>>>> 60304d81
 * the U.S. Army Research Laboratory.
 *
 * This program is free software; you can redistribute it and/or
 * modify it under the terms of the GNU Lesser General Public License
 * version 2.1 as published by the Free Software Foundation.
 *
 * This program is distributed in the hope that it will be useful, but
 * WITHOUT ANY WARRANTY; without even the implied warranty of
 * MERCHANTABILITY or FITNESS FOR A PARTICULAR PURPOSE.  See the GNU
 * Lesser General Public License for more details.
 *
 * You should have received a copy of the GNU Lesser General Public
 * License along with this file; see the file named COPYING for more
 * information.
 */
/** @file proc-db/wavy.c
 *
 * Create a random wavy surface spline model database.
 *
 */

#include "common.h"

#include <stdlib.h>
#include <math.h>
#include "bio.h"

#include "vmath.h"		/* BRL-CAD Vector macros */
#include "bu/app.h"
#include "bu/getopt.h"
#include "nmg.h"		/* BRL-CAD Vector macros */
#include "raytrace.h"
#include "wdb.h"


/* Interpolate the data using b-splines */
static struct face_g_snurb **
interpolate_data(fastf_t *grid)
{
    struct face_g_snurb **surfs;
    struct face_g_snurb *srf;
    fastf_t rt_nurb_par_edge();

    BU_ALLOC(srf, struct face_g_snurb);

    nmg_nurb_sinterp(srf, 4, grid, 10, 10);
    nmg_nurb_kvnorm(&srf->u);
    nmg_nurb_kvnorm(&srf->v);

    surfs = (struct face_g_snurb **)bu_calloc(2, sizeof(struct face_g_snurb *), "surfaces");
    surfs[0] = srf;
    surfs[1] = NULL;

    return surfs;
}


static void
printusage()
{
    bu_log("Usage: wavy [-d] [-H hscale]\n");
}


int
main(int argc, char **argv)
{
    char *id_name = "wavy database";
    char *nurb_name = "wavy";
    int i, j;
    fastf_t hscale;
    struct rt_wdb *outfp;
    fastf_t grid[10][10][3];
    struct face_g_snurb **surfaces;

    bu_setprogname(argv[0]);

    hscale = 2.5;

    while ((i=bu_getopt(argc, argv, "H:h?")) != -1) {
	switch (i) {
<<<<<<< HEAD
	    case 'd':
		RTG.debug |= DEBUG_MEM;
		break;
=======
>>>>>>> 60304d81
	    case 'H':
		hscale = atof(bu_optarg);
		break;
	    default:
		printusage();
		bu_exit(1, NULL);
	}
    }

    bu_log("Writing out geometry to file [wavy.g] ...");

    outfp = wdb_fopen("wavy.g");

    /* Create the database header record.  This solid will consist of
     * three surfaces: a top surface, bottom surface, and the sides (so
     * that it will be closed).
     */

    mk_id(outfp, id_name);

    for (i = 0; i < 10; i++) {
	for (j = 0; j < 10; j++) {
	    fastf_t v;

	    v = (hscale * drand48()) + 10.0;

	    grid[i][j][0] = i;
	    grid[i][j][1] = j;
	    grid[i][j][2] = v;
	}
    }

    surfaces = interpolate_data(&grid[0][0][0]);

    mk_bspline(outfp, nurb_name, surfaces);

    wdb_close(outfp);

    bu_log(" done.\n");

    return 0;
}


/*
 * Local Variables:
 * mode: C
 * tab-width: 8
 * indent-tabs-mode: t
 * c-file-style: "stroustrup"
 * End:
 * ex: shiftwidth=4 tabstop=8
 */<|MERGE_RESOLUTION|>--- conflicted
+++ resolved
@@ -1,11 +1,7 @@
 /*                          W A V Y . C
  * BRL-CAD
  *
-<<<<<<< HEAD
- * Copyright (c) 1991-2018 United States Government as represented by
-=======
  * Copyright (c) 1991-2020 United States Government as represented by
->>>>>>> 60304d81
  * the U.S. Army Research Laboratory.
  *
  * This program is free software; you can redistribute it and/or
@@ -87,12 +83,6 @@
 
     while ((i=bu_getopt(argc, argv, "H:h?")) != -1) {
 	switch (i) {
-<<<<<<< HEAD
-	    case 'd':
-		RTG.debug |= DEBUG_MEM;
-		break;
-=======
->>>>>>> 60304d81
 	    case 'H':
 		hscale = atof(bu_optarg);
 		break;
