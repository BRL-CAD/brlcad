/*                   B R E P _ C O B B . C P P
 * BRL-CAD
 *
<<<<<<< HEAD
 * Copyright (c) 2013-2018 United States Government as represented by
=======
 * Copyright (c) 2013-2020 United States Government as represented by
>>>>>>> 60304d81
 * the U.S. Army Research Laboratory.
 *
 * Based off of code from Ayam:
 *
 * This software is copyrighted (c) 1998-2012 by
 * Randolf Schultz (randolf.schultz@gmail.com).
 * All rights reserved.
 *
 * The author hereby grants permission to use, copy, modify, distribute,
 * and license this software and its documentation for any purpose, provided
 * that existing copyright notices are retained in all copies and that this
 * notice is included verbatim in any distributions. No written agreement,
 * license, or royalty fee is required for any of the authorized uses.
 * Modifications to this software may be copyrighted by their authors
 * and need not follow the licensing terms described here, provided that
 * the new terms are clearly indicated on the first page of each file where
 * they apply.
 *
 * IN NO EVENT SHALL THE AUTHOR OR DISTRIBUTORS BE LIABLE TO ANY PARTY
 * FOR DIRECT, INDIRECT, SPECIAL, INCIDENTAL, OR CONSEQUENTIAL DAMAGES
 * ARISING OUT OF THE USE OF THIS SOFTWARE, ITS DOCUMENTATION, OR ANY
 * DERIVATIVES THEREOF, EVEN IF THE AUTHOR HAS BEEN ADVISED OF THE
 * POSSIBILITY OF SUCH DAMAGE.
 *
 * THE AUTHOR AND DISTRIBUTORS SPECIFICALLY DISCLAIM ANY WARRANTIES,
 * INCLUDING, BUT NOT LIMITED TO, THE IMPLIED WARRANTIES OF MERCHANTABILITY,
 * FITNESS FOR A PARTICULAR PURPOSE, AND NON-INFRINGEMENT.  THIS SOFTWARE
 * IS PROVIDED ON AN "AS IS" BASIS, AND THE AUTHOR AND DISTRIBUTORS HAVE
 * NO OBLIGATION TO PROVIDE MAINTENANCE, SUPPORT, UPDATES, ENHANCEMENTS, OR
 * MODIFICATIONS.
 */
/** @file proc-db/brep_cobb.cpp
 *
 * Creates a Cobb NURBS sphere with cube topology, per
 *
 * J.E. Cobb, “Tiling the Sphere with Rational Bezier Patches,”
 *    Tech. Report TR UUCS-88-009, Computer Science Dept.,
 *    Univ. of Utah, Salt Lake City, 1988.
 */

#include "common.h"

#include "bio.h"
#include "bu/app.h"
#include "wdb.h"


ON_BezierSurface *
ON_CobbSphereFace(double rotation_x, double rotation_z)
{
    ON_3dVector rotation_x_axis(1, 0, 0);
    ON_3dVector rotation_z_axis(0, 0, 1);
    ON_3dVector rotation_center(0, 0, 0);
    double rot_x = rotation_x * ON_PI/180.0;
    double rot_z = rotation_z * ON_PI/180.0;

    double t = sqrt(3.0);
    double d = sqrt(2.0);
    ON_4dPoint cv;
    ON_BezierSurface *p1 = new ON_BezierSurface(3, true, 5, 5);
    p1->ReserveCVCapacity(100);

    cv.x = 4.0*(1.0-t);
    cv.y = 4.0*(1.0-t);
    cv.z = 4.0*(1.0-t);
    cv.w = 4.0*(3.0-t);
    p1->SetCV(0,0,cv);


    cv.x = -d;
    cv.y = d * (t - 4.0);
    cv.z = d * (t - 4.0);
    cv.w = d * (3.0*t - 2.0);
    p1->SetCV(0,1,cv);

    cv.x = 0.0;
    cv.y = 4.0*(1.0-2.0*t)/3.0;
    cv.z = 4.0*(1.0-2.0*t)/3.0;
    cv.w = 4.0*(5.0-t)/3.0;
    p1->SetCV(0,2,cv);

    cv.x = d;
    cv.y = d * (t - 4.0);
    cv.z = d * (t - 4.0);
    cv.w = d * (3*t - 2.0);
    p1->SetCV(0,3,cv);

    cv.x = 4.0*(t - 1.0);
    cv.y = 4.0*(1.0-t);
    cv.z = 4.0*(1.0-t);
    cv.w = 4.0*(3.0-t);
    p1->SetCV(0,4,cv);

    cv.x = d*(t - 4.0);
    cv.y = -d;
    cv.z = d*(t-4.0);
    cv.w = d*(3.0*t-2.0);
    p1->SetCV(1,0,cv);

    cv.x = (2.0-3.0*t)/2.0;
    cv.y = (2.0-3.0*t)/2.0;
    cv.z = -(t+6.0)/2.0;
    cv.w = (t+6.0)/2.0;
    p1->SetCV(1,1,cv);

    cv.x = 0.0;
    cv.y = d*(2.0*t-7.0)/3.0;
    cv.z = -5.0*sqrt(6.0)/3.0;
    cv.w = d*(t+6.0)/3.0;
    p1->SetCV(1,2,cv);

    cv.x = (3.0*t-2.0)/2.0;
    cv.y = (2.0-3.0*t)/2.0;
    cv.z = -(t+6.0)/2.0;
    cv.w = (t+6.0)/2.0;
    p1->SetCV(1,3,cv);

    cv.x = d*(4.0-t);
    cv.y = -d;
    cv.z = d*(t-4.0);
    cv.w = d*(3.0*t-2.0);
    p1->SetCV(1,4,cv);

    cv.x = 4.0*(1.0-2*t)/3.0;
    cv.y = 0.0;
    cv.z = 4.0*(1.0-2*t)/3.0;
    cv.w = 4.0*(5.0-t)/3.0;
    p1->SetCV(2,0,cv);

    cv.x = d*(2.0*t-7.0)/3.0;
    cv.y = 0.0;
    cv.z = -5.0*sqrt(6.0)/3.0;
    cv.w = d*(t+6.0)/3.0;
    p1->SetCV(2,1,cv);

    cv.x = 0.0;
    cv.y = 0.0;
    cv.z = 4.0*(t-5.0)/3.0;
    cv.w = 4.0*(5.0*t-1.0)/9.0;
    p1->SetCV(2,2,cv);

    cv.x = -d*(2*t-7.0)/3.0;
    cv.y = 0.0;
    cv.z = -5.0*sqrt(6.0)/3.0;
    cv.w = d*(t+6.0)/3.0;
    p1->SetCV(2,3,cv);

    cv.x = -4.0*(1.0-2.0*t)/3.0;
    cv.y = 0.0;
    cv.z = 4.0*(1.0-2.0*t)/3.0;
    cv.w = 4.0*(5.0-t)/3.0;
    p1->SetCV(2,4,cv);

    cv.x = d*(t-4.0);
    cv.y = d;
    cv.z = d*(t-4.0);
    cv.w = d*(3.0*t-2);
    p1->SetCV(3,0,cv);

    cv.x = (2.0-3.0*t)/2.0;
    cv.y = -(2.0-3.0*t)/2.0;
    cv.z = -(t+6.0)/2.0;
    cv.w = (t+6.0)/2.0;
    p1->SetCV(3,1,cv);

    cv.x = 0.0;
    cv.y = -d*(2.0*t-7.0)/3.0;
    cv.z = -5.0*sqrt(6.0)/3.0;
    cv.w = d*(t+6.0)/3.0;
    p1->SetCV(3,2,cv);

    cv.x = (3.0*t-2.0)/2.0;
    cv.y = -(2.0-3.0*t)/2.0;
    cv.z = -(t+6.0)/2.0;
    cv.w = (t+6.0)/2.0;
    p1->SetCV(3,3,cv);

    cv.x = d*(4.0-t);
    cv.y = d;
    cv.z = d*(t-4.0);
    cv.w = d*(3.0*t-2.0);
    p1->SetCV(3,4,cv);

    cv.x = 4.0*(1.0-t);
    cv.y = -4.0*(1.0-t);
    cv.z = 4.0*(1.0-t);
    cv.w = 4.0*(3.0-t);
    p1->SetCV(4,0,cv);

    cv.x = -d;
    cv.y = -d*(t-4.0);
    cv.z = d*(t-4.0);
    cv.w = d*(3.0*t-2.0);
    p1->SetCV(4,1,cv);

    cv.x = 0.0;
    cv.y = -4.0*(1.0-2.0*t)/3.0;
    cv.z = 4.0*(1.0-2.0*t)/3.0;
    cv.w = 4.0*(5.0-t)/3.0;
    p1->SetCV(4,2,cv);

    cv.x = d;
    cv.y = -d*(t-4.0);
    cv.z = d*(t-4.0);
    cv.w = d*(3.0*t-2.0);
    p1->SetCV(4,3,cv);

    cv.x = 4.0*(t-1.0);
    cv.y = -4.0*(1.0-t);
    cv.z = 4.0*(1.0-t);
    cv.w = 4.0*(3.0-t);
    p1->SetCV(4,4,cv);

    p1->Rotate(rot_x, rotation_x_axis, rotation_center);
    p1->Rotate(rot_z, rotation_z_axis, rotation_center);

    return p1;
}

/* TODO - Need to find a more compact, efficient way to
 * do this - shouldn't need 24 3d curves... */
ON_Brep *
Cobb_Sphere(double UNUSED(radius), ON_3dPoint *UNUSED(origin))
{
    ON_Brep *b = ON_Brep::New();

    // Patch 1 of 6
    ON_BezierSurface *b1 = ON_CobbSphereFace(0, 0);
    ON_NurbsSurface *p1_nurb = ON_NurbsSurface::New();
    b1->GetNurbForm(*p1_nurb);
    b->NewFace(*p1_nurb);

    // Patch 2 of 6
    ON_BezierSurface *b2 = ON_CobbSphereFace(90, 0);
    ON_NurbsSurface *p2_nurb = ON_NurbsSurface::New();
    b2->GetNurbForm(*p2_nurb);
    b->NewFace(*p2_nurb);

    // Patch 3 of 6
    ON_BezierSurface *b3 = ON_CobbSphereFace(180, 0);
    ON_NurbsSurface *p3_nurb = ON_NurbsSurface::New();
    b3->GetNurbForm(*p3_nurb);
    b->NewFace(*p3_nurb);

    // Patch 4 of 6
    ON_BezierSurface *b4 = ON_CobbSphereFace(270, 0);
    ON_NurbsSurface *p4_nurb = ON_NurbsSurface::New();
    b4->GetNurbForm(*p4_nurb);
    b->NewFace(*p4_nurb);

    // Patch 5 of 6
    ON_BezierSurface *b5 = ON_CobbSphereFace(90, 90);
    ON_NurbsSurface *p5_nurb = ON_NurbsSurface::New();
    b5->GetNurbForm(*p5_nurb);
    b->NewFace(*p5_nurb);

    // Patch 6 of 6
    ON_BezierSurface *b6 = ON_CobbSphereFace(90, 270);
    ON_NurbsSurface *p6_nurb = ON_NurbsSurface::New();
    b6->GetNurbForm(*p6_nurb);
    b->NewFace(*p6_nurb);


    b->Standardize();
    b->Compact();

    return b;
}

int
main(int argc, char** argv)
{
    struct rt_wdb* outfp;
    ON_Brep* brep;
    ON_TextLog error_log;
    ON_3dPoint origin(0.0,0.0,0.0);
    const char* id_name = "B-Rep Cobb Sphere";
    const char* geom_name = "cobb.s";

    bu_setprogname(argv[0]);

    if (argc > 1 || BU_STR_EQUAL(argv[1], "-h") || BU_STR_EQUAL(argv[1], "-?")) {
	return 0;
    }

    ON::Begin();

    /* export brep to file */
    bu_log("Writing a Cobb unit sphere b-rep...\n");
    outfp = wdb_fopen("brep_cobb.g");
    mk_id(outfp, id_name);


    brep = Cobb_Sphere(1, &origin);
    mk_brep(outfp, geom_name, (void *)brep);

    //mk_comb1(outfp, "cube.r", geom_name, 1);
    unsigned char rgb[] = {50, 255, 50};
    mk_region1(outfp, "cobb.r", geom_name, "plastic", "", rgb);

    wdb_close(outfp);
    delete brep;

    ON::End();

    return 0;
}


/*
 * Local Variables:
 * tab-width: 8
 * mode: C++
 * c-basic-offset: 4
 * indent-tabs-mode: t
 * c-file-style: "stroustrup"
 * End:
 * ex: shiftwidth=4 tabstop=8
 */<|MERGE_RESOLUTION|>--- conflicted
+++ resolved
@@ -1,11 +1,7 @@
 /*                   B R E P _ C O B B . C P P
  * BRL-CAD
  *
-<<<<<<< HEAD
- * Copyright (c) 2013-2018 United States Government as represented by
-=======
  * Copyright (c) 2013-2020 United States Government as represented by
->>>>>>> 60304d81
  * the U.S. Army Research Laboratory.
  *
  * Based off of code from Ayam:
