--- conflicted
+++ resolved
@@ -1,11 +1,7 @@
 /*                       N M G _ M O D . C
  * BRL-CAD
  *
-<<<<<<< HEAD
- * Copyright (c) 1991-2018 United States Government as represented by
-=======
  * Copyright (c) 1991-2020 United States Government as represented by
->>>>>>> 2965d039
  * the U.S. Army Research Laboratory.
  *
  * This library is free software; you can redistribute it and/or
@@ -3053,11 +3049,7 @@
 	if (!need_init)
 	    bu_ptbl_free(&jaunt_tbl);
 
-<<<<<<< HEAD
-	if ((nmg_debug & DEBUG_BASIC) || (nmg_debug & DEBUG_CUTLOOP)) {
-=======
 	if ((nmg_debug & NMG_DEBUG_BASIC) || (nmg_debug & NMG_DEBUG_CUTLOOP)) {
->>>>>>> 2965d039
 	    bu_log("nmg_loop_split_at_touching_jaunt(lu=%p) END count=%zu\n",
 		   (void *)lu, count);
 	}
@@ -3084,11 +3076,7 @@
 	if (jaunt_status)
 	    nmg_free((char *)jaunt_status, "nmg_loop_split_at_touching_jaunt: jaunt_status[]\n");
 
-<<<<<<< HEAD
-	if ((nmg_debug & DEBUG_BASIC) || (nmg_debug & DEBUG_CUTLOOP)) {
-=======
 	if ((nmg_debug & NMG_DEBUG_BASIC) || (nmg_debug & NMG_DEBUG_CUTLOOP)) {
->>>>>>> 2965d039
 	    bu_log("nmg_loop_split_at_touching_jaunt(lu=%p) END count=%zu\n",
 		   (void *)lu, count);
 	}
