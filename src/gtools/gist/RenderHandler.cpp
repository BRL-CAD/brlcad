#include "RenderHandler.h"

LayoutChoice::LayoutChoice(std::string map, bool lockRows)
	: map(map), lockRows(lockRows), coordinates(), dimDetails()
{
	// make a vector to store coordinates of each item on the map AND ALSO the ambient occlusion view
	for (int i = 0; i < map.size() + 1; ++i)
	{
		coordinates.emplace_back();
	}
	for (int i = 0; i < 3; ++i)
	{
		dimDetails.emplace_back(-1, -1);
	}
}

void LayoutChoice::initCoordinates(int secWidth, int secHeight, double modelLength, double modelDepth, double modelHeight)
{
	std::map<char, FaceDetails> faceDetails = getFaceDetails();
<<<<<<< HEAD

	// create workingWidth and workingHeight: the area in which we will place orthographic views
	double workingWidth = secWidth;
	double workingHeight = secHeight;

	// create an array to store the starting index of each row.
	std::vector<int> rowStartingIndex;
	rowStartingIndex.push_back(0);

	for (int i = 1; i < map.size(); ++i)
	{
		// Each row starts after a "\n"
		if (map[i - 1] == '\n')
			rowStartingIndex.push_back(i);
	}

	// number of rows is simply equal to the number of starting row indices.
	int numRows = rowStartingIndex.size();
	// number of columns is equal to the distance between two starting indexes of rows, omitting the '\n'
	int numCols = rowStartingIndex[1] - rowStartingIndex[0] - 1;
	int rowLen = numCols + 1; // length of a row is the number of columns plus the newline character.

	    if (dimDetails[fdet.heightContributor].first == -1) {
		dimDetails[fdet.heightContributor] = std::pair(i, 0);
		workingWidth -= DIM_COLUMN_SPACE;
	    }
	    if (dimDetails[fdet.widthContributor].first == -1) {
		dimDetails[fdet.widthContributor] = std::pair(i, 1);
		workingHeight -= DIM_ROW_SPACE;
	    }
=======
>>>>>>> b1df0516

	// create workingWidth and workingHeight: the area in which we will place orthographic views
	double workingWidth = secWidth;
	double workingHeight = secHeight;

	// create an array to store the starting index of each row.
	std::vector<int> rowStartingIndex;
	rowStartingIndex.push_back(0);

	for (int i = 1; i < map.size(); ++i)
	{
		// Each row starts after a "\n"
		if (map[i - 1] == '\n')
			rowStartingIndex.push_back(i);
	}

	// number of rows is simply equal to the number of starting row indices.
	int numRows = rowStartingIndex.size();
	// number of columns is equal to the distance between two starting indexes of rows, omitting the '\n'
	int numCols = rowStartingIndex[1] - rowStartingIndex[0] - 1;
	int rowLen = numCols + 1; // length of a row is the number of columns plus the newline character.

	int ambientR = -1;
	int ambientC = -1;
	for (int r = 0; r < numRows; ++r)
	{
		for (int c = 0; c < numCols; ++c)
		{
			int x = r * (numCols + 1) + c;
			if (map[x] == 'A')
			{
				ambientR = r;
				ambientC = c;
				break;
			}
		}
		if (ambientR != -1)
			break;
	}

	// allocate some space for the dimensions
	double DIM_COLUMN_SPACE = 220;
	double DIM_ROW_SPACE = 80;
	// then, we shall go row-major order to find dimension spots
	for (int r = 0; r < numRows; ++r)
	{
		for (int c = 0; c < numCols; ++c)
		{
			int i = r * rowLen + c;
			if (faceDetails.find(map[i]) == faceDetails.end())
				continue;
			FaceDetails fdet = faceDetails[map[i]];

			if (dimDetails[fdet.heightContributor].first == -1)
			{
				dimDetails[fdet.heightContributor] = std::pair(i, 0);
				workingWidth -= DIM_COLUMN_SPACE;
			}
			if (dimDetails[fdet.widthContributor].first == -1)
			{
				dimDetails[fdet.widthContributor] = std::pair(i, 1);
				workingHeight -= DIM_ROW_SPACE;
			}

		}
	}

<<<<<<< HEAD
	// allocate some space for the dimensions
	double DIM_COLUMN_SPACE = 220;
	double DIM_ROW_SPACE = 80;
	// then, we shall go row-major order to find dimension spots
	for (int r = 0; r < numRows; ++r)
	{
		for (int c = 0; c < numCols; ++c)
		{
			int i = r * rowLen + c;
			if (faceDetails.find(map[i]) == faceDetails.end())
				continue;
			FaceDetails fdet = faceDetails[map[i]];

			if (dimDetails[fdet.heightContributor].first == -1)
			{
				dimDetails[fdet.heightContributor] = std::pair(i, 0);
				workingWidth -= DIM_COLUMN_SPACE;
			}
			if (dimDetails[fdet.widthContributor].first == -1)
			{
				dimDetails[fdet.widthContributor] = std::pair(i, 1);
				workingHeight -= DIM_ROW_SPACE;
			}

		}
	}

=======
>>>>>>> b1df0516
	// to find the dimensions of the grid,
	std::vector<double> rowHeights;
	std::vector<double> columnWidths;
	// these variables represent the total height/width of the orthographic views, without extra space.
	double orthoHeight = 0;
	double orthoWidth = 0;

	// traverse the first row to gather the width
	for (int i = 0; i < numCols; ++i)
	{
		double colWidth = 0;
		switch (map[i])
		{
		case '\n': case '-': case '|': case '.': case 'A':// items with no area
			break;
		default:
			FaceDetails fdet;

			if (map[i] == ' ')
				fdet = faceDetails[map[i + rowLen]]; // check the second row to snatch the width
			else
				fdet = faceDetails[map[i]]; // or use myself

			ModelDimension dim = fdet.widthContributor;

			if (dim == LENGTH)
				colWidth = modelLength;
			else if (dim == DEPTH)
				colWidth = modelDepth;
			else if (dim == HEIGHT)
				colWidth = modelHeight;
		}
		if (!lockRows)
			columnWidths.push_back(colWidth);
		orthoWidth += colWidth;
	}

	// traverse the first column to gather the height
	for (int j = 0; j < numRows; ++j)
	{
		int i = rowLen * j;
		double rowHeight = 0;
		switch (map[i])
		{
		case '\n': case '-': case '|': case '.': case 'A':// items with no area
			break;
		default:
			FaceDetails fdet;

			if (map[i] == ' ')
				fdet = faceDetails[map[i + 1]]; // check the second column to snatch the height
			else
				fdet = faceDetails[map[i]];

			ModelDimension dim = fdet.heightContributor;

			if (dim == LENGTH)
				rowHeight = modelLength;
			else if (dim == DEPTH)
				rowHeight = modelDepth;
			else if (dim == HEIGHT)
				rowHeight = modelHeight;
		}
		if (lockRows)
			rowHeights.push_back(rowHeight);
		orthoHeight += rowHeight;
	}

	// update workingWidth and workingHeight to incorporate ambient occ
	if (ambientR == 0)
	{
		// ambient occlusion is on right side; take off some part of working width
		workingWidth *= 2.0 / 3;
	}
	else if (ambientC == 0)
	{
		// ambient occlusion is on bottom; take off some part of working height
		workingHeight *= 2.0 / 3;
	}
	else
	{
		double ambientXOffset = 0;
		double ambientYOffset = 0;
		// ambient occlusion is in middle; search row/col to get top-left dimensions of ambient view
		// this check is done to ensure that at least half of the section is for ambient occlusion
		if (lockRows)
		{
			for (int i = 0; i < ambientR; ++i)
				ambientYOffset += rowHeights[i];
			for (int i = 0; i < ambientC; ++i)
			{
				switch (map[ambientR * rowLen + i])
				{
				case '-': case '|': case '.':
					continue;
				case '\n': case ' ': case 'A':
					std::cerr << "ISSUE: Found unexpected character!" << std::endl;
				default:
					ModelDimension dim = faceDetails[map[ambientR * rowLen + i]].widthContributor;

					if (dim == LENGTH)
						ambientXOffset += modelLength;
					else if (dim == DEPTH)
						ambientXOffset += modelDepth;
					else if (dim == HEIGHT)
						ambientXOffset += modelHeight;
				}
			}
		}
		else
		{
			for (int i = 0; i < ambientC; ++i)
				ambientXOffset += columnWidths[i];
			for (int i = 0; i < ambientR; ++i)
			{
				switch (map[i * rowLen + ambientC])
				{
				case '-': case '|': case '.':
					continue;
				case '\n': case ' ': case 'A':
					std::cerr << "ISSUE: Found unexpected character!" << std::endl;
				default:
					ModelDimension dim = faceDetails[map[i * rowLen + ambientC]].heightContributor;

					if (dim == LENGTH)
						ambientYOffset += modelLength;
					else if (dim == DEPTH)
						ambientYOffset += modelDepth;
					else if (dim == HEIGHT)
						ambientYOffset += modelHeight;
				}
			}
		}
		// if half of page is not used for ambient occlusion view, then adjust properly
		if (ambientYOffset > orthoHeight / 2)
			workingHeight *= orthoHeight / 2 / ambientYOffset;
		else if (ambientXOffset > orthoWidth / 2)
			workingWidth *= orthoWidth / 2 / ambientXOffset;
	}

	// get aspect ratios
	double orthoAspectRatio = (double)orthoHeight / orthoWidth;
	double sectionAspectRatio = (double)workingHeight / workingWidth;

	// variables to store the actual width/height of the orthographic section, in image plane coordinate frame
	double actualOrthoWidth = 0;
	double actualOrthoHeight = 0;

	// fit the orthographic
	if (orthoAspectRatio > sectionAspectRatio)
	{
		// height of the orthographic section is relatively too large; cap the height.
		double conversionFactor = workingHeight / orthoHeight;

		actualOrthoHeight = (orthoHeight * conversionFactor);
		actualOrthoWidth = (orthoWidth * conversionFactor);
	}
	else
	{
		// width of the orthographic section is relatively too large; cap the width.
		double conversionFactor = workingWidth / orthoWidth;

		actualOrthoHeight = (orthoHeight * conversionFactor);
		actualOrthoWidth = (orthoWidth * conversionFactor);
	}

	// calculating variables used for finding the actual coordinates
	double offsetX = 0;
	double offsetY = 0;
	double widthConversionFactor = actualOrthoWidth / orthoWidth;
	double heightConversionFactor = actualOrthoHeight / orthoHeight;

	// now, filling out the coordinates
	if (lockRows)
	{
		// all elements in a row have the same height.  Iterate row by row
		double curX = offsetX, curY = offsetY, curWidth = 0, curHeight = 0;
		for (int r = 0; r < numRows; ++r)
		{
			curHeight = (heightConversionFactor * rowHeights[r]);

			for (int c = 0; c < numCols; ++c)
			{
				int i = rowLen * r + c;

				switch (map[i])
				{
				case '-':
					// check item above for the width
					curWidth = coordinates[i - rowLen][2] - coordinates[i - rowLen][0];
					break;
				case '|': case '.':
					// vertical lines have no width
					curWidth = 0;
					break;
				case 'A':
					curWidth = 0;
					break;
				default: // either ' ' or a rendering face
					FaceDetails fdet;

					// search for a neighbor that has a usable width (or use your own width, if valid)
					if (faceDetails.find(map[i]) != faceDetails.end())
						fdet = faceDetails[map[i]];
					else if (r > 0 && faceDetails.find(map[i - rowLen]) != faceDetails.end())
						fdet = faceDetails[map[i - rowLen]];
					else if (r < numRows - 1 && faceDetails.find(map[i + rowLen]) != faceDetails.end())
						fdet = faceDetails[map[i + rowLen]];
					else
					{
						std::cerr << "FATAL: couldn't find a width to use for rendering!" << std::endl;
					}

					ModelDimension dim = fdet.widthContributor;

					if (dim == LENGTH)
						curWidth = (widthConversionFactor * modelLength);
					else if (dim == DEPTH)
						curWidth = (widthConversionFactor * modelDepth);
					else if (dim == HEIGHT)
						curWidth = (widthConversionFactor * modelHeight);
				}

				coordinates[i].push_back(curX);
				coordinates[i].push_back(curY);
				coordinates[i].push_back(curX + curWidth);
				coordinates[i].push_back(curY + curHeight);

				curX += curWidth;

				// add extra padding for dimensions if one exists here
				for (std::pair<int, int> dim : dimDetails)
				{
					if (dim.first % rowLen == c && dim.second == 0)
					{
						curX += DIM_COLUMN_SPACE;
						break;
					}
				}
			}

			curX = offsetX;
			curY += curHeight;

			// add extra padding for dimensions if one exists here
			for (std::pair<int, int> dim : dimDetails)
			{
				if (dim.first / rowLen == r && dim.second == 1)
				{
					curY += DIM_ROW_SPACE;
					break;
				}
			}
		}
	}
	else
	{
		// all elements in a column have the same width.  Iterate column by column
		double curX = offsetX, curY = offsetY, curWidth = 0, curHeight = 0;
		for (int c = 0; c < numCols; ++c)
		{
			curWidth = (widthConversionFactor * columnWidths[c]);

			for (int r = 0; r < numRows; ++r)
			{
				int i = rowLen * r + c;

				switch (map[i])
				{
				case '|':
					// check item to the left for the height
					curHeight = coordinates[i - 1][3] - coordinates[i - 1][1];
					break;
				case '-': case '.':
					// horizontal lines have no height
					curHeight = 0;
					break;
				case 'A':
					curHeight = 0;
					break;
				default: // either ' ' or a rendering face
					FaceDetails fdet;

					// search for a neighbor that has a usable height (or use your own height, if valid)
					if (faceDetails.find(map[i]) != faceDetails.end())
						fdet = faceDetails[map[i]];
					else if (c > 0 && faceDetails.find(map[i - 1]) != faceDetails.end())
						fdet = faceDetails[map[i - 1]];
					else if (c < numCols - 1 && faceDetails.find(map[i + 1]) != faceDetails.end())
						fdet = faceDetails[map[i + 1]];
					else
					{
						std::cerr << "FATAL: couldn't find a height to use for rendering!" << std::endl;
					}

					ModelDimension dim = fdet.heightContributor;

					if (dim == LENGTH)
						curHeight = (heightConversionFactor * modelLength);
					else if (dim == DEPTH)
						curHeight = (heightConversionFactor * modelDepth);
					else if (dim == HEIGHT)
						curHeight = (heightConversionFactor * modelHeight);
				}

				coordinates[i].push_back(curX);
				coordinates[i].push_back(curY);
				coordinates[i].push_back(curX + curWidth);
				coordinates[i].push_back(curY + curHeight);

				curY += curHeight;

				for (std::pair<int, int> dim : dimDetails)
				{
					if (dim.first / rowLen == r && dim.second == 1)
					{
						curY += DIM_ROW_SPACE;
						break;
					}
				}
			}

			curY = offsetY;
			curX += curWidth;

			for (std::pair<int, int> dim : dimDetails)
			{
				if (dim.first % rowLen == c && dim.second == 0)
				{
					curX += DIM_COLUMN_SPACE;
					break;
				}
			}
		}
	}

	// iterate through all of the rows, shifting them over if necessary
	for (int r = 0; r < numRows; ++r)
	{
		// test that row can be spaced
		bool works = true;
		for (int c = 0; c < numCols; ++c)
		{
			if (map[r * rowLen + c] == 'A')
				works = false;
		}

		if (!works || numCols <= 1)
			continue;
		double rowWidth = coordinates[r * rowLen + numCols - 1][2];
		double extraSpace = (secWidth - rowWidth) / (numCols - 1);

		// if columns are locked, then space out the rest of the rows as well to ensure alignment
		if (!lockRows)
		{
			for (int r2 = 0; r2 < numRows; ++r2)
			{
				for (int c = 1; c < numCols; ++c)
				{
					coordinates[r2 * rowLen + c][0] += extraSpace * c;
					coordinates[r2 * rowLen + c][2] += extraSpace * c;
				}
			}
		}
		else
		{
			// otherwise, space out just this row
			for (int c = 1; c < numCols; ++c)
			{
				coordinates[r * rowLen + c][0] += extraSpace * c;
				coordinates[r * rowLen + c][2] += extraSpace * c;
			}
		}
	}

	// iterate through all of the columns, shifting them over if necessary
	for (int c = 0; c < numCols; ++c)
	{
		// test that column can be spaced
		bool works = true;
		for (int r = 0; r < numRows; ++r)
		{
			if (map[r * rowLen + c] == 'A')
				works = false;
		}

		if (!works || numRows <= 1)
			continue;
		double colHeight = coordinates[(numRows - 1) * rowLen + c][3];
		double extraSpace = (secHeight - colHeight) / (numRows - 1);


		// if rows are locked, then space out the rest of the columns as well to ensure alignment
		if (lockRows)
		{
			for (int c2 = 0; c2 < numCols; ++c2)
			{
				// now, space out the column
				for (int r = 1; r < numRows; ++r)
				{
					coordinates[r * rowLen + c2][1] += extraSpace * r;
					coordinates[r * rowLen + c2][3] += extraSpace * r;
				}
			}
		}
		else
		{
			// now, just space out this column
			for (int r = 1; r < numRows; ++r)
			{
				coordinates[r * rowLen + c][1] += extraSpace * r;
				coordinates[r * rowLen + c][3] += extraSpace * r;
			}
		}
	}

	// edge case: square models need extra alignment
	if (this->map == "TbA\nFRA\nBLA\n")
	{
		double minX = secWidth, maxX = 0;
		// iterate through the second column to align everything
		for (int r = 0; r < numRows; ++r)
		{
			int i = r * rowLen + 1;
			minX = std::min(minX, coordinates[i][0]);
			maxX = std::max(maxX, coordinates[i][2]);
		}
		for (int r = 0; r < numRows; ++r)
		{
			int i = r * rowLen + 1;
			double offset = ((maxX - minX) - (coordinates[i][2] - coordinates[i][0])) / 2;
			coordinates[i][0] += offset;
			coordinates[i][2] += offset;
		}
	}

	// add coordinates of ambient occlusion view
	coordinates[coordinates.size() - 1].push_back(0);
	if (ambientC != 0)
	{
		for (int r = ambientR; r < numRows; ++r)
		{
			int i = r * rowLen + ambientC;
			coordinates[coordinates.size() - 1][0] = std::max(coordinates[coordinates.size() - 1][0], coordinates[i][0]);
		}
	}
	coordinates[coordinates.size() - 1].push_back(0);
	if (ambientR != 0)
	{
		for (int c = ambientC; c < numCols; ++c)
		{
			int i = ambientR * rowLen + c;
			coordinates[coordinates.size() - 1][1] = std::max(coordinates[coordinates.size() - 1][1], coordinates[i][1]);
		}
	}

	coordinates[coordinates.size() - 1].push_back(secWidth);
	coordinates[coordinates.size() - 1].push_back(secHeight);
}

std::vector<int> LayoutChoice::getCoordinates(int mapIndex)
{
	std::vector<int> output;
	if (mapIndex == -1)
	{
		// want the coordinates for the ambient occlusion
		for (double coord : coordinates[map.size()])
			output.push_back((int)std::ceil(coord));
	}
	else
	{
		// want coordinates of an index in map
		for (double coord : coordinates[mapIndex])
			output.push_back((int)std::ceil(coord));
	}
	return output;
}

double LayoutChoice::getTotalCoverage(double ambientWidth, double ambientHeight)
{
	double sum = 0;
	for (int i = 0; i < map.size(); ++i)
	{
		switch (map[i])
		{
		case ' ': case '\n': case '-': case '|': case '.': // items with no area
			break;
		default:
			if (coordinates[i].empty())
			{
				std::cerr << "ISSUE: coordinates for an important map section not initialized!" << std::endl;
				break;
			}
			sum += (coordinates[i][2] - coordinates[i][0]) * (coordinates[i][3] - coordinates[i][1]);
		}
	}

	// add ambient occlusion after accounting for fitting
	double maxAWidth = coordinates[map.size()][2] - coordinates[map.size()][0];
	double maxAHeight = coordinates[map.size()][3] - coordinates[map.size()][1];

	double actRatio = ambientWidth / ambientHeight;

	if (maxAWidth / maxAHeight < actRatio)
	{
		// height is too large; cap the height
		maxAHeight = maxAWidth / actRatio;
	}
	else
	{
		// width is too large; cap the width
		maxAWidth = maxAHeight * actRatio;
	}

	sum += 0.6 * maxAWidth * maxAHeight;

	return sum;
}

int LayoutChoice::getMapSize()
{
	return map.size();
}

char LayoutChoice::getMapChar(int index)
{
	return map[index];
}




std::vector<LayoutChoice> initLayouts()
{
	// create layout encodings
	std::vector<LayoutChoice> layouts;

	// extremely long or tall models
	layouts.emplace_back("T.\nF.\nb.\nB.\nRA\nLA\n", true);
	layouts.emplace_back("LFRBTb\n....AA\n", false);

	// long models
	layouts.emplace_back("TLR\nFAA\nbAA\nBAA\n", false);
	layouts.emplace_back("TbFR\n..BL\n..AA\n", false);
	layouts.emplace_back("TFR\nbBL\n.AA\n", false);

	// flat models
	layouts.emplace_back("TFR\nbBL\n.AA\n", false);
	layouts.emplace_back("TLB\nFRb\n.AA\n", false);

	// tall models
	layouts.emplace_back("BLTb\nFRAA\n", false);

	// square models
	layouts.emplace_back("TbA\nFRA\nBLA\n", true);

	return layouts;
}

LayoutChoice selectLayoutFromHeuristic(int secWidth, int secHeight, double modelLength, double modelDepth, double modelHeight, std::pair<int, int> ambientDims)
{
	std::vector<LayoutChoice> allLayouts = initLayouts();

	double bestScore = -1;
	LayoutChoice* bestLayout = NULL;

	// iterate through every layout, selecting the one that covers the most whitespace.
	for (LayoutChoice& lc : allLayouts)
	{
		lc.initCoordinates(secWidth, secHeight, modelLength, modelDepth, modelHeight);

		double score = lc.getTotalCoverage((double)ambientDims.first, (double)ambientDims.second);

		if (score > bestScore)
		{
			bestScore = score;
			bestLayout = &lc;
		}
	}

	if (bestLayout == NULL)
	{
		std::cerr << "ISSUE: no layouts found.  This is a major problem!  In selectLayout() in RenderHandler.cpp" << std::endl;
		return LayoutChoice("", true);
	}

	return *bestLayout;
}

LayoutChoice genLayout(int secWidth, int secHeight, double modelLength, double modelDepth, double modelHeight, std::pair<int, int> ambientDims)
{
	double lengthHeight = modelLength / modelHeight;
	double lengthDepth = modelLength / modelDepth;
	double heightDepth = modelHeight / modelDepth;

	// flat models
	if (lengthHeight > 2 && heightDepth < 0.5)
		return LayoutChoice("TFR\nbBL\n.AA\n", false);
	if (lengthDepth > 2 && heightDepth > 2)
		return LayoutChoice("TLB\nFRb\n.AA\n", false);
	if (lengthDepth < 0.5 && lengthHeight < 0.5)
		return LayoutChoice("TLB\nFRb\n.AA\n", false);

	// tall models
	if (lengthHeight < 0.5 && heightDepth > 2)
		return LayoutChoice("BLTb\nFRAA\n", false);

	// long models
	if (lengthHeight > 2 && lengthDepth > 2)
		return LayoutChoice("TLR\nFAA\nbAA\nBAA\n", false);
	if (lengthDepth < 0.33 && heightDepth < 0.33)
		return LayoutChoice("TbFR\n..BL\n..AA\n", false);
	if (lengthDepth < 0.5 && heightDepth < 0.5)
		return LayoutChoice("TFR\nbBL\n.AA\n", false);

	// cube models
	if (lengthDepth < 1.5 && lengthDepth > 0.667 && heightDepth < 1.5 && heightDepth > 0.667 && lengthHeight < 1.5 && lengthHeight > 0.667)
		return LayoutChoice("TbA\nFRA\nBLA\n", true);

	return selectLayoutFromHeuristic(secWidth, secHeight, modelLength, modelDepth, modelHeight, ambientDims);
}

void makeRenderSection(IFPainter& img, InformationGatherer& info, int offsetX, int offsetY, int width, int height, Options& opt)
{
	// harvest model dimensions
	double modelDepth = std::stod(info.getInfo("dimX"));
	double modelLength = std::stod(info.getInfo("dimY"));
	double modelHeight = std::stod(info.getInfo("dimZ"));

	std::map<char, FaceDetails> faceDetails = getFaceDetails();

	// get ambient occlusion render
	std::string aRender = renderPerspective(DETAILED, opt, info.largestComponents[0].name);
	std::pair<int, int> ambientDims = img.getCroppedImageDims(aRender);

	// select the layout
	LayoutChoice bestLayout = genLayout(width, height, modelLength, modelDepth, modelHeight, ambientDims);
	bestLayout.initCoordinates(width, height, modelLength, modelDepth, modelHeight);

	// SCALE: shrinking factor on images placed onto the IFPainter
	double SCALE = 0.92;

	// render all layout elements
	for (int i = 0; i < bestLayout.getMapSize(); ++i)
	{
		char next = bestLayout.getMapChar(i);
		std::vector<int> coords = bestLayout.getCoordinates(i);

		switch (next)
		{
		case ' ': case '\n': case '.': case 'A': // spacing character; nothing should be drawn here
			break;
		case '|': case '-': // draw separator line
			img.drawLine(offsetX + coords[0], offsetY + coords[1], offsetX + coords[2], offsetY + coords[3], 3, cv::Scalar(100, 100, 100));
			break;
		default: // draw face
			std::string render = renderPerspective(faceDetails[next].face, opt, info.largestComponents[0].name);

			// find new coordinates using scaling factor
			double oldW = coords[2] - coords[0];
			double oldH = coords[3] - coords[1];
			double newW = oldW * SCALE;
			double newH = oldH * SCALE;
			double newX = coords[0] + oldW / 2 - newW / 2;
			double newY = coords[1] + oldH / 2 - newH / 2;

			img.drawImageFitted((int)(offsetX + newX), (int)(offsetY + newY), (int)std::ceil(newW), (int)std::ceil(newH), render);
			break;
		}
	}

	// render dimensions
	for (int i = 0; i < 3; ++i)
	{
		std::pair<int, int> det = bestLayout.dimDetails[i];

		std::vector<int> coords = bestLayout.getCoordinates(det.first);

		double oldW = coords[2] - coords[0];
		double oldH = coords[3] - coords[1];
		double newW = oldW * SCALE;
		double newH = oldH * SCALE;
		double newX = coords[0] + oldW / 2 - newW / 2 + offsetX;
		double newY = coords[1] + oldH / 2 - newH / 2 + offsetY;
		double offset = 30;
		double textHeight = 40;

		std::string me;
		if (i == 0) me = info.getFormattedInfo("dimY");
		if (i == 1) me = info.getFormattedInfo("dimX");
		if (i == 2) me = info.getFormattedInfo("dimZ");

		// //Determine units
		// std::string unit;
		// if (opt.isOriginalUnitsLength()) {
		// 	unit = info.getInfo("units");
		// }
		// else {
		// 	unit = opt.getUnitLength();
		// }

		// me << " " << unit;

		if (det.second == 0) // draw to the right
		{
			img.drawLine(newX + newW + offset, newY, newX + newW + offset, newY + newH, 5, cv::Scalar(160, 0, 0));
			img.drawText(newX + newW + 3 * offset / 2, newY + newH / 2 - textHeight / 2, textHeight, 220, me, TO_BLUE);
		}
		else // draw below
		{
			img.drawLine(newX, newY + newH + offset, newX + newW, newY + newH + offset, 5, cv::Scalar(160, 0, 0));
			img.drawTextCentered(newX + newW / 2, newY + newH + 3 * offset / 2, textHeight, 220, me, TO_BLUE);
		}
	}

	// render ambient occlusion view
	std::string render = renderPerspective(DETAILED, opt, info.largestComponents[0].name);
	std::vector<int> coords = bestLayout.getCoordinates(-1); // fetch ambient occlusion coordinates
	std::string title = info.getInfo("title");
	if (title.size() > 29)
		title = title.substr(0, 27) + "...";
	img.drawDiagramFitted(offsetX + coords[0], offsetY + coords[1], coords[2] - coords[0], coords[3] - coords[1], aRender, title);
}<|MERGE_RESOLUTION|>--- conflicted
+++ resolved
@@ -1,7 +1,8 @@
 #include "RenderHandler.h"
 
-LayoutChoice::LayoutChoice(std::string map, bool lockRows)
-	: map(map), lockRows(lockRows), coordinates(), dimDetails()
+
+LayoutChoice::LayoutChoice(std::string l_map, bool l_lockRows)
+    : map(l_map), lockRows(l_lockRows), coordinates(), dimDetails()
 {
 	// make a vector to store coordinates of each item on the map AND ALSO the ambient occlusion view
 	for (int i = 0; i < map.size() + 1; ++i)
@@ -17,7 +18,6 @@
 void LayoutChoice::initCoordinates(int secWidth, int secHeight, double modelLength, double modelDepth, double modelHeight)
 {
 	std::map<char, FaceDetails> faceDetails = getFaceDetails();
-<<<<<<< HEAD
 
 	// create workingWidth and workingHeight: the area in which we will place orthographic views
 	double workingWidth = secWidth;
@@ -40,38 +40,6 @@
 	int numCols = rowStartingIndex[1] - rowStartingIndex[0] - 1;
 	int rowLen = numCols + 1; // length of a row is the number of columns plus the newline character.
 
-	    if (dimDetails[fdet.heightContributor].first == -1) {
-		dimDetails[fdet.heightContributor] = std::pair(i, 0);
-		workingWidth -= DIM_COLUMN_SPACE;
-	    }
-	    if (dimDetails[fdet.widthContributor].first == -1) {
-		dimDetails[fdet.widthContributor] = std::pair(i, 1);
-		workingHeight -= DIM_ROW_SPACE;
-	    }
-=======
->>>>>>> b1df0516
-
-	// create workingWidth and workingHeight: the area in which we will place orthographic views
-	double workingWidth = secWidth;
-	double workingHeight = secHeight;
-
-	// create an array to store the starting index of each row.
-	std::vector<int> rowStartingIndex;
-	rowStartingIndex.push_back(0);
-
-	for (int i = 1; i < map.size(); ++i)
-	{
-		// Each row starts after a "\n"
-		if (map[i - 1] == '\n')
-			rowStartingIndex.push_back(i);
-	}
-
-	// number of rows is simply equal to the number of starting row indices.
-	int numRows = rowStartingIndex.size();
-	// number of columns is equal to the distance between two starting indexes of rows, omitting the '\n'
-	int numCols = rowStartingIndex[1] - rowStartingIndex[0] - 1;
-	int rowLen = numCols + 1; // length of a row is the number of columns plus the newline character.
-
 	int ambientR = -1;
 	int ambientC = -1;
 	for (int r = 0; r < numRows; ++r)
@@ -117,36 +85,6 @@
 		}
 	}
 
-<<<<<<< HEAD
-	// allocate some space for the dimensions
-	double DIM_COLUMN_SPACE = 220;
-	double DIM_ROW_SPACE = 80;
-	// then, we shall go row-major order to find dimension spots
-	for (int r = 0; r < numRows; ++r)
-	{
-		for (int c = 0; c < numCols; ++c)
-		{
-			int i = r * rowLen + c;
-			if (faceDetails.find(map[i]) == faceDetails.end())
-				continue;
-			FaceDetails fdet = faceDetails[map[i]];
-
-			if (dimDetails[fdet.heightContributor].first == -1)
-			{
-				dimDetails[fdet.heightContributor] = std::pair(i, 0);
-				workingWidth -= DIM_COLUMN_SPACE;
-			}
-			if (dimDetails[fdet.widthContributor].first == -1)
-			{
-				dimDetails[fdet.widthContributor] = std::pair(i, 1);
-				workingHeight -= DIM_ROW_SPACE;
-			}
-
-		}
-	}
-
-=======
->>>>>>> b1df0516
 	// to find the dimensions of the grid,
 	std::vector<double> rowHeights;
 	std::vector<double> columnWidths;
