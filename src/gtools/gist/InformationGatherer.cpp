--- conflicted
+++ resolved
@@ -42,14 +42,10 @@
     }
 }
 
-<<<<<<< HEAD
-void getVerificationData(struct ged* g, Options* opt, std::map<std::string, std::string> map, double &volume, double &mass, double &surfArea00, double &surfArea090, double &surfArea900, std::string lUnit, std::string mUnit) {
-=======
 
 void
 getVerificationData(struct ged* g, Options* opt, std::map<std::string, std::string> map, double &volume, double &mass, bool &hasDensities, double &surfArea00, double &surfArea090, double &surfArea900, std::string lUnit, std::string mUnit)
 {
->>>>>>> aeea4a9c
     //Get tops
     const char* cmd[3] = { "tops", NULL, NULL };
     ged_exec(g, 1, cmd);
