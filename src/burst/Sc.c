--- conflicted
+++ resolved
@@ -1,11 +1,7 @@
 /*                            S C . C
  * BRL-CAD
  *
-<<<<<<< HEAD
- * Copyright (c) 2004-2018 United States Government as represented by
-=======
  * Copyright (c) 2004-2020 United States Government as represented by
->>>>>>> 2965d039
  * the U.S. Army Research Laboratory.
  *
  * This program is free software; you can redistribute it and/or
@@ -115,28 +111,6 @@
     }
     bu_strlcpy(ScTermname, term, ScTERMSIZ);
 
-<<<<<<< HEAD
-#ifdef HAVE_TERMLIB
-    /* Get terminal entry.						*/
-    switch (tgetent(ScTermcap, term)) {
-	case -1 :
-	    (void) fprintf(stderr, "Can't open termcap file!\n");
-	    return 0;
-	case 0 :
-	    (void) fprintf(stderr,
-			   "Terminal type not in termcap file!\n"
-		);
-	    return 0;
-    }
-
-    /* Get individual terminal parameters and control strings.	*/
-    ScLoadTP();
-    ScLoadTCS();
-
-    tputs(ScTI, 1, PutChr);	/* Initialize terminal.			*/
-#endif
-=======
->>>>>>> 2965d039
     return 1;		/* All is well.				*/
 }
 
@@ -148,12 +122,6 @@
 ScClrEOL(void) {
     if (ScCE == NULL)
 	return 0;
-<<<<<<< HEAD
-#ifdef HAVE_TERMLIB
-    tputs(ScCE, 1, PutChr);
-#endif
-=======
->>>>>>> 2965d039
     return 1;
 }
 
@@ -165,12 +133,6 @@
 ScClrScrlReg(void) {
     if (ScCS == NULL)
 	return 0;
-<<<<<<< HEAD
-#ifdef HAVE_TERMLIB
-    tputs(tgoto(ScCS, ScLI-1, 0), 1, PutChr);
-#endif
-=======
->>>>>>> 2965d039
     return 1;
 }
 
@@ -182,12 +144,6 @@
 ScClrStandout(void) {
     if (ScSE == NULL)
 	return 0;
-<<<<<<< HEAD
-#ifdef HAVE_TERMLIB
-    tputs(ScSE, 1, PutChr);
-#endif
-=======
->>>>>>> 2965d039
     return 1;
 }
 
@@ -199,12 +155,6 @@
 ScClrText(void) {
     if (ScCL == NULL)
 	return 0;
-<<<<<<< HEAD
-#ifdef HAVE_TERMLIB
-    tputs(ScCL, ScLI, PutChr);
-#endif
-=======
->>>>>>> 2965d039
     return 1;
 }
 
@@ -216,12 +166,6 @@
 ScInsertLn(void) {
     if (ScAL == NULL)
 	return 0;
-<<<<<<< HEAD
-#ifdef HAVE_TERMLIB
-    tputs(ScAL, 1, PutChr);
-#endif
-=======
->>>>>>> 2965d039
     return 1;
 }
 
@@ -233,12 +177,6 @@
 ScDeleteLn(void) {
     if (ScDL == NULL)
 	return 0;
-<<<<<<< HEAD
-#ifdef HAVE_TERMLIB
-    tputs(ScDL, 1, PutChr);
-#endif
-=======
->>>>>>> 2965d039
     return 1;
 }
 
@@ -250,12 +188,6 @@
 ScDnScroll(void) {
     if (ScSR == NULL)
 	return 0;
-<<<<<<< HEAD
-#ifdef HAVE_TERMLIB
-    tputs(ScSR, 1, PutChr);
-#endif
-=======
->>>>>>> 2965d039
     return 1;
 }
 
@@ -267,12 +199,6 @@
 ScHmCursor(void) {
     if (ScHO == NULL)
 	return 0;
-<<<<<<< HEAD
-#ifdef HAVE_TERMLIB
-    tputs(ScHO, 1, PutChr);
-#endif
-=======
->>>>>>> 2965d039
     return 1;
 }
 
@@ -285,14 +211,6 @@
 ScMvCursor(int UNUSED(x), int UNUSED(y)) {
     if (ScCM == NULL)
 	return 0;
-<<<<<<< HEAD
-
-#ifdef HAVE_TERMLIB
-    --x; --y; /* Tgoto() adds 1 to each coordinate!? */
-    tputs(tgoto(ScCM, x, y), 1, PutChr);
-#endif
-=======
->>>>>>> 2965d039
     return 1;
 }
 
@@ -305,12 +223,6 @@
 ScSetScrlReg(int UNUSED(top), int UNUSED(btm)) {
     if (ScCS == NULL)
 	return 0;
-<<<<<<< HEAD
-#ifdef HAVE_TERMLIB
-    tputs(tgoto(ScCS, btm-1, top-1), 1, PutChr);
-#endif
-=======
->>>>>>> 2965d039
     return 1;
 }
 
@@ -322,12 +234,6 @@
 ScSetStandout(void) {
     if (ScSO == NULL)
 	return 0;
-<<<<<<< HEAD
-#ifdef HAVE_TERMLIB
-    tputs(ScSO, 1, PutChr);
-#endif
-=======
->>>>>>> 2965d039
     return 1;
 }
 
@@ -339,12 +245,6 @@
 ScUpScroll(void) {
     if (ScSF == NULL)
 	return 0;
-<<<<<<< HEAD
-#ifdef HAVE_TERMLIB
-    tputs(ScSF, 1, PutChr);
-#endif
-=======
->>>>>>> 2965d039
     return 1;
 }
 
