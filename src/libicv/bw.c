--- conflicted
+++ resolved
@@ -45,19 +45,6 @@
 	bu_log("bw_write : Color Space conflict");
 	return -1;
     }
-<<<<<<< HEAD
-    data =  data2uchar(bif);
-    size = (size_t) bif->height*bif->width;
-
-    if(filename==NULL) {
-	fd = fileno(stdout);
-#if defined(_WIN32) && !defined(__CYGWIN__)
-    setmode(fd, O_BINARY);
-#endif
-    } else if ((fd = open(filename, O_WRONLY|O_CREAT|O_TRUNC|O_BINARY, WRMODE)) < 0) {
-	bu_log("bw_write: Cannot open file for saving\n");
-	return -1;
-=======
     data = data2uchar(bif);
     size = bif->height*bif->width;
 
@@ -69,7 +56,6 @@
 	    bu_log("bw_write: Cannot open file for saving\n");
 	    return -1;
 	}
->>>>>>> 140bf4c3
     }
 
     ret = fwrite(data, 1, size, fp);
@@ -87,55 +73,6 @@
 icv_image_t *
 bw_read(const char *filename, size_t width, size_t height)
 {
-<<<<<<< HEAD
-    int fd;
-    unsigned char *data = NULL;
-    icv_image_t *bif;
-    size_t size;
-    size_t buffsize=1024;
-
-    if(filename==NULL) {
-	fd = fileno(stdin);
-#if defined(_WIN32) && !defined(__CYGWIN__)
-    setmode(fd, O_BINARY);
-#endif
-    } else if ((fd = open(filename, O_RDONLY, WRMODE)) < 0) {
-	bu_log("bw_read: Cannot open %s for reading\n", filename);
-	return NULL;
-    }
-    BU_ALLOC(bif, struct icv_image);
-    ICV_IMAGE_INIT(bif);
-    /* buffer pixel wise */
-    if (width == 0 || height == 0) {
-	int status = 0;
-	size = 0;
-	data = (unsigned char *)bu_malloc(buffsize, "bw_read : unsigned char data");
-	while((status = read(fd, &data[size], 1))==1) {
-	    size++;
-	    if(size==buffsize) {
-		buffsize+=1024;
-		data = (unsigned char *)bu_realloc(data, buffsize, "bw_read : increase size to acomodate data");
-	    }
-	}
-	if(size<buffsize) {
-	    data = (unsigned char *)bu_realloc(data, size, "bw_read : decrease size in overbuffered");
-	}
-	bif->height = 1;
-	bif->width = (int) size;
-    } else { /* buffer frame wise */
-	size = (size_t) height*width;
-	data = (unsigned char *)bu_malloc(size, "bw_read : unsigned char data");
-	if (read(fd, data, size) < 0) {
-	    bu_log("bw_read: Error Occurred while Reading\n");
-	    bu_free(data, "icv_image data");
-	    bu_free(bif, "icv_structure");
-	    return NULL;
-	}
-	bif->height = height;
-	bif->width = width;
-    }
-    bif->data = uchar2double(data, size);
-=======
     FILE *fp;
     unsigned char *data = NULL;
     icv_image_t *bif;
@@ -203,7 +140,6 @@
 	return NULL;
     }
 
->>>>>>> 140bf4c3
     bu_free(data, "bw_read : unsigned char data");
 
     bif->magic = ICV_IMAGE_MAGIC;
