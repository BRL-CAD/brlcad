if (TARGET libtclcad)
set(BRLMAN_INCLUDE_DIRS
  ${BU_INCLUDE_DIRS}
  ${TCLCAD_INCLUDE_DIRS}
<<<<<<< HEAD
  ${TCL_INCLUDE_DIRS}
  ${TK_INCLUDE_DIRS}
=======
  ${TCL_INCLUDE_PATH}
>>>>>>> d61a998c
  )
if (TARGET Tkhtml)
  set(BRLMAN_INCLUDE_DIRS ${BRLMAN_INCLUDE_DIRS} ${TK_INCLUDE_PATH})
endif (TARGET Tkhtml)
list(REMOVE_DUPLICATES BRLMAN_INCLUDE_DIRS)
BRLCAD_INCLUDE_DIRS(BRLMAN_INCLUDE_DIRS)

BRLCAD_ADDDATA(brlman.tcl tclscripts/brlman)

set(brlman_libs libtclcad libbu ${TCL_LIBRARIES} ${IMM32_LIBRARY} ${COMCTL32_LIBRARY})

if(TARGET Tkhtml)
  set(brlman_libs ${brlman_libs} Tkhtml)
endif(TARGET Tkhtml)

# Building "GUI" doesn't matter except on Windows, but
# on Windows brlman works only in graphical mode - might
# as well behave "nicely" there.
BRLCAD_ADDEXEC(brlman brlman.c "${brlman_libs}" GUI)
add_dependencies(brlman brlman_tcl_cp)

foreach(item ${tclindex_target_list})
  add_dependencies(brlman ${item})
endforeach(item ${tclindex_target_list})
endif (TARGET libtclcad)

CMAKEFILES(
  CMakeLists.txt
  brlman.c
  brlman.tcl
  )

# Local Variables:
# tab-width: 8
# mode: cmake
# indent-tabs-mode: t
# End:
# ex: shiftwidth=2 tabstop=8<|MERGE_RESOLUTION|>--- conflicted
+++ resolved
@@ -2,12 +2,7 @@
 set(BRLMAN_INCLUDE_DIRS
   ${BU_INCLUDE_DIRS}
   ${TCLCAD_INCLUDE_DIRS}
-<<<<<<< HEAD
-  ${TCL_INCLUDE_DIRS}
-  ${TK_INCLUDE_DIRS}
-=======
   ${TCL_INCLUDE_PATH}
->>>>>>> d61a998c
   )
 if (TARGET Tkhtml)
   set(BRLMAN_INCLUDE_DIRS ${BRLMAN_INCLUDE_DIRS} ${TK_INCLUDE_PATH})
@@ -17,7 +12,7 @@
 
 BRLCAD_ADDDATA(brlman.tcl tclscripts/brlman)
 
-set(brlman_libs libtclcad libbu ${TCL_LIBRARIES} ${IMM32_LIBRARY} ${COMCTL32_LIBRARY})
+set(brlman_libs libtclcad libbu ${TCL_LIBRARY} ${IMM32_LIBRARY} ${COMCTL32_LIBRARY})
 
 if(TARGET Tkhtml)
   set(brlman_libs ${brlman_libs} Tkhtml)
