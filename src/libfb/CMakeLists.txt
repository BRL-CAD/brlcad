set(FB_INCLUDE_DIRS
  ${BRLCAD_BINARY_DIR}/include
  ${BRLCAD_SOURCE_DIR}/include
  ${BU_INCLUDE_DIRS}
  ${PKG_INCLUDE_DIRS}
  ${X11_INCLUDE_DIR}
  ${OPENGL_INCLUDE_DIR_GL}
  ${OPENGL_INCLUDE_DIR_GLX}
  ${TCL_INCLUDE_DIRS}
  ${TK_INCLUDE_DIRS}
  ${OPENNURBS_INCLUDE_DIRS}
  ${Qt5Widgets_INCLUDE_DIRS}
  ${OPENTHREADS_INCLUDE_DIRS}
  ${OSG_INCLUDE_DIRS}
  )

# local includes
set(FB_LOCAL_INCLUDE_DIRS ${PNG_INCLUDE_DIRS})

BRLCAD_LIB_INCLUDE_DIRS(fb FB_INCLUDE_DIRS FB_LOCAL_INCLUDE_DIRS)

set(LINKLIBS "${TCL_LIBRARIES}")
if(BRLCAD_ENABLE_X11 AND X11_FOUND)
  set(FBX11DEFS "-DIF_X")
  set(LINKLIBS ${LINKLIBS} ${X11_LIBRARIES})
  set(fbX11_srcs if_X24.c)
  set_property(SOURCE if_X24.c APPEND PROPERTY COMPILE_DEFINITIONS FB_USE_INTERNAL_API)
endif()
if(BRLCAD_ENABLE_OPENGL AND OPENGL_FOUND AND NOT MSVC)
  set(FBOGLDEFS "-DIF_OGL")
  set(LINKLIBS ${LINKLIBS} ${OPENGL_LIBRARIES})
  set(fbogl_srcs if_ogl.c)
  set_property(SOURCE if_ogl.c APPEND PROPERTY COMPILE_DEFINITIONS FB_USE_INTERNAL_API)
  # Need this for sys/ipc.h with C89
  if(XOPEN_FLAG)
    string(REPLACE "-D" "" XOPEN_FLAG "${XOPEN_FLAG}")
    set_property(SOURCE if_ogl.c APPEND PROPERTY COMPILE_DEFINITIONS ${XOPEN_FLAG})
  endif(XOPEN_FLAG)
endif()
if(WIN32)
  add_definitions(
    -DIF_WGL
    )
<<<<<<< HEAD
  set(LINKLIBS ${LINKLIBS} opengl32.lib ${TK_LIBRARIES})
=======
  set(LINKLIBS ${LINKLIBS} ${OPENGL32_LIBRARY} ${TCL_LIBRARY} ${TK_LIBRARY})
>>>>>>> 60304d81
  set(fbwgl_srcs if_wgl.c)
  set_property(SOURCE if_wgl.c APPEND PROPERTY COMPILE_DEFINITIONS FB_USE_INTERNAL_API)
endif(WIN32)
if(BRLCAD_ENABLE_TK)
  set(FBTKDEFS "-DIF_TK")
  set(LINKLIBS ${LINKLIBS} ${TK_LIBRARIES})
  set(fbtk_srcs if_tk.c)
  set_property(SOURCE if_tk.c APPEND PROPERTY COMPILE_DEFINITIONS FB_USE_INTERNAL_API)
endif(BRLCAD_ENABLE_TK)
if(BRLCAD_ENABLE_QT)
  CHECK_CXX_FLAG(Wno-float-equal)

  set(FBQTDEFS "-DIF_QT")
  set(CMAKE_AUTOMOC ON)
  set(CMAKE_INCLUDE_CURRENT_DIR ON)
  add_definitions(${Qt5Widgets_DEFINITIONS})
  set(LINKLIBS ${LINKLIBS} ${Qt5Widgets_LIBRARIES})
  set(fbqt_srcs if_qt.cpp)
  set_property(SOURCE if_qt.cpp APPEND PROPERTY COMPILE_DEFINITIONS FB_USE_INTERNAL_API)
endif(BRLCAD_ENABLE_QT)

if(BRLCAD_ENABLE_OSG)
  set(FBOSGLDEFS "-DIF_OSGL")
  set(OSG_LIBRARIES
    ${OSG_LIBRARY}
    ${OSGTEXT_LIBRARY}
    ${OSGVIEWER_LIBRARY}
    )
  set(LINKLIBS ${LINKLIBS} ${OSG_LIBRARIES})
  set(fbosgl_srcs if_osgl.cpp)
  set_property(SOURCE if_osgl.cpp APPEND PROPERTY COMPILE_DEFINITIONS FB_USE_INTERNAL_API)
endif()

set(LIBFB_SOURCES
  ${fbX11_srcs}
  ${fbogl_srcs}
  ${fbwgl_srcs}
  ${fbtk_srcs}
  ${fbqt_srcs}
  ${fbosgl_srcs}
  asize.c
  fb_generic.c
  fb_log.c
  fb_obj.c
  fb_paged_io.c
  fb_rect.c
  fb_util.c
  fbserv_obj.c
  if_debug.c
  if_disk.c
  if_mem.c
  if_null.c
  if_remote.c
  if_stack.c
  tcl.c
  vers.c
  )

add_definitions(
  -DIF_REMOTE
  -DIF_AB
  ${FBX11DEFS}
  ${FBOGLDEFS}
  ${FBTKDEFS}
  ${XOPEN_DEFINE}
  ${FBQTDEFS}
  ${FBOSGLDEFS}
  )

BRLCAD_ADDLIB(libfb "${LIBFB_SOURCES}" "libbu;libpkg;${PNG_LIBRARIES};${LINKLIBS}")
SET_TARGET_PROPERTIES(libfb PROPERTIES VERSION 20.0.1 SOVERSION 20)
if(BRLCAD_BUILD_LOCAL_TK AND BRLCAD_ENABLE_TK)
  ADD_DEPENDENCIES(libfb tk)
endif(BRLCAD_BUILD_LOCAL_TK AND BRLCAD_ENABLE_TK)

set(libfb_ignore_files
  CMakeLists.txt
  if_TEMPLATE.c
  if_X24.c
  if_ogl.c
  if_osgl.cpp
  if_qt.cpp
  if_tk.c
  if_wgl.c
  fb_private.h
  osg_fb_manipulator.h
  )
CMAKEFILES(${libfb_ignore_files})

# Local Variables:
# tab-width: 8
# mode: cmake
# indent-tabs-mode: t
# End:
# ex: shiftwidth=2 tabstop=8<|MERGE_RESOLUTION|>--- conflicted
+++ resolved
@@ -41,11 +41,7 @@
   add_definitions(
     -DIF_WGL
     )
-<<<<<<< HEAD
-  set(LINKLIBS ${LINKLIBS} opengl32.lib ${TK_LIBRARIES})
-=======
-  set(LINKLIBS ${LINKLIBS} ${OPENGL32_LIBRARY} ${TCL_LIBRARY} ${TK_LIBRARY})
->>>>>>> 60304d81
+  set(LINKLIBS ${LINKLIBS} ${OPENGL32_LIBRARY} ${TK_LIBRARIES})
   set(fbwgl_srcs if_wgl.c)
   set_property(SOURCE if_wgl.c APPEND PROPERTY COMPILE_DEFINITIONS FB_USE_INTERNAL_API)
 endif(WIN32)
