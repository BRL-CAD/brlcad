--- conflicted
+++ resolved
@@ -38,6 +38,17 @@
   set(LINKLIBS ${LINKLIBS} ${TK_LIBRARY})
   set(fbtk_srcs if_tk.c)
 endif(BRLCAD_ENABLE_TK)
+
+if(BRLCAD_ENABLE_OSG)
+  set(FBOSGDEFS "-DIF_OSG")
+  set(OSG_LIBRARIES
+    ${OSGVIEWER_LIBRARY}
+    ${GLFW_LIBRARY}
+    )
+  set(LINKLIBS ${LINKLIBS} ${OSG_LIBRARIES})
+  set(fbosg_srcs if_osg.cpp)
+endif()
+
 if(BRLCAD_ENABLE_QT)
   CHECK_CXX_FLAG(Wno-float-equal)
 
@@ -48,16 +59,6 @@
   set(LINKLIBS ${LINKLIBS} ${Qt5Widgets_LIBRARIES})
   set(fbqt_srcs if_qt.cpp)
 endif(BRLCAD_ENABLE_QT)
-
-if(BRLCAD_ENABLE_OSG)
-  set(FBOSGDEFS "-DIF_OSG")
-  set(OSG_LIBRARIES
-    ${OSGVIEWER_LIBRARY}
-    ${GLFW_LIBRARY}
-    )
-  set(LINKLIBS ${LINKLIBS} ${OSG_LIBRARIES})
-  set(fbosg_srcs if_osg.cpp)
-endif()
 
 set(LIBFB_SOURCES
   ${fbX11_srcs}
@@ -107,14 +108,10 @@
   if_X.c
   if_X24.c
   if_ogl.c
-<<<<<<< HEAD
   if_osg.cpp
+  if_qt.cpp
   if_wgl.c
-=======
-  if_qt.cpp
->>>>>>> d13636a8
   if_tk.c
-  if_wgl.c
   )
 CMAKEFILES(${libfb_ignore_files})
 
