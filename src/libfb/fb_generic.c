--- conflicted
+++ resolved
@@ -198,10 +198,6 @@
     return ifp->if_height;
 }
 
-<<<<<<< HEAD
-extern int osg_close_existing(FBIO *ifp);
-extern int qt_close_existing(FBIO *ifp);
-=======
 int fb_get_max_width(fb *ifp)
 {
     return ifp->if_max_width;
@@ -287,7 +283,7 @@
 extern int ogl_close_existing(fb *ifp);
 extern int wgl_close_existing(fb *ifp);
 extern int qt_close_existing(fb *ifp);
->>>>>>> 86fda4f5
+
 
 #define Malloc_Bomb(_bytes_)					\
     fb_log("\"%s\"(%d) : allocation of %lu bytes failed.\n",	\
@@ -346,29 +342,6 @@
 }
 
 
-<<<<<<< HEAD
-/**
- * First element of list is default device when no name given
- */
-static
-FBIO *_if_list[] = {
-#ifdef IF_OSG
-    &osg_interface,
-#endif
-#ifdef IF_QT
-    &qt_interface,
-#endif
-
-    &debug_interface,
-/* never get any of the following by default */
-    &stk_interface,
-    &memory_interface,
-    &null_interface,
-    (FBIO *) 0
-};
-
-=======
->>>>>>> 86fda4f5
 
 fb *
 fb_open(const char *file, int width, int height)
@@ -493,11 +466,32 @@
     FB_CK_FB(ifp);
 
     fb_flush(ifp);
-#ifdef IF_OSG
+
+    /* FIXME: these should be callbacks, not listed directly */
+
+#ifdef IF_X
     {
-	if (BU_STR_EQUIV(ifp->if_name, osg_interface.if_name)) {
+	if (BU_STR_EQUIV(ifp->if_name, X24_interface.if_name)) {
 	    int status = -1;
-	    if ((status = osg_close_existing(ifp)) <= -1) {
+	    if ((status = X24_close_existing(ifp)) <= -1) {
+		fb_log("fb_close_existing: cannot close device \"%s\", ret=%d.\n", ifp->if_name, status);
+		return BRLCAD_ERROR;
+	    }
+	    if (ifp->if_pbase != PIXEL_NULL) {
+		free((void *)ifp->if_pbase);
+	    }
+	    free((void *)ifp->if_name);
+	    free((void *)ifp);
+	    return BRLCAD_OK;
+	}
+    }
+#endif  /* IF_X */
+
+#ifdef IF_WGL
+    {
+	if (BU_STR_EQUIV(ifp->if_name, wgl_interface.if_name)) {
+	    int status = -1;
+	    if ((status = wgl_close_existing(ifp)) <= -1) {
 		fb_log("fb_close_existing: cannot close device \"%s\", ret=%d.\n", ifp->if_name, status);
 		return BRLCAD_ERROR;
 	    }
@@ -508,7 +502,55 @@
 	    return BRLCAD_OK;
 	}
     }
-#endif  /* IF_OSG */
+#endif  /* IF_WGL */
+
+#ifdef IF_OGL
+    {
+	if (BU_STR_EQUIV(ifp->if_name, ogl_interface.if_name)) {
+	    int status = -1;
+	    if ((status = ogl_close_existing(ifp)) <= -1) {
+		fb_log("fb_close_existing: cannot close device \"%s\", ret=%d.\n", ifp->if_name, status);
+		return BRLCAD_ERROR;
+	    }
+	    if (ifp->if_pbase != PIXEL_NULL)
+		free((void *)ifp->if_pbase);
+	    free((void *)ifp->if_name);
+	    free((void *)ifp);
+	    return BRLCAD_OK;
+	}
+    }
+#endif  /* IF_OGL */
+
+#ifdef IF_RTGL
+    {
+	if (BU_STR_EQUIV(ifp->if_name, ogl_interface.if_name)) {
+	    int status = -1;
+	    if ((status = ogl_close_existing(ifp)) <= -1) {
+		fb_log("fb_close_existing: cannot close device \"%s\", ret=%d.\n", ifp->if_name, status);
+		return BRLCAD_ERROR;
+	    }
+	    if (ifp->if_pbase != PIXEL_NULL)
+		free((void *)ifp->if_pbase);
+	    free((void *)ifp->if_name);
+	    free((void *)ifp);
+	    return BRLCAD_OK;
+	}
+    }
+#endif  /* IF_RTGL */
+
+#ifdef IF_TK
+    {
+	if (BU_STR_EQUIV(ifp->if_name, tk_interface.if_name)) {
+	    /* may need to close_existing here at some point */
+	    if (ifp->if_pbase != PIXEL_NULL)
+		free((void *)ifp->if_pbase);
+	    free((void *)ifp->if_name);
+	    free((void *)ifp);
+	    return BRLCAD_OK;
+	}
+    }
+#endif  /* IF_TK */
+
 #ifdef IF_QT
     {
 	if (BU_STR_EQUIV(ifp->if_name, qt_interface.if_name)) {
