/*                        I F _ X 2 4 . C
 * BRL-CAD
 *
 * Copyright (c) 1994 Sun Microsystems, Inc. - All Rights Reserved.
 *
 * Permission is hereby granted, without written agreement and without
 * license or royalty fees, to use, copy, modify, and distribute this
 * software and its documentation for any purpose, provided that the
 * above copyright notice and the following two paragraphs appear in
 * all copies of this software.
 *
 * IN NO EVENT SHALL SUN MICROSYSTEMS INC. BE LIABLE TO ANY PARTY FOR
 * DIRECT, INDIRECT, SPECIAL, INCIDENTAL, OR CONSEQUENTIAL DAMAGES ARISING
 * OUT OF THE USE OF THIS SOFTWARE AND ITS DOCUMENTATION, EVEN IF SUN
 * MICROSYSTEMS INC. HAS BEEN ADVISED OF THE POSSIBILITY OF SUCH DAMAGE.
 *
 * SUN MICROSYSTEMS INC. SPECIFICALLY DISCLAIMS ANY WARRANTIES,
 * INCLUDING, BUT NOT LIMITED TO, THE IMPLIED WARRANTIES OF MERCHANTABILITY
 * AND FITNESS FOR A PARTICULAR PURPOSE.  THE SOFTWARE PROVIDED HEREUNDER
 * IS ON AN "AS IS" BASIS, AND SUN MICROSYSTEMS INC. HAS NO OBLIGATION TO
 * PROVIDE MAINTENANCE, SUPPORT, UPDATES, ENHANCEMENTS, OR MODIFICATIONS.
 */
/** @addtogroup libfb */
/** @{*/
/** @file if_X24.c
 *
 * X Window System (X11) libfb interface, supporting 24-, 8-, and
 * 1-bit displays.
 *
 */
/** @} */

#include "common.h"

#ifdef IF_X

#include <errno.h>
#include <stdlib.h>
#include <time.h>
#include <sys/types.h>
#include <string.h>
#ifdef HAVE_SYS_TIME_H
#  include <sys/time.h>
#endif
#ifdef HAVE_SYS_MMAN_H
#  include <sys/mman.h>
#  define CAN_LINGER 1
#  undef HAVE_SYS_SHM_H		/* Don't use both ways, mmap is preferred. */
#else
#  ifdef HAVE_SYS_SHM_H
#    include <sys/ipc.h>
#    include <sys/shm.h>
#    define CAN_LINGER 1
#  endif
#endif

#include <X11/X.h>
#ifdef HAVE_XOSDEFS_H
#  include <X11/Xfuncproto.h>
#  include <X11/Xosdefs.h>
#endif
#if defined(linux)
#  undef X_NOT_STDC_ENV
#  undef X_NOT_POSIX
#endif
#define class REDEFINE_CLASS_STRING_TO_AVOID_CXX_CONFLICT
#include <X11/Xlib.h>
#include <X11/Xutil.h>
#include <X11/Xatom.h>

#include <ctype.h>

#include "bio.h"

#include "bu/color.h"
#include "bu/file.h"
#include "bu/malloc.h"
#include "bu/str.h"
#include "fb_private.h"
#include "fb/fb_X.h"


/*
 * Per window state information.
 */
struct xinfo {
    Display *xi_dpy;	/* Display and Screen(s) info */
    Window xi_win;	/* Window ID */
    int xi_screen;	/* Our screen selection */
    Visual *xi_visual;	/* Our visual selection */
    XVisualInfo xi_visinfo;	/* Visual Info */
    int xi_depth;	/* Depth of our window */
    GC xi_gc;		/* current graphics context */
    GC xi_cgc;		/* graphics context for clipping */
    Region xi_reg;	/* Valid displayed region */
    int xi_usereg;	/* Flag determining whether or not to use regions */
    Colormap xi_cmap;	/* Colormap */
    XImage *xi_image;	/* XImage (size of screen) */
    Window xi_cwinp;	/* Cursor's Parent Window ID */
    Window xi_cwin;	/* Cursor Window ID */
    unsigned long xi_wp;	/* White pixel */
    unsigned long xi_bp;	/* Black pixel */

    /*
     * Pixel buffer usage:
     *
     * xi_mem is the actual data received from the user.  It's stored
     * in 24-bit RGB format, in image-space coordinates.
     *
     * xi_pix is the panned, zoomed, and possibly colormapped output
     * image.  It's stored in whatever X11 format makes sense for our
     * Visual, in X11-space coordinates.  This is the buffer backing
     * xi_image.
     *
     */

    unsigned char *xi_mem;	/* 24-bit backing store */
    unsigned char *xi_pix;	/* X Image buffer */

#ifdef HAVE_SYS_SHM_H
    int xi_shmid;		/* Sys V shared mem id */
#endif

    unsigned long xi_mode;	/* 0, 1, 2 */
    unsigned long xi_flags;

    ColorMap *xi_rgb_cmap;	/* User's libfb colormap */
    unsigned char *xi_redmap;	/* Fake colormap for non-DirectColor */
    unsigned char *xi_blumap;	/* Fake colormap for non-DirectColor */
    unsigned char *xi_grnmap;	/* Fake colormap for non-DirectColor */

    unsigned char *xi_ccredtbl;	/* Lookup table for red component */
    unsigned char *xi_ccgrntbl;	/* Lookup table for green component */
    unsigned char *xi_ccblutbl;	/* Lookup table for blue component */

    unsigned char *xi_andtbl;	/* Lookup table for 1-bit dithering */
    unsigned char *xi_ortbl;	/* Lookup table for 1-bit dithering */

    size_t xi_ncolors;		/* Number of colors in colorcube */
    unsigned int xi_base;	/* Base color in colorcube */

    /* The following values are in Image Pixels */

    int xi_iwidth;	/* Width of user's whole image */
    int xi_iheight;	/* Height of user's whole image */

    int xi_ilf;		/* Image coordinate of LLHC image */
    int xi_ibt;		/* pixel */
    int xi_irt;		/* Image coordinate of URHC image */
    int xi_itp;		/* pixel */

    /* The following values are in X Pixels */

    int xi_ilf_w;	/* Width of leftmost image pixels */
    int xi_irt_w;	/* Width of rightmost image pixels */
    int xi_ibt_h;	/* Height of bottommost image pixels */
    int xi_itp_h;	/* Height of topmost image pixels */

    int xi_xwidth;	/* Width of X window */
    int xi_xheight;	/* Height of X window */

    int xi_xlf;		/* X-coord of leftmost pixels */
    int xi_xrt;		/* X-coord of rightmost pixels */
    int xi_xtp;		/* Y-coord of topmost pixels */
    int xi_xbt;		/* Y-coord of bottommost pixels */
};
#define XI(ptr) ((struct xinfo *)((ptr)->u1.p))
#define XI_SET(ptr, val) ((ptr)->u1.p) = (char *) val;


/* Flags in xi_flags */

#define FLG_VMASK       0x07	/* Visual mask */
				/* Note: values below are in preference order*/
#define FLG_VD24        0x01	/* 24-bit DirectColor */
#define FLG_VT24        0x02	/* 24-bit TrueColor */
#define FLG_VD16        0x03	/* 16-bit DirectColor */
#define FLG_VT16        0x04	/* 16-bit TrueColor */
#define FLG_VP8         0x05	/* 8-bit PseudoColor */
#define FLG_VS8         0x06	/* 8-bit StaticGray */
#define FLG_VG8         0x07	/* 8-bit GrayScale */
#define FLG_VS1         0x08	/* 1-bit StaticGray */

#define FLG_LINCMAP 0x10	/* We're using a linear colormap */
#define FLG_XCMAP   0x20	/* The X server can do colormapping for us */
#define FLG_INIT    0x40	/* Display is fully initialized */

/* Mode flags for open */

#define MODE1_MASK	(1<<1)
#define MODE1_TRANSIENT	(0<<1)
#define MODE1_LINGERING (1<<1)

#define MODEV_MASK	(7<<1)

#define MODE10_MASK	(1<<10)
#define MODE10_MALLOC	(0<<10)
#define MODE10_SHARED	(1<<10)

#define MODE11_MASK	(1<<11)
#define MODE11_NORMAL	(0<<11)
#define MODE11_ZAP	(1<<11)

static struct modeflags {
    char c;
    unsigned long mask;
    unsigned long value;
    char *help;
} modeflags[] = {
    { 'l',	MODE1_MASK, MODE1_LINGERING,
      "Lingering window" },
    { 't',	MODE1_MASK, MODE1_TRANSIENT,
      "Transient window" },
    { 's',  MODE10_MASK, MODE10_SHARED,
      "Use shared memory backing store" },
    { 'z',	MODE11_MASK, MODE11_ZAP,
      "Zap (free) shared memory and exit" },
    { 'D',	MODEV_MASK, FLG_VD24 << 1,
      "Select 24-bit DirectColor display if available" },
    { 'T',	MODEV_MASK, FLG_VT24 << 1,
      "Select 24-bit TrueColor display if available" },
    { 'P',	MODEV_MASK, FLG_VP8 << 1,
      "Select 8-bit PseudoColor display if available" },
    { 'S',	MODEV_MASK, FLG_VS8 << 1,
      "Select 8-bit StaticGray display if available" },
    { 'G',	MODEV_MASK, FLG_VG8 << 1,
      "Select 8-bit GrayScale display if available" },
    { 'M',	MODEV_MASK, FLG_VS1 << 1,
      "Select 1-bit StaticGray display if available" },
    { '\0', 0, 0, "" }
};


/* Flags for X24_blit's flags argument */

#define BLIT_DISP 0x1	/* Write bits to screen */
#define BLIT_PZ 0x2	/* This is a pan or zoom */
#define BLIT_RESIZE 0x4	/* We just resized (screen empty) */

#define BS_NAME "/tmp/X24_fb"

/* Elements of 6x9x4 colorcube */

static unsigned char reds[] = { 0, 51, 102, 153, 204, 255 };
static unsigned char grns[] = { 0, 32, 64, 96, 128, 159, 191, 223, 255 };
static unsigned char blus[] = { 0, 85, 170, 255 };

/* Dither masks */

static float dmsk881[] = {
    0.705882, 0.956863, 0.235294, 0.486275, 0.737255, 0.988235, 0.203922, 0.454902,
    0.172549, 0.423529, 0.674510, 0.925490, 0.141176, 0.392157, 0.643137, 0.894118,
    0.580392, 0.831373, 0.109804, 0.360784, 0.611765, 0.862745, 0.078431, 0.329412,
    0.047059, 0.298039, 0.549020, 0.800000, 0.015686, 0.266667, 0.517647, 0.768628,
    0.721569, 0.972549, 0.188235, 0.439216, 0.690196, 0.941177, 0.219608, 0.470588,
    0.125490, 0.376471, 0.627451, 0.878431, 0.156863, 0.407843, 0.658824, 0.909804,
    0.596078, 0.847059, 0.062745, 0.313726, 0.564706, 0.815686, 0.094118, 0.345098,
    0.000000, 0.250980, 0.501961, 0.752941, 0.031373, 0.282353, 0.533333, 0.784314
};


static float dmsk883[] = {
    0.784314, 0.533333, 0.282353, 0.031373, 0.752941, 0.501961, 0.250980, 0.000000,
    0.345098, 0.094118, 0.815686, 0.564706, 0.313726, 0.062745, 0.847059, 0.596078,
    0.909804, 0.658824, 0.407843, 0.156863, 0.878431, 0.627451, 0.376471, 0.125490,
    0.470588, 0.219608, 0.941177, 0.690196, 0.439216, 0.188235, 0.972549, 0.721569,
    0.768628, 0.517647, 0.266667, 0.015686, 0.800000, 0.549020, 0.298039, 0.047059,
    0.329412, 0.078431, 0.862745, 0.611765, 0.360784, 0.109804, 0.831373, 0.580392,
    0.894118, 0.643137, 0.392157, 0.141176, 0.925490, 0.674510, 0.423529, 0.172549,
    0.454902, 0.203922, 0.988235, 0.737255, 0.486275, 0.235294, 0.956863, 0.705882,

    0.988235, 0.737255, 0.486275, 0.235294, 0.956863, 0.705882, 0.454902, 0.203922,
    0.392157, 0.141176, 0.925490, 0.674510, 0.423529, 0.172549, 0.894118, 0.643137,
    0.862745, 0.611765, 0.360784, 0.109804, 0.831373, 0.580392, 0.329412, 0.078431,
    0.266667, 0.015686, 0.800000, 0.549020, 0.298039, 0.047059, 0.768628, 0.517647,
    0.941177, 0.690196, 0.439216, 0.188235, 0.972549, 0.721569, 0.470588, 0.219608,
    0.407843, 0.156863, 0.878431, 0.627451, 0.376471, 0.125490, 0.909804, 0.658824,
    0.815686, 0.564706, 0.313726, 0.062745, 0.847059, 0.596078, 0.345098, 0.094118,
    0.282353, 0.031373, 0.752941, 0.501961, 0.250980, 0.000000, 0.784314, 0.533333,

    0.000000, 0.250980, 0.501961, 0.752941, 0.031373, 0.282353, 0.533333, 0.784314,
    0.596078, 0.847059, 0.062745, 0.313726, 0.564706, 0.815686, 0.094118, 0.345098,
    0.125490, 0.376471, 0.627451, 0.878431, 0.156863, 0.407843, 0.658824, 0.909804,
    0.721569, 0.972549, 0.188235, 0.439216, 0.690196, 0.941177, 0.219608, 0.470588,
    0.047059, 0.298039, 0.549020, 0.800000, 0.015686, 0.266667, 0.517647, 0.768628,
    0.580392, 0.831373, 0.109804, 0.360784, 0.611765, 0.862745, 0.078431, 0.329412,
    0.172549, 0.423529, 0.674510, 0.925490, 0.141176, 0.392157, 0.643137, 0.894118,
    0.705882, 0.956863, 0.235294, 0.486275, 0.737255, 0.988235, 0.203922, 0.454902
};


/* Luminance factor tables (filled in in x24_setup()) */

static int lumdone = 0;		/* Nonzero if tables valid */
static unsigned long rlumtbl[256];
static unsigned long glumtbl[256];
static unsigned long blumtbl[256];

/*
 * A given Display (i.e. Server) can have any number of Screens.  Each
 * Screen can support one or more Visual types.
 *
 * unix:0.1.2 => host:display.screen.visual
 *
 * Typically the screen and visual default to 0 by being omitted.
 */
HIDDEN void
print_display_info(Display *dpy)
{
    int i;
    int screen;
    Visual *visual;
    XVisualInfo *vp;
    int num;
    Window win = DefaultRootWindow(dpy);
    XStandardColormap cmap;

    printf("Server \"%s\", release %d\n",
	   ServerVendor(dpy), VendorRelease(dpy));

    /* How many screens? */
    screen = DefaultScreen(dpy);
    printf("%d Screen(s), we connected to screen %d\n",
	   ScreenCount(dpy), screen);

    /* How many visuals? */
    vp = XGetVisualInfo(dpy, VisualNoMask, NULL, &num);
    printf("%d Visual(s)\n", num);

    printf("ImageByteOrder: %s\n",
	   ImageByteOrder(dpy) == MSBFirst ? "MSBFirst" : "LSBFirst");
    printf("BitmapBitOrder: %s\n",
	   BitmapBitOrder(dpy) == MSBFirst ? "MSBFirst" : "LSBFirst");
    printf("BitmapUnit: %d\n", BitmapUnit(dpy));
    printf("BitmapPad: %d\n", BitmapPad(dpy));

    printf("==== Screen %d ====\n", screen);
    printf("%d x %d pixels, %d x %d mm, (%.2f x %.2f dpi)\n",
	   DisplayWidth(dpy, screen), DisplayHeight(dpy, screen),
	   DisplayWidthMM(dpy, screen), DisplayHeightMM(dpy, screen),
	   DisplayWidth(dpy, screen)*25.4/DisplayWidthMM(dpy, screen),
	   DisplayHeight(dpy, screen)*25.4/DisplayHeightMM(dpy, screen));
    printf("%d DisplayPlanes (other Visuals, if any, may vary)\n",
	   DisplayPlanes(dpy, screen));
    printf("%d DisplayCells\n", DisplayCells(dpy, screen));
    printf("BlackPixel = %lu\n", BlackPixel(dpy, screen));
    printf("WhitePixel = %lu\n", WhitePixel(dpy, screen));
    printf("Save Unders: %s\n",
	   DoesSaveUnders(ScreenOfDisplay(dpy, screen)) ? "True" : "False");
    i = DoesBackingStore(ScreenOfDisplay(dpy, screen));
    printf("Backing Store: %s\n", i == WhenMapped ? "WhenMapped" :
	   (i == Always ? "Always" : "NotUseful"));
    printf("Installed Colormaps: min %d, max %d\n",
	   MinCmapsOfScreen(ScreenOfDisplay(dpy, screen)),
	   MaxCmapsOfScreen(ScreenOfDisplay(dpy, screen)));
    printf("DefaultColormap: 0x%lx\n", DefaultColormap(dpy, screen));


    for (i = 0; i < num; i++) {

	visual = vp[i].visual;

	printf("---- Visual 0x%lx (%d)----\n", (unsigned long int)visual, i);

	printf("screen: %d\n", vp[i].screen);
	printf("depth : %d\n", vp[i].depth);

	switch (visual->class) {
	    case DirectColor:
		printf("DirectColor: Alterable RGB maps, pixel RGB subfield indices\n");
		printf("RGB Masks: 0x%lx 0x%lx 0x%lx\n", visual->red_mask,
		       visual->green_mask, visual->blue_mask);
		break;
	    case TrueColor:
		printf("TrueColor: Fixed RGB maps, pixel RGB subfield indices\n");
		printf("RGB Masks: 0x%lx 0x%lx 0x%lx\n", visual->red_mask,
		       visual->green_mask, visual->blue_mask);
		break;
	    case PseudoColor:
		printf("PseudoColor: Alterable RGB maps, single index\n");
		break;
	    case StaticColor:
		printf("StaticColor: Fixed RGB maps, single index\n");
		break;
	    case GrayScale:
		printf("GrayScale: Alterable map (R=G=B), single index\n");
		break;
	    case StaticGray:
		printf("StaticGray: Fixed map (R=G=B), single index\n");
		break;
	    default:
		printf("Unknown visual class %d\n",
		       visual->class);
		break;
	}
	printf("Map Entries: %d\n", visual->map_entries);
	printf("Bits per RGB: %d\n", visual->bits_per_rgb);
    }
    XFree((char *) vp);


    printf("==== Standard Colormaps ====\n");
    if (XGetStandardColormap(dpy, win, &cmap, XA_RGB_BEST_MAP)) {
	printf("XA_RGB_BEST_MAP    - Yes (0x%lx)\n", cmap.colormap);
	printf("R[0..%lu] * %lu + G[0..%lu] * %lu  + B[0..%lu] * %lu + %lu\n",
	       cmap.red_max, cmap.red_mult, cmap.green_max, cmap.green_mult,
	       cmap.blue_max, cmap.blue_mult, cmap.base_pixel);
    } else {
	printf("XA_RGB_BEST_MAP    - No\n");
    }
    if (XGetStandardColormap(dpy, win, &cmap, XA_RGB_DEFAULT_MAP)) {
	printf("XA_RGB_DEFAULT_MAP - Yes (0x%lx)\n", cmap.colormap);
	printf("R[0..%lu] * %lu + G[0..%lu] * %lu  + B[0..%lu] * %lu + %lu\n",
	       cmap.red_max, cmap.red_mult, cmap.green_max, cmap.green_mult,
	       cmap.blue_max, cmap.blue_mult, cmap.base_pixel);
    } else {
	printf("XA_RGB_DEFAULT_MAP - No\n");
    }
    if (XGetStandardColormap(dpy, win, &cmap, XA_RGB_GRAY_MAP)) {
	printf("XA_RGB_GRAY_MAP    - Yes (0x%lx)\n", cmap.colormap);
	printf("R[0..%lu] * %lu + %lu\n",
	       cmap.red_max, cmap.red_mult, cmap.base_pixel);
    } else {
	printf("XA_RGB_GRAY_MAP    - No\n");
    }
}


/*
  Create 6x9x4 color cube.
*/
HIDDEN void
X24_createColorCube(struct xinfo *xi)
{
    size_t i;
    int redmul, grnmul;
    unsigned long pixels[256], pmask[1], pixel[1];
    XColor colors[256];

    /*
     * Color cube is in RGB order
     */
    grnmul = sizeof (blus);
    redmul = sizeof (blus) * sizeof (grns);

    XAllocColorCells(xi->xi_dpy, xi->xi_cmap, 1, pmask, 0, pixels,
		     xi->xi_base + xi->xi_ncolors);

    for (pixel[0] = 0; pixel[0] < xi->xi_base; pixel[0]++) {
	XFreeColors(xi->xi_dpy, xi->xi_cmap, pixel, 1, 0);
    }

    /* Fill the colormap and the colorcube */
    for (i = 0; i < xi->xi_ncolors; i++) {
	colors[i].red = reds[i / redmul] << 8;
	colors[i].green = grns[(i % redmul) / grnmul] << 8;
	colors[i].blue = blus[i % grnmul] << 8;
	colors[i].flags = DoRed | DoGreen | DoBlue;
	colors[i].pixel = xi->xi_base + i;
    }

    XStoreColors(xi->xi_dpy, xi->xi_cmap, colors, xi->xi_ncolors);
}


/*
  Create fast lookup tables for dithering
*/
HIDDEN void
X24_createColorTables(struct xinfo *xi)
{
    int i, j;
    size_t idx;
    int redmul, grnmul;

    grnmul = sizeof (blus);
    redmul = sizeof (blus) * sizeof (grns);

    xi->xi_ccredtbl = (unsigned char *)malloc(64 * 256);
    xi->xi_ccgrntbl = (unsigned char *)malloc(64 * 256);
    xi->xi_ccblutbl = (unsigned char *)malloc(64 * 256);

    for (i = 0; i < 256; i++) {
	int redval, grnval, bluval;
	int redtbl, grntbl, blutbl;
	int reditbl, grnitbl, bluitbl;

	idx = i / (256 / (sizeof (reds) - 1));
	reditbl = redtbl = idx * redmul;
	if (idx < (sizeof (reds) - 1))
	    reditbl += redmul;
	redval = reds[idx];

	idx = i / (256 / (sizeof (grns) - 1));
	grnitbl = grntbl = idx * grnmul;
	if (idx < (sizeof (grns) - 1))
	    grnitbl += grnmul;
	grnval = grns[idx];

	idx = i / (256 / (sizeof (blus) - 1));
	bluitbl = blutbl = idx;
	if (idx < (sizeof (blus) - 1))
	    bluitbl++;
	bluval = blus[idx];

	for (j = 0; j < 64; j++) {
	    if (i - redval > (256 / (sizeof (reds) - 1)) * dmsk883[128+j]) {
		xi->xi_ccredtbl[(i << 6) + j] = reditbl;
	    } else {
		xi->xi_ccredtbl[(i << 6) + j] = redtbl;
	    }

	    if (i - grnval > (256 / (sizeof (grns) - 1)) * dmsk883[64+j]) {
		xi->xi_ccgrntbl[(i << 6) + j] = grnitbl;
	    } else {
		xi->xi_ccgrntbl[(i << 6) + j] = grntbl;
	    }

	    if (i - bluval > (256 / (sizeof (blus) - 1)) * dmsk883[j]) {
		xi->xi_ccblutbl[(i << 6) + j] = bluitbl;
	    } else {
		xi->xi_ccblutbl[(i << 6) + j] = blutbl;
	    }
	}
    }
}


HIDDEN int
x24_setup(fb *ifp, int width, int height)
{
    struct xinfo *xi = XI(ifp);

    XGCValues gcv;
    XSizeHints xsh;		/* part of the "standard" props */
    XWMHints xwmh;		/* size guidelines for window mngr */
    XSetWindowAttributes xswa;
    XRectangle rect;
    char *xname;

    FB_CK_FB(ifp);

    /* Save these in state structure */

    xi->xi_xwidth = width;
    xi->xi_xheight = height;

    /* Open the display - use the env variable DISPLAY */
    xname = XDisplayName(NULL);
    /* Attempt one level of fallback, esp. for fbserv daemon */
    if (!xname || *xname == '\0') xname = ":0";

    if ((xi->xi_dpy = XOpenDisplay(xname)) == NULL) {
	fb_log("if_X: Can't open X display \"%s\"\n", xname);
	return -1;
    }

    /* Use the screen we connected to */
    xi->xi_screen = DefaultScreen(xi->xi_dpy);

    /*
     * Here we try to get the best possible visual that's no better than the
     * one that the user asked for.  Note that each case falls through to
     * the next.
     */

    switch ((xi->xi_mode & MODEV_MASK) >> 1) {
	default:
	case FLG_VD24:
	    if (XMatchVisualInfo(xi->xi_dpy, xi->xi_screen, 24, DirectColor,
				 &xi->xi_visinfo)) {
		xi->xi_flags |= FLG_XCMAP | FLG_VD24;
		break;
	    }
	    /*FALLTHROUGH*/
	case FLG_VT24:
	    if (XMatchVisualInfo(xi->xi_dpy, xi->xi_screen, 24, TrueColor,
				 &xi->xi_visinfo)) {
		xi->xi_flags |= FLG_VT24;
		break;
	    }
	    /*FALLTHROUGH*/
	case FLG_VD16:
	    if (XMatchVisualInfo(xi->xi_dpy, xi->xi_screen, 16, DirectColor,
				 &xi->xi_visinfo)) {
		xi->xi_flags |= FLG_XCMAP | FLG_VD16;
		break;
	    }
	    /*FALLTHROUGH*/
	case FLG_VT16:
	    if (XMatchVisualInfo(xi->xi_dpy, xi->xi_screen, 16, TrueColor,
				 &xi->xi_visinfo)) {
		xi->xi_flags |= FLG_VT16;
		break;
	    }
	    /*FALLTHROUGH*/
	case FLG_VP8:
	    if (XMatchVisualInfo(xi->xi_dpy, xi->xi_screen, 8, PseudoColor,
				 &xi->xi_visinfo)) {
		xi->xi_flags |= FLG_VP8;
		break;
	    }
	    /*FALLTHROUGH*/
	case FLG_VS8:
	    if (XMatchVisualInfo(xi->xi_dpy, xi->xi_screen, 8, StaticGray,
				 &xi->xi_visinfo)) {
		xi->xi_flags |= FLG_VS8;
		break;
	    }
	    /*FALLTHROUGH*/
	case FLG_VG8:
	    if (XMatchVisualInfo(xi->xi_dpy, xi->xi_screen, 8, GrayScale,
				 &xi->xi_visinfo)) {
		xi->xi_flags |= FLG_VG8;
		break;
	    }
	    /*FALLTHROUGH*/
	case FLG_VS1:
	    if (XMatchVisualInfo(xi->xi_dpy, xi->xi_screen, 1, StaticGray,
				 &xi->xi_visinfo)) {
		xi->xi_flags |= FLG_VS1;
		break;
	    }
	    /*FALLTHROUGH*/
	    fb_log("if_X24: Can't get supported Visual on X display \"%s\"\n",
		   XDisplayName(NULL));
	    print_display_info(xi->xi_dpy);
	    return -1;
    }

    xi->xi_visual = xi->xi_visinfo.visual;
    xi->xi_depth = xi->xi_visinfo.depth;

    /* Set up colormaps, white/black pixels */

    switch (xi->xi_flags & FLG_VMASK) {
	case FLG_VD24:
	    xi->xi_cmap = XCreateColormap(xi->xi_dpy, RootWindow(xi->xi_dpy,
								 xi->xi_screen), xi->xi_visual, AllocAll);
	    xi->xi_wp = 0xFFFFFF;
	    xi->xi_bp = 0x000000;
	    break;

	case FLG_VT24:
	    /*
	     * We need this colormap, even though we're not really going to
	     * use it, because if we don't specify a colormap when we
	     * create the window (thus getting the default), and the
	     * default visual is not 24-bit, the window create will fail.
	     */

	    xi->xi_cmap = XCreateColormap(xi->xi_dpy, RootWindow(xi->xi_dpy,
								 xi->xi_screen), xi->xi_visual, AllocNone);
	    xi->xi_wp = 0xFFFFFF;
	    xi->xi_bp = 0x000000;
	    break;

	case FLG_VD16:
	    xi->xi_cmap = XCreateColormap(xi->xi_dpy, RootWindow(xi->xi_dpy,
								 xi->xi_screen), xi->xi_visual, AllocAll);
	    xi->xi_wp = 0xFFFFFF;
	    xi->xi_bp = 0x000000;
	    break;

	case FLG_VT16:
	    /*
	     * We need this colormap, even though we're not really going to
	     * use it, because if we don't specify a colormap when we
	     * create the window (thus getting the default), and the
	     * default visual is not 24-bit, the window create will fail.
	     */

	    xi->xi_cmap = XCreateColormap(xi->xi_dpy, RootWindow(xi->xi_dpy,
								 xi->xi_screen), xi->xi_visual, AllocNone);
	    xi->xi_wp = 0xFFFFFF;
	    xi->xi_bp = 0x000000;
	    break;

	case FLG_VP8:
	    {
		xi->xi_cmap = XCreateColormap(xi->xi_dpy, RootWindow(xi->xi_dpy,
								     xi->xi_screen), xi->xi_visual, AllocNone);

		xi->xi_ncolors = sizeof (reds) * sizeof (blus) * sizeof (grns);
		xi->xi_base = 255 - xi->xi_ncolors;

		/* Create color cube */
		X24_createColorCube(xi);

		/* Create fast lookup tables for dithering */
		X24_createColorTables(xi);

		/* Do white/black pixels */
		xi->xi_bp = xi->xi_base;
		xi->xi_wp = xi->xi_base + xi->xi_ncolors - 1;

		break;
	    }

	case FLG_VS8:
	    /*
	     * We need this colormap, even though we're not really going to
	     * use it, because if we don't specify a colormap when we
	     * create the window (thus getting the default), and the
	     * default visual is not 8-bit, the window create will fail.
	     */

	    xi->xi_cmap = XCreateColormap(xi->xi_dpy, RootWindow(xi->xi_dpy,
								 xi->xi_screen), xi->xi_visual, AllocNone);
	    xi->xi_wp = 0xFF;
	    xi->xi_bp = 0x00;
	    break;

	case FLG_VG8:
	    {
		/*
		 * We're being a little lazy here by just taking over the
		 * entire colormap and writing a linear ramp to it.  If we
		 * didn't take the whole thing we might be able to avoid a
		 * little colormap flashing, but then we'd need separate
		 * display code for GrayScale and StaticGray and I'm just not
		 * sure it's worth it.
		 */

		int i;
		XColor colors[256];

		xi->xi_cmap = XCreateColormap(xi->xi_dpy, RootWindow(xi->xi_dpy,
								     xi->xi_screen), xi->xi_visual, AllocAll);

		/* Fill the colormap and the colorcube */

		for (i = 0; i < 255; i++) {
		    colors[i].red = i << 8;
		    colors[i].green = i << 8;
		    colors[i].blue = i << 8;
		    colors[i].flags = DoRed | DoGreen | DoBlue;
		    colors[i].pixel = i;
		}

		XStoreColors(xi->xi_dpy, xi->xi_cmap, colors, 256);

		/* Do white/black pixels */

		xi->xi_bp = 0x00;
		xi->xi_wp = 0xFF;
		break;
	    }
	case FLG_VS1:
	    {
		int i, j, x, didx;

		/*
		 * We need this colormap, even though we're not really going to
		 * use it, because if we don't specify a colormap when we
		 * create the window (thus getting the default), and the
		 * default visual is not 1-bit, the window create will fail.
		 */

		xi->xi_cmap = XCreateColormap(xi->xi_dpy, RootWindow(xi->xi_dpy,
								     xi->xi_screen), xi->xi_visual, AllocNone);

		/* Create fast lookup tables for dithering */

		xi->xi_andtbl = (unsigned char *)malloc(64 * 256);
		xi->xi_ortbl = (unsigned char *)malloc(64 * 256);

		for (i = 0; i < 256; i++)
		    for (j = 0; j < 64; j++) {
			didx = j;
			x = 7 - (j & 0x7);

			if (i > (256.0 * dmsk881[didx])) {
			    xi->xi_andtbl[(i << 6) + j] = 0xFF;
			    xi->xi_ortbl[(i << 6) + j] = 1 << x;
			} else {
			    xi->xi_andtbl[(i << 6) + j] = ~(1 << x);
			    xi->xi_ortbl[(i << 6) + j] = 0;
			}
		    }

		xi->xi_wp = 0x0;
		xi->xi_bp = 0x1;
		break;
	    }
    }

    /* Create fake colormaps if the X server won't do it for us */

    if (!(xi->xi_flags & FLG_XCMAP)) {
	xi->xi_redmap = (unsigned char *)malloc(256);
	xi->xi_grnmap = (unsigned char *)malloc(256);
	xi->xi_blumap = (unsigned char *)malloc(256);

	if (!xi->xi_redmap || !xi->xi_grnmap || !xi->xi_blumap) {
	    fb_log("if_X24: Can't allocate colormap memory\n");
	    return -1;
	}
    }

    /*
     * Fill in XSetWindowAttributes struct for XCreateWindow.
     */
    xswa.event_mask = ExposureMask | ButtonPressMask | StructureNotifyMask;
    xswa.background_pixel = xi->xi_bp;
    xswa.border_pixel = xi->xi_wp;
    xswa.bit_gravity = ForgetGravity;
    xswa.backing_store = Always;
    xswa.colormap = xi->xi_cmap;

    xi->xi_win = XCreateWindow(xi->xi_dpy, RootWindow(xi->xi_dpy,
						      xi->xi_screen), 0, 0, width, height, 3, xi->xi_depth,
			       InputOutput, xi->xi_visual, CWEventMask | CWBackPixel |
			       CWBorderPixel | CWBitGravity | CWBackingStore | CWColormap,
			       &xswa);
    xi->xi_cwinp = xi->xi_win;

    if (xi->xi_win == 0) {
	fb_log("if_X: Can't create window\n");
	return -1;
    }

    /* Tell window manager about colormap */

    XSetWindowColormap(xi->xi_dpy, xi->xi_win, xi->xi_cmap);

    /*
     * Fill in XSizeHints struct to inform window
     * manager about initial size and location.
     */
    xsh.flags = PPosition | PSize | PMinSize | PMaxSize;
    xsh.width = width;
    xsh.max_width = ifp->if_max_width;
    xsh.min_width = 0;
    xsh.height = height;
    xsh.max_height = ifp->if_max_height;
    xsh.min_height = 0;
    xsh.x = xsh.y = 0;

    /* Set standard properties for Window Managers */

    XSetStandardProperties(xi->xi_dpy, xi->xi_win,
			   "Frame buffer",		/* window name */
			   "Frame buffer",		/* icon name */
			   None,			/* icon pixmap */
			   NULL, 0,		/* command (argv, argc) */
			   &xsh);			/* size hints */

    xwmh.input = False;		/* no terminal input? */
    xwmh.initial_state = NormalState;
    xwmh.flags = InputHint | StateHint;
    XSetWMHints(xi->xi_dpy, xi->xi_win, &xwmh);

    /* Create a Graphics Context for drawing */

    gcv.foreground = xi->xi_wp;
    gcv.background = xi->xi_bp;
    xi->xi_gc = XCreateGC(xi->xi_dpy, xi->xi_win,
			  GCForeground | GCBackground, &gcv);

    /* Create a Graphics Context for clipping */

    gcv.foreground = xi->xi_bp;
    gcv.background = xi->xi_bp;
    xi->xi_cgc = XCreateGC(xi->xi_dpy, xi->xi_win,
			   GCForeground | GCBackground, &gcv);

    /* Initialize the valid region */
    xi->xi_usereg = 1;
    xi->xi_reg = XCreateRegion();
    rect.x = 0;
    rect.y = 0;
    rect.width = xi->xi_xwidth;
    rect.height = xi->xi_xheight;
    XUnionRectWithRegion(&rect, xi->xi_reg, xi->xi_reg);

    /* Map window to screen */

    XMapWindow(xi->xi_dpy, xi->xi_win);
    XFlush(xi->xi_dpy);

    /* Allocate image buffer, and make our X11 Image */

    switch (xi->xi_flags & FLG_VMASK) {
	case FLG_VD24:
	case FLG_VT24:
	    if ((xi->xi_pix = (unsigned char *) calloc(sizeof(unsigned int),
						       width*height)) == NULL) {
		fb_log("X24_open: pix32 malloc failed\n");
		return -1;
	    }

	    xi->xi_image = XCreateImage(xi->xi_dpy,
					xi->xi_visual, xi->xi_depth, ZPixmap, 0,
					(char *) xi->xi_pix, width, height,
					sizeof(unsigned int) * 8, 0);
	    break;

	case FLG_VD16:
	case FLG_VT16:
	    if ((xi->xi_pix = (unsigned char *) calloc(2, width*height)) == NULL) {
		fb_log("X24_open: pix32 malloc failed\n");
		return -1;
	    }

	    xi->xi_image = XCreateImage(xi->xi_dpy,
					xi->xi_visual, xi->xi_depth, ZPixmap, 0,
					(char *) xi->xi_pix, width, height,
					16, 0);
	    break;

	case FLG_VP8:
	case FLG_VS8:
	case FLG_VG8:
	    if ((xi->xi_pix = (unsigned char *) calloc(sizeof(char),
						       width*height)) == NULL) {
		fb_log("X24_open: pix8 malloc failed\n");
		return -1;
	    }
	    memset(xi->xi_pix, xi->xi_bp, width*height);

	    xi->xi_image = XCreateImage(xi->xi_dpy,
					xi->xi_visual, xi->xi_depth, ZPixmap, 0,
					(char *) xi->xi_pix, width, height, 8, 0);
	    break;

	case FLG_VS1:
	    xi->xi_image = XCreateImage(xi->xi_dpy,
					xi->xi_visual, xi->xi_depth, XYBitmap, 0,
					NULL, width, height, 32, 0);

	    if ((xi->xi_pix = (unsigned char *) calloc(sizeof(char),
						       xi->xi_image->bytes_per_line * height)) == NULL) {
		fb_log("X24_open: pix_1 malloc failed\n");
		return -1;
	    }
	    xi->xi_image->data = (char *) xi->xi_pix;
	    xi->xi_image->byte_order = MSBFirst;
	    xi->xi_image->bitmap_bit_order = MSBFirst;

	    memset(xi->xi_pix, 0, xi->xi_image->bytes_per_line *
		   height);
	    break;
    }

    /* Calculate luminance tables if we need them */

    switch (xi->xi_flags & FLG_VMASK) {
	case FLG_VG8:
	case FLG_VS1:
	    if (!lumdone) {
		int i;
		unsigned long r, g, b;

		/* This is an integer arithmetic version of YUV to RGB
		 * conversion where we're multiplying by three
		 * coefficients (0.299, 0.587, 0.114) for 24-bit
		 * integers.  See http://en.wikipedia.org/wiki/YUV for
		 * more details.
		 *
		 * NOTE: Using an addition method to build up the
		 * luminance ramp instead of multiplication because
		 * it's probably faster and avoids a gcc 4.8.1
		 * aggressive optimization bug.
		 */
		for (i = r = g = b = 0; i < 256; i++, r += 5016388, g += 9848226, b += 1912603) {
		    rlumtbl[i] = r;
		    glumtbl[i] = g;
		    blumtbl[i] = b;
		}
		lumdone = 1;
	    }
    }

    return 0;
}


/*
 * This routine is called when ever the framebuffer is updated OR when
 * there is an expose event generated by the X server.
 *
 * The X server world is confusing because XDR is NOT done for client
 * or server, thus leaving each client responsible for getting a X
 * pixel map prepared in the correct lay out.
 *
 * There are something like 18 different visuals and 2 endians that we
 * need to deal with 1-bit, 2-bit, 4-bit and 8-bit monochrome 8-bit
 * CLUT, 8-bit True Color, 8-bit Direct Color 15-bit Pseudo Color,
 * 15-bit True Color, 15-bit Direct color 16-bit Pseudo Color, 16-bit
 * True Color, 16-bit Direct Color 24-bit Pseudo, True and Direct and
 * finally 32-bit Pseudo, True and Direct colors.
 *
 * For the 1-8 bit case we do some dithering and get an image up as
 * best we can.  for the >8 bit cases we need to do a bit more.
 *
 * Our input is always in RGB (24 bit) order in memory so there is
 * nothing fancy we need to do there.
 *
 * For output, the X server tells us, in an opaque object that we are
 * not suppose to peek into, where the RGB components go in a BIG
 * endian bit vector and how many bits per component.  Using this
 * information we construct masks and shift counts for each component.
 * This information is later used to construct a bit vector in a
 * register.  This register is then clocked out as bytes in the
 * correct ordering.
 *
 * x_1, y_1->w, h describes a Rectangle of changed bits (image space coord.)
 */
HIDDEN void
X24_blit(fb *ifp, int x_1, int y_1, int w, int h, int flags /* BLIT_xxx flags */)
{
    struct xinfo *xi = XI(ifp);

    int x2 = x_1 + w - 1;	/* Convert to rectangle corners */
    int y2 = y_1 + h - 1;

    int x_1wd, x2wd, y_1ht, y2ht;
    int x, y;
    int ox, oy;
    int xdel, ydel;
    int xwd, xht;

    /*
     * Newish code, discover masks and shifts for each of RGB
     *
     * The Masks are right justified, we just shift them up 6 bits in
     * the long to give us some room on the low end.  We'll correct
     * this out later.
     */
    unsigned int a_pixel;

    unsigned long test_mask;
    unsigned long a_mask;

    int red_shift, green_shift, blue_shift;
    unsigned int mask_red = xi->xi_image->red_mask << 6;
    unsigned int mask_green = xi->xi_image->green_mask << 6;
    unsigned int mask_blue = xi->xi_image->blue_mask << 6;
    size_t i;

    FB_CK_FB(ifp);

    /*
     * Now that we know the mask, we shift a bit left, one bit at a
     * time until it overlaps the mask.  This tells us how far we have
     * to shift our pixel to get it under the bit mask.
     */
    a_mask = mask_red;
    test_mask = 1;
    for (i=0; i<sizeof(unsigned long)*8;i++) {
	if (test_mask & a_mask) break;
	test_mask = test_mask << 1;
    }
    for (;i<sizeof(unsigned long)*8;i++) {
	if (!(test_mask & a_mask)) break;
	test_mask = test_mask << 1;
    }
    red_shift = i-8;

    a_mask = mask_green;
    test_mask = 1;
    for (i=0; i<sizeof(unsigned long)*8;i++) {
	if (test_mask & a_mask) break;
	test_mask = test_mask << 1;
    }
    for (;i<sizeof(unsigned long)*8;i++) {
	if (!(test_mask & a_mask)) break;
	test_mask = test_mask << 1;
    }
    green_shift = i-8;

    a_mask = mask_blue;
    test_mask = 1;
    for (i=0; i<sizeof(unsigned long)*8;i++) {
	if (test_mask & a_mask) break;
	test_mask = test_mask << 1;
    }
    for (;i<sizeof(unsigned long)*8;i++) {
	if (!(test_mask & a_mask)) break;
	test_mask =test_mask << 1;
    }
    blue_shift = i-8;

    /*
     * If the changed rectangle is outside the displayed one, there's
     * nothing to do
     */

    if (x_1 > xi->xi_irt ||
	x2 < xi->xi_ilf ||
	y_1 > xi->xi_itp ||
	y2 < xi->xi_ibt)
	return;

    /*
     * Clamp to actual displayed portion of image
     */
    if (x_1 < xi->xi_ilf) x_1 = xi->xi_ilf;
    if (x2 > xi->xi_irt) x2 = xi->xi_irt;
    if (y_1 < xi->xi_ibt) y_1 = xi->xi_ibt;
    if (y2 > xi->xi_itp) y2 = xi->xi_itp;

    /*
     * Figure out sizes of outermost image pixels
     */
    x_1wd = (x_1 == xi->xi_ilf) ? xi->xi_ilf_w : ifp->if_xzoom;
    x2wd = (x2 == xi->xi_irt) ? xi->xi_irt_w : ifp->if_xzoom;
    y_1ht = (y_1 == xi->xi_ibt) ? xi->xi_ibt_h : ifp->if_yzoom;
    y2ht = (y2 == xi->xi_itp) ? xi->xi_itp_h : ifp->if_yzoom;

    /* Compute ox: offset from left edge of window to left pixel */

    xdel = x_1 - xi->xi_ilf;
    if (xdel) {
	ox = x_1wd + ((xdel - 1) * ifp->if_xzoom) + xi->xi_xlf;
    } else {
	ox = xi->xi_xlf;
    }


    /* Compute oy: offset from top edge of window to bottom pixel */

    ydel = y_1 - xi->xi_ibt;
    if (ydel) {
	oy = xi->xi_xbt - (y_1ht + ((ydel - 1) * ifp->if_yzoom));
    } else {
	oy = xi->xi_xbt;
    }


    /* Figure out size of changed area on screen in X pixels */

    if (x2 == x_1) {
	xwd = x_1wd;
    } else {
	xwd = x_1wd + x2wd + ifp->if_xzoom * (x2 - x_1 - 1);
    }

    if (y2 == y_1) {
	xht = y_1ht;
    } else {
	xht = y_1ht + y2ht + ifp->if_yzoom * (y2 - y_1 - 1);
    }

    /*
     * Set pointers to start of source and destination areas; note
     * that we're going from lower to higher image coordinates, so
     * irgb increases, but since images are in quadrant I and X uses
     * quadrant IV, opix _decreases_.
     */

    switch (xi->xi_flags & FLG_VMASK) {
	case FLG_VD24:
	case FLG_VT24:
	case FLG_VD16:
	case FLG_VT16:
	    {
		unsigned char *irgb;
		unsigned char *opix;
		unsigned char *red = xi->xi_redmap;
		unsigned char *grn = xi->xi_grnmap;
		unsigned char *blu = xi->xi_blumap;

		/*
		 * Calculate the beginning of the line where we are going
		 * to be outputting pixels.
		 */
		opix = &(xi->xi_pix[oy * xi->xi_image->bytes_per_line + ox * (xi->xi_image->bits_per_pixel/8)]);

		/*
		 * Our source of pixels in packed RGB order
		 */
		irgb = &(xi->xi_mem[(y_1 * xi->xi_iwidth + x_1) * sizeof(RGBpixel)]);

		/* General case, zooming in effect */

		for (y = y_1; y <= y2; y++) {
		    unsigned char *line_irgb;
		    unsigned char *p;

		    /* Save pointer to start of line */

		    line_irgb = irgb;
		    p = (unsigned char *)opix;

		    /* For the first line, convert/copy pixels */

		    for (x = x_1; x <= x2; x++) {
			int pxwd;

			/* Calculate # pixels needed */
			/* See comment above for more info */

			if (x == x_1) {
			    pxwd = x_1wd;
			} else if (x == x2) {
			    pxwd = x2wd;
			} else {
			    pxwd = ifp->if_xzoom;
			}

			/*
			 * Construct a pixel with the color components
			 * in the right places as described by the
			 * X servers red, green and blue masks.
			 */
			if (xi->xi_flags & (FLG_XCMAP | FLG_LINCMAP)) {
			    a_pixel  = (line_irgb[RED] << red_shift) & mask_red;
			    a_pixel |= (line_irgb[GRN] << green_shift) & mask_green;
			    a_pixel |= (line_irgb[BLU] << blue_shift) & mask_blue;
			} else {
			    a_pixel  = (red[line_irgb[RED]] << red_shift) & mask_red;
			    a_pixel |= (grn[line_irgb[GRN]] << green_shift) & mask_green;
			    a_pixel |= (blu[line_irgb[BLU]] << blue_shift) & mask_blue;
			}
			/* take out the safety put in above. */
			a_pixel = a_pixel >> 6;

			/*
			 * Now we clock out that pixel according to
			 * the number of bytes AND the byte ordering
			 *
			 * A slightly faster version would unroll
			 * these loops into a number of different
			 * loops.
			 *
			 * The while loop on the inside causes pixel
			 * replication for when we are zoomed.
			 */
			if (ImageByteOrder(xi->xi_dpy) == MSBFirst) {
			    if (xi->xi_image->bits_per_pixel == 16) {
				while (pxwd--) {
				    *p++ = (a_pixel >> 8) & 0xff;
				    *p++ = a_pixel & 0xff;
				}
			    } else if (xi->xi_image->bits_per_pixel == 24) {
				while (pxwd--) {
				    *p++ = (a_pixel >> 16) & 0xff;
				    *p++ = (a_pixel >> 8) & 0xff;
				    *p++ = a_pixel & 0xff;
				}
			    } else if (xi->xi_image->bits_per_pixel == 32) {
				while (pxwd--) {
				    *p++ = (a_pixel >> 24) & 0xff;
				    *p++ = (a_pixel >> 16) & 0xff;
				    *p++ = (a_pixel >> 8) & 0xff;
				    *p++ = a_pixel & 0xff;
				}
			    }

			} else {
			    /* LSB order */
			    if (xi->xi_image->bits_per_pixel == 16) {
				while (pxwd--) {
				    *p++ = a_pixel & 0xff;
				    *p++ = (a_pixel >> 8) & 0xff;
				}
			    } else if (xi->xi_image->bits_per_pixel == 24) {
				while (pxwd--) {
				    *p++ = a_pixel & 0xff;
				    *p++ = (a_pixel >> 8) & 0xff;
				    *p++ = (a_pixel >> 16) & 0xff;
				}
			    } else if (xi->xi_image->bits_per_pixel == 32) {
				while (pxwd--) {
				    *p++ = a_pixel & 0xff;
				    *p++ = (a_pixel >> 8) & 0xff;
				    *p++ = (a_pixel >> 16) & 0xff;
				    *p++ = (a_pixel >> 24) & 0xff;
				}
			    }

			}
			/*
			 * Move to the next input line.
			 */
			line_irgb += sizeof (RGBpixel);
		    }

		    /*
		     * And again, move to the beginning of the next
		     * line up in the X server.
		     */
		    opix -= xi->xi_image->bytes_per_line;

		    irgb += xi->xi_iwidth * sizeof(RGBpixel);
		}
		break;
	    }

	case FLG_VP8:
	    {
		int dmx = ox & 0x7;
		int dmy = (oy & 0x7) << 3;

		unsigned int r, g, b;
		unsigned char *red = xi->xi_redmap;
		unsigned char *grn = xi->xi_grnmap;
		unsigned char *blu = xi->xi_blumap;

		unsigned char *ip = &(xi->xi_mem[(y_1 * xi->xi_iwidth + x_1) *
						 sizeof (RGBpixel)]);
		unsigned char *op = (unsigned char *) &xi->xi_pix[oy *
								  xi->xi_xwidth + ox];


		if (ifp->if_xzoom == 1 && ifp->if_yzoom == 1) {
		    /* Special case if no zooming */

		    int j, k;

		    for (j = y2 - y_1 + 1; j; j--) {
			unsigned char *lip;
			unsigned char *lop;

			lip = ip;
			lop = op;

			/* For each line, convert/copy pixels */

			if (xi->xi_flags & (FLG_XCMAP | FLG_LINCMAP)) {
			    for (k = x2 - x_1 + 1; k; k--) {
				r = lip[RED];
				g = lip[GRN];
				b = lip[BLU];

				*lop++ = xi->xi_base +
				    xi->xi_ccredtbl[(r << 6) + dmx + dmy] +
				    xi->xi_ccgrntbl[(g << 6) + dmx + dmy] +
				    xi->xi_ccblutbl[(b << 6) + dmx + dmy];

				dmx = (dmx + 1) & 0x7;
				lip += sizeof (RGBpixel);
			    }
			} else {
			    for (k = x2 - x_1 + 1; k; k--) {
				r = red[lip[RED]];
				g = grn[lip[GRN]];
				b = blu[lip[BLU]];

				*lop++ = xi->xi_base +
				    xi->xi_ccredtbl[(r << 6) + dmx + dmy] +
				    xi->xi_ccgrntbl[(g << 6) + dmx + dmy] +
				    xi->xi_ccblutbl[(b << 6) + dmx + dmy];

				dmx = (dmx + 1) & 0x7;
				lip += sizeof (RGBpixel);
			    }
			}

			ip += xi->xi_iwidth * sizeof (RGBpixel);
			op -= xi->xi_image->bytes_per_line;
			dmx = ox & 0x7;
			dmy = (dmy + 0x38) & 0x38;
		    }
		} else {
		    /* General case */

		    for (y = y_1; y <= y2; y++) {
			int pyht;
			unsigned char *lip;
			unsigned char *lop;

			/* Calculate # lines needed */

			if (y == y_1)
			    pyht = y_1ht;
			else if (y == y2)
			    pyht = y2ht;
			else
			    pyht = ifp->if_yzoom;

			/* For each line, convert/copy pixels */

			while (pyht--) {
			    lip = ip;
			    lop = op;

			    if (xi->xi_flags & (FLG_XCMAP | FLG_LINCMAP)) {
				for (x = x_1; x <= x2; x++) {
				    int pxwd;

				    /* Calculate # pixels needed */

				    if (x == x_1)
					pxwd = x_1wd;
				    else if (x == x2)
					pxwd = x2wd;
				    else
					pxwd = ifp->if_xzoom;

				    r = lip[RED];
				    g = lip[GRN];
				    b = lip[BLU];

				    while (pxwd--) {
					*lop++ = xi->xi_base +
					    xi->xi_ccredtbl[(r << 6) + dmx + dmy] +
					    xi->xi_ccgrntbl[(g << 6) + dmx + dmy] +
					    xi->xi_ccblutbl[(b << 6) + dmx + dmy];

					dmx = (dmx + 1) & 0x7;
				    }

				    lip += sizeof (RGBpixel);
				}
			    } else {
				for (x = x_1; x <= x2; x++) {
				    int pxwd;

				    /* Calculate # pixels needed */

				    if (x == x_1)
					pxwd = x_1wd;
				    else if (x == x2)
					pxwd = x2wd;
				    else
					pxwd = ifp->if_xzoom;

				    r = red[lip[RED]];
				    g = grn[lip[GRN]];
				    b = blu[lip[BLU]];

				    while (pxwd--) {
					*lop++ = xi->xi_base +
					    xi->xi_ccredtbl[(r << 6) + dmx + dmy] +
					    xi->xi_ccgrntbl[(g << 6) + dmx + dmy] +
					    xi->xi_ccblutbl[(b << 6) + dmx + dmy];

					dmx = (dmx + 1) & 0x7;
				    }

				    lip += sizeof (RGBpixel);
				}
			    }

			    op -= xi->xi_image->bytes_per_line;
			    dmx = ox & 0x7;
			    dmy = (dmy + 0x38) & 0x38;
			}
			ip += xi->xi_iwidth * sizeof (RGBpixel);
		    }
		}
		break;
	    }

	case FLG_VS8:
	case FLG_VG8:
	    {
		unsigned int r, g, b;
		unsigned char *red = xi->xi_redmap;
		unsigned char *grn = xi->xi_grnmap;
		unsigned char *blu = xi->xi_blumap;

		unsigned char *ip = &(xi->xi_mem[(y_1 * xi->xi_iwidth + x_1) *
						 sizeof (RGBpixel)]);
		unsigned char *op = (unsigned char *) &xi->xi_pix[oy *
								  xi->xi_xwidth + ox];

		if (ifp->if_xzoom == 1 && ifp->if_yzoom == 1) {
		    /* Special case if no zooming */

		    int j, k;

		    for (j = y2 - y_1 + 1; j; j--) {
			unsigned char *lip;
			unsigned char *lop;

			lip = ip;
			lop = op;

			/* For each line, convert/copy pixels */

			if (xi->xi_flags & (FLG_XCMAP | FLG_LINCMAP)) {
			    for (k = x2 - x_1 + 1; k; k--) {
				r = lip[RED];
				g = lip[GRN];
				b = lip[BLU];

				*lop++ = (rlumtbl[r] +
					  glumtbl[g] +
					  blumtbl[b] +
					  8388608) >> 24;
				lip += sizeof (RGBpixel);
			    }
			} else {
			    for (k = x2 - x_1 + 1; k; k--) {
				r = red[lip[RED]];
				g = grn[lip[GRN]];
				b = blu[lip[BLU]];

				*lop++ = (rlumtbl[r] +
					  glumtbl[g] +
					  blumtbl[b] +
					  8388608) >> 24;
				lip += sizeof (RGBpixel);
			    }
			}

			ip += xi->xi_iwidth * sizeof (RGBpixel);
			op -= xi->xi_xwidth;
		    }
		} else {
		    /* General case */

		    for (y = y_1; y <= y2; y++) {
			int pyht;
			int copied;
			unsigned char *lip;
			unsigned char pix, *lop, *prev_line;

			/* Calculate # lines needed */

			if (y == y_1)
			    pyht = y_1ht;
			else if (y == y2)
			    pyht = y2ht;
			else
			    pyht = ifp->if_yzoom;


			/* Save pointer to start of line */

			lip = ip;
			prev_line = lop = op;

			/* For the first line, convert/copy pixels */

			if (xi->xi_flags & (FLG_XCMAP | FLG_LINCMAP)) {
			    for (x = x_1; x <= x2; x++) {
				int pxwd;

				/* Calculate # pixels needed */

				if (x == x_1)
				    pxwd = x_1wd;
				else if (x == x2)
				    pxwd = x2wd;
				else
				    pxwd = ifp->if_xzoom;

				/* Get/convert pixel */

				r = lip[RED];
				g = lip[GRN];
				b = lip[BLU];

				pix = (rlumtbl[r] +
				       glumtbl[g] +
				       blumtbl[b] +
				       8388608) >> 24;

				lip += sizeof (RGBpixel);

				/* Make as many copies as needed */

				while (pxwd--)
				    *lop++ = pix;
			    }
			} else {
			    for (x = x_1; x <= x2; x++) {
				int pxwd;

				/* Calculate # pixels needed */

				if (x == x_1)
				    pxwd = x_1wd;
				else if (x == x2)
				    pxwd = x2wd;
				else
				    pxwd = ifp->if_xzoom;

				/* Get/convert pixel */

				r = red[lip[RED]];
				g = grn[lip[GRN]];
				b = blu[lip[BLU]];

				pix = (rlumtbl[r] +
				       glumtbl[g] +
				       blumtbl[b] +
				       8388608) >> 24;

				lip += sizeof (RGBpixel);

				/* Make as many copies as needed */

				while (pxwd--)
				    *lop++ = pix;
			    }
			}

			copied = lop - op;

			ip += xi->xi_iwidth * sizeof (RGBpixel);
			op -= xi->xi_xwidth;

			/* Copy remaining output lines from 1st output line */

			pyht--;
			while (pyht--) {
			    memcpy(op, prev_line, copied);
			    op -= xi->xi_xwidth;
			}
		    }
		}
		break;
	    }

	case FLG_VS1:
	    {
		int dmx = ox & 0x7;
		int dmy = (oy & 0x7) << 3;

		unsigned int r, g, b;
		unsigned char *red = xi->xi_redmap;
		unsigned char *grn = xi->xi_grnmap;
		unsigned char *blu = xi->xi_blumap;

		unsigned char *ip = &(xi->xi_mem[(y_1 * xi->xi_iwidth + x_1) *
						 sizeof (RGBpixel)]);
		unsigned char *op = (unsigned char *) &xi->xi_pix[oy *
								  xi->xi_image->bytes_per_line + ox / 8];


		if (ifp->if_xzoom == 1 && ifp->if_yzoom == 1) {
		    /* Special case if no zooming */

		    int j, k;

		    for (j = y2 - y_1 + 1; j; j--) {
			unsigned char *lip;
			unsigned char *lop;
			unsigned char loppix;
			unsigned int lum;

			lip = ip;
			lop = op;
			loppix = *lop;

			/* For each line, convert/copy pixels */

			if (xi->xi_flags & (FLG_XCMAP | FLG_LINCMAP)) {
			    for (k = x2 - x_1 + 1; k; k--) {
				r = lip[RED];
				g = lip[GRN];
				b = lip[BLU];

				lum = (rlumtbl[r] +
				       glumtbl[g] +
				       blumtbl[b] +
				       8388608) >> 24;

				loppix = (loppix &
					  xi->xi_andtbl[(lum << 6)
							+ dmx + dmy]) |
				    xi->xi_ortbl[(lum << 6)
						 + dmx + dmy];

				dmx = (dmx + 1) & 0x7;
				if (!dmx) {
				    *lop = loppix;
				    lop++;
				}

				lip += sizeof (RGBpixel);
			    }
			} else {
			    for (k = x2 - x_1 + 1; k; k--) {
				r = lip[RED];
				g = lip[GRN];
				b = lip[BLU];

				lum = (rlumtbl[red[r]] +
				       glumtbl[grn[g]] +
				       blumtbl[blu[b]] +
				       8388608) >> 24;

				loppix = (loppix &
					  xi->xi_andtbl[(lum << 6)
							+ dmx + dmy]) |
				    xi->xi_ortbl[(lum << 6)
						 + dmx + dmy];

				dmx = (dmx + 1) & 0x7;
				if (!dmx) {
				    *lop = loppix;
				    lop++;
				}

				lip += sizeof (RGBpixel);
			    }
			}

			if (dmx)
			    *lop = loppix;
			ip += xi->xi_iwidth * sizeof (RGBpixel);
			op -= xi->xi_image->bytes_per_line;
			dmx = ox & 0x7;
			dmy = (dmy + 0x38) & 0x38;
		    }
		} else {
		    /* General case */

		    for (y = y_1; y <= y2; y++) {
			int pyht;
			unsigned char *lip;
			unsigned char *lop;
			unsigned char loppix;
			unsigned int lum;

			/* Calculate # lines needed */

			if (y == y_1)
			    pyht = y_1ht;
			else if (y == y2)
			    pyht = y2ht;
			else
			    pyht = ifp->if_yzoom;

			/* For each line, convert/copy pixels */

			while (pyht--) {
			    lip = ip;
			    lop = op;
			    loppix = *lop;

			    if (xi->xi_flags & (FLG_XCMAP | FLG_LINCMAP)) {
				for (x = x_1; x <= x2; x++) {
				    int pxwd;

				    /* Calculate # pixels needed */

				    if (x == x_1)
					pxwd = x_1wd;
				    else if (x == x2)
					pxwd = x2wd;
				    else
					pxwd = ifp->if_xzoom;

				    r = lip[RED];
				    g = lip[GRN];
				    b = lip[BLU];

				    lum = (rlumtbl[r] +
					   glumtbl[g] +
					   blumtbl[b] +
					   8388608) >> 24;

				    while (pxwd--) {
					loppix = (loppix &
						  xi->xi_andtbl[(lum << 6)
								+ dmx + dmy]) |
					    xi->xi_ortbl[(lum << 6)
							 + dmx + dmy];

					dmx = (dmx + 1) & 0x7;
					if (!dmx) {
					    *lop = loppix;
					    lop++;
					}
				    }

				    lip += sizeof (RGBpixel);
				}
			    } else {
				for (x = x_1; x <= x2; x++) {
				    int pxwd;

				    /* Calculate # pixels needed */

				    if (x == x_1)
					pxwd = x_1wd;
				    else if (x == x2)
					pxwd = x2wd;
				    else
					pxwd = ifp->if_xzoom;

				    r = lip[RED];
				    g = lip[GRN];
				    b = lip[BLU];

				    lum = (rlumtbl[red[r]] +
					   glumtbl[grn[g]] +
					   blumtbl[blu[b]] +
					   8388608) >> 24;

				    while (pxwd--) {
					loppix = (loppix &
						  xi->xi_andtbl[(lum << 6)
								+ dmx + dmy]) |
					    xi->xi_ortbl[(lum << 6)
							 + dmx + dmy];

					dmx = (dmx + 1) & 0x7;
					if (!dmx) {
					    *lop = loppix;
					    lop++;
					}
				    }

				    lip += sizeof (RGBpixel);
				}
			    }

			    if (dmx)
				*lop = loppix;
			    op -= xi->xi_image->bytes_per_line;
			    dmx = ox & 0x7;
			    dmy = (dmy + 0x38) & 0x38;
			}
			ip += xi->xi_iwidth * sizeof (RGBpixel);
		    }
		}
		break;
	    }
    }

    /* Blit out changed image */

    if (flags & BLIT_DISP) {
	XPutImage(xi->xi_dpy, xi->xi_win, xi->xi_gc, xi->xi_image,
		  ox, oy - xht + 1, ox, oy - xht + 1, xwd, xht);
    }

    /* If we changed the valid region, make a new one. */

    if (xi->xi_usereg && (flags & (BLIT_PZ | BLIT_RESIZE))) {
	XRectangle rect;
	Region Nreg = XCreateRegion();

	rect.x = ox;
	rect.y = oy - xht + 1;
	rect.width = xwd;
	rect.height = xht;
	XUnionRectWithRegion(&rect, Nreg, Nreg);

	if (flags & BLIT_PZ) {
	    /* If we're panning/zooming, clear out old image. */

	    Region Creg = XCreateRegion();

	    XSubtractRegion(xi->xi_reg, Nreg, Creg);

	    if (!XEmptyRegion(Creg)) {
		XSetRegion(xi->xi_dpy, xi->xi_cgc, Creg);

		XFillRectangle(xi->xi_dpy, xi->xi_win,
			       xi->xi_cgc, 0, 0, xi->xi_xwidth,
			       xi->xi_xheight);
	    }
	    XDestroyRegion(Creg);

	}
	XDestroyRegion(xi->xi_reg);
	xi->xi_reg = Nreg;
    }

    if (flags & BLIT_DISP)
	XFlush(xi->xi_dpy);
}


HIDDEN int
X24_rmap(fb *ifp, ColorMap *cmp)
{
    struct xinfo *xi = XI(ifp);
    FB_CK_FB(ifp);

    memcpy(cmp, xi->xi_rgb_cmap, sizeof (ColorMap));

    return 0;
}


HIDDEN int
X24_wmap(fb *ifp, const ColorMap *cmp)
{
    struct xinfo *xi = XI(ifp);
    ColorMap *map = xi->xi_rgb_cmap;
    int waslincmap;
    FB_CK_FB(ifp);

    /* Did we have a linear colormap before this call? */

    waslincmap = xi->xi_flags & FLG_LINCMAP;

    /* Clear linear colormap flag, since it may be changing */

    xi->xi_flags &= ~FLG_LINCMAP;

    /* Copy in or generate colormap */

    if (cmp) {
	if (cmp != map)
	    memcpy(map, cmp, sizeof (ColorMap));
    } else {
	fb_make_linear_cmap(map);
	xi->xi_flags |= FLG_LINCMAP;
    }

    /* Decide if this colormap is linear */

    if (!(xi->xi_flags & FLG_LINCMAP)) {
	int i;
	int nonlin = 0;

	for (i = 0; i < 256; i++)
	    if (map->cm_red[i] >> 8 != i ||
		map->cm_green[i] >> 8 != i ||
		map->cm_blue[i] >> 8 != i) {
		nonlin = 1;
		break;
	    }

	if (!nonlin)
	    xi->xi_flags |= FLG_LINCMAP;
    }

    /*
     * If it was linear before, and they're making it linear again,
     * there's nothing to do.
     */
    if (waslincmap && xi->xi_flags & FLG_LINCMAP)
	return 0;

    if (xi->xi_flags & FLG_XCMAP) {
	XColor cells[256];
	int i;

	/* Copy into the server's colormap. */

	for (i = 0; i < 256; i++) {
	    cells[i].pixel = (i << 16) | (i << 8) | i;
	    cells[i].red = map->cm_red[i];
	    cells[i].green = map->cm_green[i];
	    cells[i].blue = map->cm_blue[i];
	    cells[i].flags = DoRed | DoGreen | DoBlue;
	}

	XStoreColors(xi->xi_dpy, xi->xi_cmap, cells, 256);
    } else {
	int i;
	unsigned char *red = xi->xi_redmap;
	unsigned char *grn = xi->xi_grnmap;
	unsigned char *blu = xi->xi_blumap;

	/* Copy into our fake colormap arrays. */

	for (i = 0; i < 256; i++) {
	    red[i] = map->cm_red[i] >> 8;
	    grn[i] = map->cm_green[i] >> 8;
	    blu[i] = map->cm_blue[i] >> 8;
	}

	/*
	 * If we're initialized, redraw the screen to make changes
	 * take effect.
	 */

	if (xi->xi_flags & FLG_INIT)
	    X24_blit(ifp, 0, 0, xi->xi_iwidth, xi->xi_iheight,
		     BLIT_DISP);
    }

    return 0;
}


/*
 * Allocate backing store for two reasons.  First, if we are running on
 * a truecolor display then the colormaps are not modifiable and
 * colormap ops have to be simulated by manipulating the pixel values.
 * Second, X does not provide a means to zoom or pan so zooming and
 * panning must also be simulated by manipulating the pixel values.
 * In order to preserve the semantics of libfb which say that reads
 * will read back the original image, it is necessary to allocate
 * backing store.  This code tries to allocate a System V shared
 * memory segment for backing store.  System V shared memory persists
 * until explicitly killed, so this also means that under X, the
 * previous contents of the frame buffer still exist, and can be
 * accessed again, even though the windows are transient, per-process.
 */
HIDDEN int
X24_getmem(fb *ifp)
{
    struct xinfo *xi = XI(ifp);

    char *mem = NULL;
    size_t pixsize;
    size_t size;
    int isnew = 0;

    FB_CK_FB(ifp);

    pixsize = ifp->if_max_height * ifp->if_max_width * sizeof(RGBpixel);
    size = pixsize + sizeof(ColorMap);

    /*
     * get shared mem segment, creating it if it does not exist
     */
    switch (xi->xi_mode & MODE10_MASK) {
	case MODE10_SHARED:
	    {
		/* First try to attach to an existing shared memory */

#ifdef HAVE_SYS_MMAN_H
		int fd;

		fd = open(BS_NAME, O_RDWR | O_CREAT | O_BINARY, 0666);
		if (fd < 0)
		    fb_log("X24_getmem: can't create fb file, using private memory instead, errno %d\n", errno);
		else if (bu_lseek(fd, (b_off_t)size, SEEK_SET) < 0)
		    fb_log("X24_getmem: can't seek fb file, using private memory instead, errno %d\n", errno);
		else if (write(fd, &isnew, 1) < 0)
		    fb_log("X24_getmem: can't zero fb file, using private memory instead, errno %d\n", errno);
<<<<<<< HEAD
		else if (lseek(fd, 0, SEEK_SET) < 0)
=======
		else if (bu_lseek(fd, 0, SEEK_SET) < 0)
>>>>>>> 60304d81
		    fb_log("X24_getmem: can't seek fb file, using private memory instead, errno %d\n", errno);
		else if ((mem = (char *)mmap(NULL, size, PROT_READ | PROT_WRITE, MAP_SHARED, fd, 0)) == MAP_FAILED)
		    fb_log("X24_getmem: can't mmap fb file, using private memory instead, errno %d\n", errno);
		else {
		    close(fd);
		    break;
		}

		/* Change it to local */
		xi->xi_mode = (xi->xi_mode & ~MODE10_MASK) | MODE10_MALLOC;
#endif
#ifdef HAVE_SYS_SHM_H
		if ((xi->xi_shmid = shmget(SHMEM_KEY, size, 0)) < 0) {
		    /* No existing one, create a new one */
		    xi->xi_shmid = shmget(SHMEM_KEY, size, IPC_CREAT|0666);
		    isnew = 1;
		}

		if (xi->xi_shmid < 0) {
		    fb_log("X24_getmem: can't shmget shared memory, using \
private memory instead, errno %d\n", errno);
		} else {
		    /* Open the segment Read/Write */
		    if ((mem = (char *)shmat(xi->xi_shmid, 0, 0)) != (char *)-1L)
			break;
		    else
			fb_log("X24_getmem: can't shmat shared memory, \
using private memory instead, errno %d\n", errno);
		}

		/* Change it to local */
		xi->xi_mode = (xi->xi_mode & ~MODE10_MASK) | MODE10_MALLOC;
#endif

#ifndef CAN_LINGER
		/* Change it to local */
		xi->xi_mode = (xi->xi_mode & ~MODE10_MASK) | MODE10_MALLOC;
#endif
	    }

	    /* fall through */
	case MODE10_MALLOC:

	    if ((mem = (char *)malloc(size)) == 0) {
		fb_log("if_X24: Unable to allocate %zu bytes of backing \
store\n  Run shell command 'limit datasize unlimited' and try again.\n", size);
		return -1;
	    }
	    isnew = 1;
	    break;
    }

    xi->xi_rgb_cmap = (ColorMap *) mem;
    xi->xi_mem = (unsigned char *) mem + sizeof(ColorMap);

    /* Clear memory frame buffer to black */
    if (isnew) {
	memset(mem, 0, size);
    }

    return isnew;
}


HIDDEN void
X24_updstate(fb *ifp)
{
    struct xinfo *xi = XI(ifp);

    int xwp, ywp;		/* Size of X window in image pixels */
    int xrp, yrp;		/* Leftover X pixels */

    int tp_h, bt_h;		/* Height of top/bottom image pixel slots */
    int lf_w, rt_w;		/* Width of left/right image pixel slots */

    int want, avail;	/* Wanted/available image pixels */

    FB_CK_FB(ifp);

    /*
     * Set ?wp to the number of whole zoomed image pixels we could display
     * in the X window.
     */
    xwp = xi->xi_xwidth / ifp->if_xzoom;
    ywp = xi->xi_xheight / ifp->if_yzoom;

    /*
     * Set ?rp to the number of leftover X pixels we have, after displaying
     * wp whole zoomed image pixels.
     */
    xrp = xi->xi_xwidth % ifp->if_xzoom;
    yrp = xi->xi_xheight % ifp->if_yzoom;

    /*
     * Force ?wp to be the same as the window width (mod 2).  This
     * keeps the image from jumping around when using large zoom
     * factors.
     */

    if (xwp && (xwp ^ xi->xi_xwidth) & 1) {
	xwp--;
	xrp += ifp->if_xzoom;
    }

    if (ywp && (ywp ^ xi->xi_xheight) & 1) {
	ywp--;
	yrp += ifp->if_yzoom;
    }

    /*
     * Now we calculate the height/width of the outermost image pixel
     * slots.  If we've got any leftover X pixels, we'll make
     * truncated slots out of them; if not, the outermost ones end up
     * full size.  We'll adjust ?wp to be the number of full and
     * truncated slots available.
     */
    switch (xrp) {
	case 0:
	    lf_w = ifp->if_xzoom;
	    rt_w = ifp->if_xzoom;
	    break;

	case 1:
	    lf_w = 1;
	    rt_w = ifp->if_xzoom;
	    xwp += 1;
	    break;

	default:
	    lf_w = xrp / 2;
	    rt_w = xrp - lf_w;
	    xwp += 2;
	    break;
    }

    switch (yrp) {
	case 0:
	    tp_h = ifp->if_yzoom;
	    bt_h = ifp->if_yzoom;
	    break;

	case 1:
	    tp_h = 1;
	    bt_h = ifp->if_yzoom;
	    ywp += 1;
	    break;

	default:
	    tp_h = yrp / 2;
	    bt_h = yrp - tp_h;
	    ywp += 2;
	    break;
    }

    /*
     * We've now divided our X window up into image pixel slots as
     * follows:
     *
     * - All slots are xzoom by yzoom X pixels in size, except:
     *     slots in the top row are tp_h X pixels high
     *     slots in the bottom row are bt_h X pixels high
     *     slots in the left column are lf_w X pixels wide
     *     slots in the right column are rt_w X pixels wide
     * - The window is xwp by ywp slots in size.
     */

    /*
     * We can think of xcenter as being "number of pixels we'd like
     * displayed on the left half of the screen".  We have xwp/2
     * pixels available on the left half.  We use this information to
     * calculate the remaining parameters as noted.
     */

    want = ifp->if_xcenter;
    avail = xwp/2;
    if (want >= avail) {
	/*
	 * Just enough or too many pixels to display.  We'll be butted
	 * up against the left edge, so
	 *  - the leftmost X pixels will have an x coordinate of 0;
	 *  - the leftmost column of image pixels will be as wide as the
	 *    leftmost column of image pixel slots; and
	 *  - the leftmost image pixel displayed will have an x
	 *    coordinate equal to the number of pixels that didn't fit.
	 */

	xi->xi_xlf = 0;
	xi->xi_ilf_w = lf_w;
	xi->xi_ilf = want - avail;
    } else {
	/*
	 * Not enough image pixels to fill the area.  We'll be offset
	 * from the left edge, so
	 *  - the leftmost X pixels will have an x coordinate equal
	 *    to the number of pixels taken up by the unused image
	 *    pixel slots;
	 *  - the leftmost column of image pixels will be as wide as the
	 *    xzoom width; and
	 *  - the leftmost image pixel displayed will have a zero
	 *    x coordinate.
	 */

	xi->xi_xlf = lf_w + (avail - want - 1) * ifp->if_xzoom;
	xi->xi_ilf_w = ifp->if_xzoom;
	xi->xi_ilf = 0;
    }

    /* Calculation for bottom edge. */

    want = ifp->if_ycenter;
    avail = ywp/2;
    if (want >= avail) {
	/*
	 * Just enough or too many pixels to display.  We'll be
	 * butted up against the bottom edge, so
	 *  - the bottommost X pixels will have a y coordinate
	 *    equal to the window height minus 1;
	 *  - the bottommost row of image pixels will be as tall as the
	 *    bottommost row of image pixel slots; and
	 *  - the bottommost image pixel displayed will have a y
	 *    coordinate equal to the number of pixels that didn't fit.
	 */

	xi->xi_xbt = xi->xi_xheight - 1;
	xi->xi_ibt_h = bt_h;
	xi->xi_ibt = want - avail;
    } else {
	/*
	 * Not enough image pixels to fill the area.  We'll be
	 * offset from the bottom edge, so
	 *  - the bottommost X pixels will have a y coordinate equal
	 *    to the window height, less the space taken up by the
	 *    unused image pixel slots, minus 1;
	 *  - the bottom row of image pixels will be as tall as the
	 *    yzoom width; and
	 *  - the bottommost image pixel displayed will have a zero
	 *    y coordinate.
	 */

	xi->xi_xbt = xi->xi_xheight - (bt_h + (avail - want - 1) *
				       ifp->if_yzoom) - 1;
	xi->xi_ibt_h = ifp->if_yzoom;
	xi->xi_ibt = 0;
    }

    /* Calculation for right edge. */

    want = xi->xi_iwidth - ifp->if_xcenter;
    avail =  xwp - xwp/2;
    if (want >= avail) {
	/*
	 * Just enough or too many pixels to display.  We'll be
	 * butted up against the right edge, so
	 *  - the rightmost X pixels will have an x coordinate equal
	 *    to the window width minus 1;
	 *  - the rightmost column of image pixels will be as wide as
	 *    the rightmost column of image pixel slots; and
	 *  - the rightmost image pixel displayed will have an x
	 *    coordinate equal to the center plus the number of pixels
	 *    that fit, minus 1.
	 */

	xi->xi_xrt = xi->xi_xwidth - 1;
	xi->xi_irt_w = rt_w;
	xi->xi_irt = ifp->if_xcenter + avail - 1;
    } else {
	/*
	 * Not enough image pixels to fill the area.  We'll be
	 * offset from the right edge, so
	 *  - the rightmost X pixels will have an x coordinate equal
	 *    to the window width, less the space taken up by the
	 *    unused image pixel slots, minus 1;
	 *  - the rightmost column of image pixels will be as wide as
	 *    the xzoom width; and
	 *  - the rightmost image pixel displayed will have an x
	 *    coordinate equal to the width of the image minus 1.
	 */

	xi->xi_xrt = xi->xi_xwidth - (rt_w + (avail - want - 1) *
				      ifp->if_xzoom) - 1;
	xi->xi_irt_w = ifp->if_xzoom;
	xi->xi_irt = xi->xi_iwidth - 1;
    }

    /* Calculation for top edge. */

    want = xi->xi_iheight - ifp->if_ycenter;
    avail = ywp - ywp/2;
    if (want >= avail) {
	/*
	 * Just enough or too many pixels to display.  We'll be
	 * butted up against the top edge, so
	 *  - the topmost X pixels will have a y coordinate of 0;
	 *  - the topmost row of image pixels will be as tall as
	 *    the topmost row of image pixel slots; and
	 *  - the topmost image pixel displayed will have a y
	 *    coordinate equal to the center plus the number of pixels
	 *    that fit, minus 1.
	 */

	xi->xi_xtp = 0;
	xi->xi_itp_h = tp_h;
	xi->xi_itp = ifp->if_ycenter + avail - 1;
    } else {
	/*
	 * Not enough image pixels to fill the area.  We'll be
	 * offset from the top edge, so
	 *  - the topmost X pixels will have a y coordinate equal
	 *    to the space taken up by the unused image pixel slots;
	 *  - the topmost row of image pixels will be as tall as
	 *    the yzoom height; and
	 *  - the topmost image pixel displayed will have a y
	 *    coordinate equal to the height of the image minus 1.
	 */

	xi->xi_xtp = tp_h + (avail - want - 1) * ifp->if_yzoom;
	xi->xi_itp_h = ifp->if_yzoom;
	xi->xi_itp = xi->xi_iheight - 1;
    }

}


HIDDEN void
X24_zapmem(void)
{
#ifndef HAVE_SYS_MMAN_H
    int shmid;
    int i;
#endif

#ifdef HAVE_SYS_MMAN_H
    bu_file_delete(BS_NAME);
#endif
#ifdef HAVE_SYS_SHM_H
    if ((shmid = shmget(SHMEM_KEY, 0, 0)) < 0) {
	fb_log("X24_zapmem shmget failed, errno=%d\n", errno);
	return;
    }

    i = shmctl(shmid, IPC_RMID, 0);
    if (i < 0) {
	fb_log("X24_zapmem shmctl failed, errno=%d\n", errno);
	return;
    }
#endif
#ifdef CAN_LINGER
    fb_log("if_X24: shared memory released\n");
#endif
    return;
}


HIDDEN void
X24_destroy(struct xinfo *xi)
{
    if (xi) {
	if (xi->xi_rgb_cmap &&
	    (xi->xi_mode & MODE10_MASK) == MODE10_MALLOC)
	    free(xi->xi_rgb_cmap);

	if (xi->xi_redmap)
	    free(xi->xi_redmap);
	if (xi->xi_grnmap)
	    free(xi->xi_grnmap);
	if (xi->xi_blumap)
	    free(xi->xi_blumap);
	if (xi->xi_ccredtbl)
	    free(xi->xi_ccredtbl);
	if (xi->xi_ccgrntbl)
	    free(xi->xi_ccgrntbl);
	if (xi->xi_ccblutbl)
	    free(xi->xi_ccblutbl);
	if (xi->xi_andtbl)
	    free(xi->xi_andtbl);
	if (xi->xi_ortbl)
	    free(xi->xi_ortbl);

	if (xi->xi_dpy) {
	    if (xi->xi_cgc)
		XFreeGC(xi->xi_dpy, xi->xi_cgc);

	    if (xi->xi_gc)
		XFreeGC(xi->xi_dpy, xi->xi_gc);

	    if (xi->xi_image)
		XDestroyImage(xi->xi_image);

	    if (xi->xi_reg)
		XDestroyRegion(xi->xi_reg);

	    XCloseDisplay(xi->xi_dpy);
	}

	free((char *) xi);
    }
}


HIDDEN int
X24_open(fb *ifp, const char *file, int width, int height)
{
    struct xinfo *xi;

    unsigned long mode;			/* local copy */
    int getmem_stat;

    FB_CK_FB(ifp);

    /*
     * First, attempt to determine operating mode for this open,
     * based upon the "unit number" or flags.
     * file = "/dev/X###"
     */
    mode = MODE1_LINGERING;

    if (file != NULL) {
	const char *cp;
	char modebuf[80];
	char *mp;
	int alpha;
	struct modeflags *mfp;

	if (bu_strncmp(file, ifp->if_name, strlen(ifp->if_name))) {
	    /* How did this happen?? */
	    mode = 0;
	} else {
	    /* Parse the options */
	    alpha = 0;
	    mp = &modebuf[0];
	    cp = &file[sizeof("/dev/X")-1];
	    while (*cp != '\0' && !isspace((int)(*cp))) {
		*mp++ = *cp;	/* copy it to buffer */
		if (isdigit((int)(*cp))) {
		    cp++;
		    continue;
		}
		alpha++;
		for (mfp = modeflags; mfp->c != '\0'; mfp++) {
		    if (mfp->c == *cp) {
			mode = (mode&~mfp->mask)|mfp->value;
			break;
		    }
		}
		if (mfp->c == '\0' && *cp != '-') {
		    fb_log("if_X24: unknown option '%c' ignored\n", *cp);
		}
		cp++;
	    }
	    *mp = '\0';
	    if (!alpha)
		mode |= atoi(modebuf);
	}
    }

    /* Just zap the shared memory and exit */
    if ((mode & MODE11_MASK) == MODE11_ZAP) {
	/* Only task: Attempt to release shared memory segment */
	X24_zapmem();
	return 1;
    }

    if (width <= 0)
	width = ifp->if_width;
    if (height <= 0)
	height = ifp->if_height;
    if (width > ifp->if_max_width)
	width = ifp->if_max_width;
    if (height > ifp->if_max_height)
	height = ifp->if_max_height;

    ifp->if_width = width;
    ifp->if_height = height;

    ifp->if_xzoom = 1;
    ifp->if_yzoom = 1;
    ifp->if_xcenter = width/2;
    ifp->if_ycenter = height/2;

    /* create a struct of state information */
    if ((xi = (struct xinfo *) calloc(1, sizeof(struct xinfo))) == NULL) {
	fb_log("X24_open: xinfo malloc failed\n");
	return -1;
    }
    XI_SET(ifp, xi);

    xi->xi_mode = mode;
    xi->xi_iwidth = width;
    xi->xi_iheight = height;

    /* Allocate backing store (shared memory or local) */

    if ((getmem_stat = X24_getmem(ifp)) == -1) {
	X24_destroy(xi);
	return -1;
    }

    /* Set up an X window, graphics context, etc. */

    if (x24_setup(ifp, width, height) < 0) {
	X24_destroy(xi);
	return -1;
    }

    /* Update state for blits */

    X24_updstate(ifp);

    /* Make the Display connection available for selecting on */
    ifp->if_selfd = ConnectionNumber(xi->xi_dpy);

    /* If we already have data, display it */

    if (getmem_stat == 0) {
	X24_wmap(ifp, xi->xi_rgb_cmap);
	X24_blit(ifp, 0, 0, xi->xi_iwidth, xi->xi_iheight, BLIT_DISP);
    } else {
	/* Set up default linear colormap */
	X24_wmap(ifp, NULL);
    }

    /* Mark display ready */

    xi->xi_flags |= FLG_INIT;


    return 0;
}

int
X24_configureWindow(fb *ifp, int width, int height)
{
    struct xinfo *xi = XI(ifp);
    XRectangle rect;

    FB_CK_FB(ifp);

    if (!xi) {
	return 1;
    }

    if (width == xi->xi_xwidth && height == xi->xi_xheight) {
	return 1;
    }

    ifp->if_width = ifp->if_max_width = width;
    ifp->if_height = ifp->if_max_height = height;

    xi->xi_xwidth = xi->xi_iwidth = width;
    xi->xi_xheight = xi->xi_iheight = height;

    ifp->if_xcenter = width/2;
    ifp->if_ycenter = height/2;

    /* redo region */
    if (xi->xi_usereg) {
	XDestroyRegion(xi->xi_reg);
	xi->xi_reg = XCreateRegion();
	rect.x = 0;
	rect.y = 0;
	rect.width = xi->xi_xwidth;
	rect.height = xi->xi_xheight;
	XUnionRectWithRegion(&rect, xi->xi_reg, xi->xi_reg);
    }

    X24_updstate(ifp);

    switch (xi->xi_flags & FLG_VMASK) {
	case FLG_VD24:
	case FLG_VT24:
	    /* Destroy old image struct and image buffer */
	    XDestroyImage(xi->xi_image);

	    /* Make new buffer and new image */
	    if ((xi->xi_pix = (unsigned char *)calloc(sizeof(unsigned int),
						      xi->xi_xwidth*xi->xi_xheight)) == NULL) {
		fb_log("X24: pix32 malloc failed in resize!\n");
		return 1;
	    }

	    xi->xi_image = XCreateImage(xi->xi_dpy, xi->xi_visual,
					xi->xi_depth, ZPixmap, 0, (char *) xi->xi_pix,
					xi->xi_xwidth, xi->xi_xheight,
					sizeof (unsigned int) * 8, 0);

	    break;
	case FLG_VD16:
	case FLG_VT16:
	    /* Destroy old image struct and image buffer */
	    XDestroyImage(xi->xi_image);

	    /* Make new buffer and new image */
	    if ((xi->xi_pix = (unsigned char *)calloc(2, xi->xi_xwidth*xi->xi_xheight)) == NULL) {
		fb_log("X24: pix32 malloc failed in resize!\n");
		return 1;
	    }

	    xi->xi_image = XCreateImage(xi->xi_dpy, xi->xi_visual,
					xi->xi_depth, ZPixmap, 0, (char *) xi->xi_pix,
					xi->xi_xwidth, xi->xi_xheight,
					16, 0);

	    break;
	case FLG_VP8:
	case FLG_VS8:
	case FLG_VG8:
	    /* Destroy old image struct and image buffers */
	    XDestroyImage(xi->xi_image);

	    /* Make new buffers and new image */
	    if ((xi->xi_pix = (unsigned char *)calloc(sizeof(char),
						      xi->xi_xwidth * xi->xi_xheight)) == NULL) {
		fb_log("X24: pix8 malloc failed in resize!\n");
		return 1;
	    }

	    xi->xi_image = XCreateImage(xi->xi_dpy, xi->xi_visual,
					xi->xi_depth, ZPixmap, 0, (char *) xi->xi_pix,
					xi->xi_xwidth, xi->xi_xheight, 8, 0);
	    break;
	case FLG_VS1:
	    /* Destroy old image struct and image buffers */
	    XDestroyImage(xi->xi_image);

	    /* Make new buffers and new image */
	    xi->xi_image = XCreateImage(xi->xi_dpy,
					xi->xi_visual, xi->xi_depth, XYBitmap, 0,
					NULL, xi->xi_xwidth, xi->xi_xheight, 32, 0);

	    if ((xi->xi_pix = (unsigned char *)calloc(sizeof(char),
						      xi->xi_image->bytes_per_line * xi->xi_xheight)) == NULL) {
		fb_log("X24: pix_1 malloc failed in resize!\n");
		return 1;
	    }

	    xi->xi_image->data = (char *) xi->xi_pix;
	    xi->xi_image->byte_order = MSBFirst;
	    xi->xi_image->bitmap_bit_order = MSBFirst;

	    break;
    }

    return 0;

}


int
_X24_open_existing(fb *ifp, Display *dpy, Window win, Window cwinp, Colormap cmap, XVisualInfo *vip, int width, int height, GC gc)
{
    struct xinfo *xi;
    int getmem_stat;

    ifp->if_width = width;
    ifp->if_height = height;

    ifp->if_xzoom = 1;
    ifp->if_yzoom = 1;

    ifp->if_xcenter = width/2;
    ifp->if_ycenter = height/2;

    /* create a struct of state information */
    if ((xi = (struct xinfo *)calloc(1, sizeof(struct xinfo))) == NULL) {
	fb_log("X24_open: xinfo malloc failed\n");
	return -1;
    }
    XI_SET(ifp, xi);

    /* X setup */
    xi->xi_xwidth = width;
    xi->xi_xheight = height;
    xi->xi_dpy = dpy;
    xi->xi_screen = DefaultScreen(xi->xi_dpy);

    xi->xi_visinfo = *vip;		/* struct copy */
    xi->xi_visual = vip->visual;
    xi->xi_depth = vip->depth;
    xi->xi_cmap = cmap;
    xi->xi_win = win;
    xi->xi_cwinp = cwinp;

    /*XXX For now use same GC for both */
    xi->xi_gc = gc;
    xi->xi_cgc = gc;

    switch (vip->class) {
	case TrueColor:
	    if (vip->depth >= 24) {
		xi->xi_mode = FLG_VT24 << 1;
		xi->xi_flags = FLG_VT24;
		xi->xi_wp = 0xFFFFFF;
		xi->xi_bp = 0x000000;
	    } else if (vip->depth >= 16) {
		xi->xi_mode = FLG_VT16 << 1;
		xi->xi_flags = FLG_VT16;
		xi->xi_wp = 0xFFFFFF;
		xi->xi_bp = 0x000000;
	    } else {
		xi->xi_mode = FLG_VS1 << 1;
		xi->xi_flags = FLG_VS1;
		xi->xi_wp = 0x0;
		xi->xi_bp = 0x1;
	    }

	    break;
	case DirectColor:
	    if (vip->depth >= 24) {
		xi->xi_mode = FLG_VD24 << 1;
		xi->xi_flags = FLG_VD24 | FLG_XCMAP;
		xi->xi_wp = 0xFFFFFF;
		xi->xi_bp = 0x000000;
	    } else if (vip->depth >= 16) {
		xi->xi_mode = FLG_VD16 << 1;
		xi->xi_flags = FLG_VD16 | FLG_XCMAP;
		xi->xi_wp = 0xFFFFFF;
		xi->xi_bp = 0x000000;
	    } else {
		xi->xi_mode = FLG_VS1 << 1;
		xi->xi_flags = FLG_VS1 | FLG_XCMAP;
		xi->xi_wp = 0x0;
		xi->xi_bp = 0x1;
	    }

	    break;
	case PseudoColor:
	    if (vip->depth >= 8) {
		xi->xi_mode = FLG_VP8 << 1;
		xi->xi_flags = FLG_VP8 | FLG_XCMAP;

		xi->xi_ncolors = sizeof (reds) * sizeof (blus) * sizeof (grns);
		xi->xi_base = 255 - xi->xi_ncolors;
		xi->xi_bp = xi->xi_base;
		xi->xi_wp = xi->xi_base + xi->xi_ncolors - 1;

		X24_createColorTables(xi);
	    } else {
		xi->xi_mode = FLG_VS1 << 1;
		xi->xi_flags = FLG_VS1 | FLG_XCMAP;
		xi->xi_wp = 0x0;
		xi->xi_bp = 0x1;
	    }

	    break;
	default:
	    xi->xi_mode = FLG_VS1 << 1;
	    xi->xi_flags = FLG_VS1 | FLG_XCMAP;
	    xi->xi_wp = 0x0;
	    xi->xi_bp = 0x1;

	    break;
    }

    if (!(xi->xi_flags & FLG_XCMAP)) {
	xi->xi_redmap = (unsigned char *)malloc(256);
	xi->xi_grnmap = (unsigned char *)malloc(256);
	xi->xi_blumap = (unsigned char *)malloc(256);

	if (!xi->xi_redmap || !xi->xi_grnmap || !xi->xi_blumap) {
	    fb_log("if_X24: Can't allocate colormap memory\n");
	    return -1;
	}
    }

    xi->xi_iwidth = width;
    xi->xi_iheight = height;

    /* Allocate backing store (shared memory or local) */
    if ((getmem_stat = X24_getmem(ifp)) == -1) {
	free((char *)xi);
	return -1;
    }

    /* We're not using Region's */
    xi->xi_reg = (Region)0;
    xi->xi_usereg = 0;

    /* this will be reallocated in the call to X24_configureWindow */
    if ((xi->xi_pix = (unsigned char *) calloc(1, 1)) == NULL) {
	fb_log("X24_open: calloc failed\n");
	return -1;
    }

    /* this will be destroyed in the call to X24_configureWindow */
    xi->xi_image = XCreateImage(xi->xi_dpy,
				xi->xi_visual, xi->xi_depth, ZPixmap, 0,
				(char *) xi->xi_pix, 1, 1, 8, 0);

    /* Update state for blits */
    X24_updstate(ifp);

    /* Make the Display connection available for selecting on */
    ifp->if_selfd = ConnectionNumber(xi->xi_dpy);

    if (getmem_stat == 0) {
	X24_wmap(ifp, xi->xi_rgb_cmap);
	X24_blit(ifp, 0, 0, xi->xi_iwidth, xi->xi_iheight, BLIT_DISP);
    } else {
	/* Set up default linear colormap */
	X24_wmap(ifp, NULL);
    }

    /* Mark display ready */
    xi->xi_flags |= FLG_INIT;

    /* force reconfiguration */
    xi->xi_xwidth = 0;
    xi->xi_xheight = 0;
    X24_configureWindow(ifp, width, height);

    return 0;
}

HIDDEN struct fb_platform_specific *
X24_get_fbps(uint32_t magic)
{
    struct fb_platform_specific *fb_ps = NULL;
    struct X24_fb_info *data = NULL;
    BU_GET(fb_ps, struct fb_platform_specific);
    BU_GET(data, struct X24_fb_info);
    fb_ps->magic = magic;
    fb_ps->data = data;
    return fb_ps;
}


HIDDEN void
X24_put_fbps(struct fb_platform_specific *fbps)
{
    BU_CKMAG(fbps, FB_X24_MAGIC, "X24 framebuffer");
    BU_PUT(fbps->data, struct X24_fb_info);
    BU_PUT(fbps, struct fb_platform_specific);
    return;
}

HIDDEN int
X24_open_existing(fb *ifp, int width, int height, struct fb_platform_specific *fb_p)
{
    struct X24_fb_info *x24_internal = (struct X24_fb_info *)fb_p->data;
    BU_CKMAG(fb_p, FB_X24_MAGIC, "X24 framebuffer");
    return _X24_open_existing(ifp, x24_internal->dpy, x24_internal->win,
	    x24_internal->cwinp, x24_internal->cmap, x24_internal->vip,
	    width, height, x24_internal->gc);
}


static int alive = 1;

HIDDEN void
X24_handle_event(fb *ifp, XEvent *event)
{
    struct xinfo *xi = XI(ifp);
    FB_CK_FB(ifp);

    switch ((int)event->type) {
	case Expose:
	    {
		XExposeEvent *expose = (XExposeEvent *)event;
		int ex_1, ey_1, ex2, ey2;

		ex_1 = expose->x;
		ey_1 = expose->y;
		ex2 = ex_1 + expose->width - 1;
		ey2 = ey_1 + expose->height - 1;

		/* Clip to outline of valid bits in window */
		if (ex_1 < xi->xi_xlf)
		    ex_1 = xi->xi_xlf;
		if (ex2 > xi->xi_xrt)
		    ex2 = xi->xi_xrt;
		if (ey_1 < xi->xi_xtp)
		    ey_1 = xi->xi_xtp;
		if (ey2 > xi->xi_xbt)
		    ey2 = xi->xi_xbt;

		if (ex2 >= ex_1 && ey2 >= ey_1)
		    XPutImage(xi->xi_dpy, xi->xi_win, xi->xi_gc,
			      xi->xi_image, ex_1, ey_1, ex_1,
			      ey_1, ex2 - ex_1 + 1, ey2 - ey_1 + 1);
		break;
	    }
	case ButtonPress:
	    {
		int button = (int) event->xbutton.button;


		if (button == Button1) {
		    /* Check for single button mouse remap.
		     * ctrl-1 => 2
		     * meta-1 => 3
		     * cmdkey => 3
		     */
		    if (event->xbutton.state & ControlMask) {
			button = Button2;
		    } else if (event->xbutton.state & Mod1Mask) {
			button = Button3;
		    } else if (event->xbutton.state & Mod2Mask) {
			button = Button3;
		    }

		}

		switch (button) {
		    case Button1:
			break;
		    case Button2:
			{
			    int x, sy;
			    int ix, isy;
			    unsigned char *cp;

			    x = event->xbutton.x;
			    sy = xi->xi_xheight - event->xbutton.y - 1;

			    x -= xi->xi_xlf;
			    sy -= xi->xi_xheight - xi->xi_xbt - 1;
			    if (x < 0 || sy < 0) {
				fb_log("No RGB (outside image) 1\n");
				break;
			    }

			    if (x < xi->xi_ilf_w)
				ix = xi->xi_ilf;
			    else
				ix = xi->xi_ilf + (x - xi->xi_ilf_w + ifp->if_xzoom - 1) / ifp->if_xzoom;

			    if (sy < xi->xi_ibt_h)
				isy = xi->xi_ibt;
			    else
				isy = xi->xi_ibt + (sy - xi->xi_ibt_h + ifp->if_yzoom - 1) / ifp->if_yzoom;

			    if (ix >= xi->xi_iwidth || isy >= xi->xi_iheight) {
				fb_log("No RGB (outside image) 2\n");
				break;
			    }

			    cp = &(xi->xi_mem[(isy*xi->xi_iwidth + ix)*3]);
			    fb_log("At image (%d, %d), real RGB=(%3d %3d %3d)\n",
				   ix, isy, cp[RED], cp[GRN], cp[BLU]);

			    break;
			}
		    case Button3:
			alive = 0;
			break;
		}
		break;
	    }
	case ConfigureNotify:
	    {
		XConfigureEvent *conf = (XConfigureEvent *)event;

		if (conf->width == xi->xi_xwidth &&
		    conf->height == xi->xi_xheight)
		    return;

		X24_configureWindow(ifp, conf->width, conf->height);

		/*
		 * Blit backing store to image buffer (we'll blit to screen
		 * when we get the expose event)
		 */
		X24_blit(ifp, 0, 0, xi->xi_iwidth, xi->xi_iheight, BLIT_RESIZE);
		break;
	    }
	default:
	    break;
    }

    return;
}


HIDDEN int
x24_linger(fb *ifp)
{
    struct xinfo *xi = XI(ifp);
    XEvent event;
    FB_CK_FB(ifp);

    if (fork() != 0)
	return 1;	/* release the parent */

    while (alive) {
	XNextEvent(xi->xi_dpy, &event);
	X24_handle_event(ifp, &event);
    }
    return 0;
}


HIDDEN int
X24_close(fb *ifp)
{
    struct xinfo *xi = XI(ifp);
    FB_CK_FB(ifp);

    XFlush(xi->xi_dpy);
    if ((xi->xi_mode & MODE1_MASK) == MODE1_LINGERING) {
	if (x24_linger(ifp))
	    return 0;	/* parent leaves the display */
    }

    X24_destroy(xi);

    return 0;
}


int
X24_close_existing(fb *ifp)
{
    struct xinfo *xi = XI(ifp);
    FB_CK_FB(ifp);

    if (xi->xi_image)
	XDestroyImage(xi->xi_image);

    if (xi->xi_reg)
	XDestroyRegion(xi->xi_reg);

    if (xi->xi_ccredtbl)
	free(xi->xi_ccredtbl);
    if (xi->xi_ccgrntbl)
	free(xi->xi_ccgrntbl);
    if (xi->xi_ccblutbl)
	free(xi->xi_ccblutbl);

    free((char *)xi);

    return 0;
}


HIDDEN int
X24_clear(fb *ifp, unsigned char *pp)
{
    struct xinfo *xi = XI(ifp);

    int red, grn, blu;
    int npix;
    int n;
    unsigned char *cp;

    FB_CK_FB(ifp);

    if (pp == (unsigned char *)NULL) {
	red = grn = blu = 0;
    } else {
	red = pp[RED];
	grn = pp[GRN];
	blu = pp[BLU];
    }

    /* Clear the backing store */
    npix = xi->xi_iwidth * xi->xi_xheight;

    if (red == grn && red == blu) {
	memset(xi->xi_mem, red, npix*3);
    } else {
	cp = xi->xi_mem;
	n = npix;
	while (n--) {
	    *cp++ = red;
	    *cp++ = grn;
	    *cp++ = blu;
	}
    }

    X24_blit(ifp, 0, 0, xi->xi_iwidth, xi->xi_iheight,
	     BLIT_DISP | BLIT_PZ);

    return 0;
}


HIDDEN ssize_t
X24_read(fb *ifp, int x, int y, unsigned char *pixelp, size_t count)
{
    struct xinfo *xi = XI(ifp);
    size_t maxcount;
    FB_CK_FB(ifp);

    /* check origin bounds */
    if (x < 0 || x >= xi->xi_iwidth || y < 0 || y >= xi->xi_iheight)
	return -1;

    /* clip read length */
    maxcount = xi->xi_iwidth * (xi->xi_iheight - y) - x;
    if (count > maxcount)
	count = maxcount;

    memcpy(pixelp, &(xi->xi_mem[(y*xi->xi_iwidth+x)*sizeof(RGBpixel)]), count*sizeof(RGBpixel));
    return count;
}


HIDDEN ssize_t
X24_write(fb *ifp, int x, int y, const unsigned char *pixelp, size_t count)
{
    struct xinfo *xi = XI(ifp);
    size_t maxcount;

    FB_CK_FB(ifp);

    /* Check origin bounds */
    if (x < 0 || x >= xi->xi_iwidth || y < 0 || y >= xi->xi_iheight)
	return -1;

    /* Clip write length */
    maxcount = xi->xi_iwidth * (xi->xi_iheight - y) - x;
    if (count > maxcount)
	count = maxcount;

    /* Save it in 24bit backing store */

    memcpy(&(xi->xi_mem[(y*xi->xi_iwidth+x)*sizeof(RGBpixel)]),
	   pixelp, count*sizeof(RGBpixel));

    /* Get the bits to the screen */

    if (x + count < (size_t)xi->xi_iwidth) {
	X24_blit(ifp, x, y, count, 1, BLIT_DISP);
    } else {
	size_t ylines;
	size_t tcount;

	tcount = count - (xi->xi_iwidth - x);
	ylines = 1 + (tcount + xi->xi_iwidth - 1) / xi->xi_iwidth;

	X24_blit(ifp, 0, y, xi->xi_iwidth, ylines, BLIT_DISP);
    }

    return count;
}


HIDDEN int
X24_view(fb *ifp, int xcenter, int ycenter, int xzoom, int yzoom)
{
    struct xinfo *xi = XI(ifp);
    FB_CK_FB(ifp);

    /* bypass if no change */
    if (ifp->if_xcenter == xcenter && ifp->if_ycenter == ycenter
	&& ifp->if_xzoom == xcenter && ifp->if_yzoom == ycenter)
	return 0;
    /* check bounds */
    if (xcenter < 0 || xcenter >= xi->xi_iwidth
	|| ycenter < 0 || ycenter >= xi->xi_iheight)
	return -1;
    if (xzoom <= 0 || xzoom >= xi->xi_iwidth/2
	|| yzoom <= 0 || yzoom >= xi->xi_iheight/2)
	return -1;

    ifp->if_xcenter = xcenter;
    ifp->if_ycenter = ycenter;
    ifp->if_xzoom = xzoom;
    ifp->if_yzoom = yzoom;

    X24_updstate(ifp);
    X24_blit(ifp, 0, 0, xi->xi_iwidth, xi->xi_iheight,
	     BLIT_DISP | BLIT_PZ);

    return 0;
}


HIDDEN int
X24_getview(fb *ifp, int *xcenter, int *ycenter, int *xzoom, int *yzoom)
{

    *xcenter = ifp->if_xcenter;
    *ycenter = ifp->if_ycenter;
    *xzoom = ifp->if_xzoom;
    *yzoom = ifp->if_yzoom;

    return 0;
}


/*ARGSUSED*/
HIDDEN int
X24_setcursor(fb *ifp, const unsigned char *UNUSED(bits), int UNUSED(xbits), int UNUSED(ybits), int UNUSED(xorig), int UNUSED(yorig))
{
    FB_CK_FB(ifp);

    return 0;
}


HIDDEN int
X24_cursor(fb *ifp, int mode, int x, int y)
{
    struct xinfo *xi = XI(ifp);

    if (mode) {
	register int xx, xy;
	register int delta;

	/* If we don't have a cursor, create it */
	if (!xi->xi_cwin) {
	    XSetWindowAttributes xswa;

	    xswa.background_pixel = xi->xi_bp;
	    xswa.border_pixel = xi->xi_wp;
	    xswa.colormap = xi->xi_cmap;
	    xswa.save_under = True;

	    xi->xi_cwin = XCreateWindow(xi->xi_dpy, xi->xi_cwinp,
					0, 0, 4, 4, 2, xi->xi_depth, InputOutput,
					xi->xi_visual, CWBackPixel | CWBorderPixel |
					CWSaveUnder | CWColormap, &xswa);
	}

	delta = ifp->if_width/ifp->if_xzoom/2;
	xx = x - (ifp->if_xcenter - delta);
	xx *= ifp->if_xzoom;
	xx += ifp->if_xzoom/2;  /* center cursor */

	delta = ifp->if_height/ifp->if_yzoom/2;
	xy = y - (ifp->if_ycenter - delta);
	xy *= ifp->if_yzoom;
	xy += ifp->if_yzoom/2;  /* center cursor */
	xy = xi->xi_xheight - xy;

	/* Move cursor into place; make it visible if it isn't */
	XMoveWindow(xi->xi_dpy, xi->xi_cwin, xx - 4, xy - 4);

	if (!ifp->if_cursmode)
	    XMapRaised(xi->xi_dpy, xi->xi_cwin);
    } else {
	/* If we have a cursor and it's visible, hide it */
	if (xi->xi_cwin && ifp->if_cursmode)
	    XUnmapWindow(xi->xi_dpy, xi->xi_cwin);
    }

    /* Without this flush, cursor movement is sluggish */
    XFlush(xi->xi_dpy);

    /* Update position of cursor */
    ifp->if_cursmode = mode;
    ifp->if_xcurs = x;
    ifp->if_ycurs = y;

    return 0;
}


HIDDEN int
X24_getcursor(fb *ifp, int *mode, int *x, int *y)
{
    fb_sim_getcursor(ifp, mode, x, y);

    return 0;
}


HIDDEN int
X24_readrect(fb *ifp, int xmin, int ymin, int width, int height, unsigned char *pp)
{
    struct xinfo *xi = XI(ifp);
    FB_CK_FB(ifp);

    /* Clip arguments */

    if (xmin < 0)
	xmin = 0;
    if (ymin < 0)
	ymin = 0;
    if (xmin + width > xi->xi_iwidth)
	width = xi->xi_iwidth - xmin;
    if (ymin + height > xi->xi_iheight)
	height = xi->xi_iheight - ymin;

    /* Do copy to backing store */

    if (xmin == 0 && width == xi->xi_iwidth) {
	/* We can do it all in one copy */

	memcpy(pp, &(xi->xi_mem[ymin * xi->xi_iwidth *
				sizeof (RGBpixel)]),
	       width * height * sizeof (RGBpixel));
    } else {
	/* Need to do individual lines */

	int ht = height;
	unsigned char *p = &(xi->xi_mem[(ymin * xi->xi_iwidth + xmin) *
					sizeof (RGBpixel)]);

	while (ht--) {
	    memcpy(pp, p, width * sizeof (RGBpixel));
	    p += xi->xi_iwidth * sizeof (RGBpixel);
	    pp += width * sizeof (RGBpixel);
	}
    }

    return width * height;
}


HIDDEN int
X24_writerect(fb *ifp, int xmin, int ymin, int width, int height, const unsigned char *pp)
{
    struct xinfo *xi = XI(ifp);
    FB_CK_FB(ifp);

    /* Clip arguments */

    if (xmin < 0)
	xmin = 0;
    if (ymin < 0)
	ymin = 0;
    if (xmin + width > xi->xi_iwidth)
	width = xi->xi_iwidth - xmin;
    if (ymin + height > xi->xi_iheight)
	height = xi->xi_iheight - ymin;

    /* Do copy to backing store */

    if (xmin == 0 && width == xi->xi_iwidth) {
	/* We can do it all in one copy */

	memcpy(&(xi->xi_mem[ymin * xi->xi_iwidth * sizeof (RGBpixel)]),
	       pp, width * height * sizeof (RGBpixel));
    } else {
	/* Need to do individual lines */

	int ht = height;
	unsigned char *p = &(xi->xi_mem[(ymin * xi->xi_iwidth + xmin) *
					sizeof (RGBpixel)]);

	while (ht--) {
	    memcpy(p, pp, width * sizeof (RGBpixel));
	    p += xi->xi_iwidth * sizeof (RGBpixel);
	    pp += width * sizeof (RGBpixel);
	}
    }

    /* Flush to screen */

    X24_blit(ifp, xmin, ymin, width, height, BLIT_DISP);

    return width * height;
}


HIDDEN int
X24_poll(fb *ifp)
{
    struct xinfo *xi = XI(ifp);
    XEvent event;

    FB_CK_FB(ifp);

    /* Check for and dispatch event */
    while (XCheckMaskEvent(xi->xi_dpy, ~NoEventMask, &event))
	X24_handle_event(ifp, &event);

    return 0;
}


HIDDEN int
X24_flush(fb *ifp)
{
    struct xinfo *xi = XI(ifp);
    FB_CK_FB(ifp);

    XFlush(xi->xi_dpy);
    return 0;
}


HIDDEN int
X24_free(fb *ifp)
{
    FB_CK_FB(ifp);

    return 0;
}


HIDDEN int
X24_help(fb *ifp)
{
    struct xinfo *xi = XI(ifp);
    struct modeflags *mfp;
    FB_CK_FB(ifp);

    fb_log("Description: %s\n", X24_interface.if_type);
    fb_log("Device: %s\n", ifp->if_name);
    fb_log("Max width/height: %d %d\n",
	   X24_interface.if_max_width,
	   X24_interface.if_max_height);
    fb_log("Default width/height: %d %d\n",
	   X24_interface.if_width,
	   X24_interface.if_height);
    fb_log("Usage: /dev/X[options]\n");
    for (mfp = modeflags; mfp->c != '\0'; mfp++) {
	fb_log("   %c   %s\n", mfp->c, mfp->help);
    }

    fb_log("\nCurrent internal state:\n");
    fb_log("	xi_depth=%d\n", xi->xi_depth);
    fb_log("	xi_mode=%lu\n", xi->xi_mode);
    fb_log("	xi_flags=%lu\n", xi->xi_flags);
    fb_log("	xi_xwidth=%d\n", xi->xi_xwidth);
    fb_log("	xi_xheight=%d\n", xi->xi_xheight);

    fb_log("X11 Visual:\n");
    fb_log("	class=%d\n", xi->xi_visinfo.class);

    switch (xi->xi_visinfo.class) {
	case DirectColor:
	    fb_log("\tDirectColor: Alterable RGB maps, pixel RGB subfield indices\n");
	    fb_log("\tRGB Masks: 0x%lu 0x%lu 0x%lu\n", xi->xi_visinfo.red_mask,
		   xi->xi_visinfo.green_mask, xi->xi_visinfo.blue_mask);
	    break;
	case TrueColor:
	    fb_log("\tTrueColor: Fixed RGB maps, pixel RGB subfield indices\n");
	    fb_log("\tRGB Masks: 0x%lu 0x%lu 0x%lu\n", xi->xi_visinfo.red_mask,
		   xi->xi_visinfo.green_mask, xi->xi_visinfo.blue_mask);
	    break;
	case PseudoColor:
	    fb_log("\tPseudoColor: Alterable RGB maps, single index\n");
	    break;
	case StaticColor:
	    fb_log("\tStaticColor: Fixed RGB maps, single index\n");
	    break;
	case GrayScale:
	    fb_log("\tGrayScale: Alterable map (R=G=B), single index\n");
	    break;
	case StaticGray:
	    fb_log("\tStaticGray: Fixed map (R=G=B), single index\n");
	    break;
	default:
	    fb_log("\tUnknown visual class %d\n", xi->xi_visinfo.class);
	    break;
    }
    fb_log("\tColormap Size: %d\n", xi->xi_visinfo.colormap_size);
    fb_log("\tBits per RGB: %d\n", xi->xi_visinfo.bits_per_rgb);
    fb_log("\tscreen: %d\n", xi->xi_visinfo.screen);
    fb_log("\tdepth (total bits per pixel): %d\n", xi->xi_visinfo.depth);
    if (xi->xi_visinfo.depth < 24)
	fb_log("\tWARNING: unable to obtain full 24-bits of color, image will be quantized.\n");

    return 0;
}


int
X24_refresh(fb *ifp, int x, int y, int w, int h)
{
    if (w < 0) {
	w = -w;
	x -= w;
    }

    if (h < 0) {
	h = -h;
	y -= h;
    }

    X24_blit(ifp, x, y, w, h, BLIT_DISP);

    return 0;
}


/* This is the ONLY thing that we normally "export" */
fb X24_interface =  {
    0,			/* magic number slot */
    FB_X24_MAGIC,
    X24_open,		/* open device */
    X24_open_existing,    /* existing device_open */
    X24_close_existing,   /* existing device_close */
    X24_get_fbps,         /* get platform specific memory */
    X24_put_fbps,         /* free platform specific memory */
    X24_close,		/* close device */
    X24_clear,		/* clear device */
    X24_read,		/* read pixels */
    X24_write,		/* write pixels */
    X24_rmap,		/* read colormap */
    X24_wmap,		/* write colormap */
    X24_view,		/* set view */
    X24_getview,	/* get view */
    X24_setcursor,	/* define cursor */
    X24_cursor,		/* set cursor */
    X24_getcursor,	/* get cursor */
    X24_readrect,	/* read rectangle */
    X24_writerect,	/* write rectangle */
    fb_sim_bwreadrect,
    fb_sim_bwwriterect,
    X24_configureWindow,
    X24_refresh,
    X24_poll,		/* process events */
    X24_flush,		/* flush output */
    X24_free,		/* free resources */
    X24_help,		/* help message */
    "24 bit X Window System (X11)",	/* device description */
    FB_XMAXSCREEN,	/* max width */
    FB_YMAXSCREEN,	/* max height */
    "/dev/X",		/* short device name */
    512,		/* default/current width */
    512,		/* default/current height */
    -1,			/* select file desc */
    -1,			/* file descriptor */
    1, 1,		/* zoom */
    256, 256,		/* window center */
    0, 0, 0,		/* cursor */
    PIXEL_NULL,		/* page_base */
    PIXEL_NULL,		/* page_curp */
    PIXEL_NULL,		/* page_endp */
    -1,			/* page_no */
    0,			/* page_dirty */
    0L,			/* page_curpos */
    0L,			/* page_pixels */
    0,			/* debug */
    50000,		/* refresh rate */
    {0}, /* u1 */
    {0}, /* u2 */
    {0}, /* u3 */
    {0}, /* u4 */
    {0}, /* u5 */
    {0}  /* u6 */
};

/* Because class is actually used to access a struct
 * entry in this file, preserve our redefinition
 * of class for the benefit of avoiding C++ name
 * collisions until the end of this file */
#undef class

#else

/* quell empty-compilation unit warnings */
static const int unused = 0;

#endif /* IF_X */

/*
 * Local Variables:
 * mode: C
 * tab-width: 8
 * indent-tabs-mode: t
 * c-file-style: "stroustrup"
 * End:
 * ex: shiftwidth=4 tabstop=8
 */<|MERGE_RESOLUTION|>--- conflicted
+++ resolved
@@ -2015,11 +2015,7 @@
 		    fb_log("X24_getmem: can't seek fb file, using private memory instead, errno %d\n", errno);
 		else if (write(fd, &isnew, 1) < 0)
 		    fb_log("X24_getmem: can't zero fb file, using private memory instead, errno %d\n", errno);
-<<<<<<< HEAD
-		else if (lseek(fd, 0, SEEK_SET) < 0)
-=======
 		else if (bu_lseek(fd, 0, SEEK_SET) < 0)
->>>>>>> 60304d81
 		    fb_log("X24_getmem: can't seek fb file, using private memory instead, errno %d\n", errno);
 		else if ((mem = (char *)mmap(NULL, size, PROT_READ | PROT_WRITE, MAP_SHARED, fd, 0)) == MAP_FAILED)
 		    fb_log("X24_getmem: can't mmap fb file, using private memory instead, errno %d\n", errno);
