--- conflicted
+++ resolved
@@ -70,67 +70,8 @@
 # Do primary build
 runtest all
 
-<<<<<<< HEAD
-# The following targets should generate empty directories (i.e. their report
-# directory should not be present at the end of the test.
-
-failures="0"
-
-rm -rf ./scan-reports*
-
-# Libraries - order is important here.  We want to build all of
-# a library's dependencies before we build the library so the
-# problem reports (if any) are specific to that library
-
-cleantest libbu
-cleantest libpkg
-cleantest libbn
-cleantest libbv
-failingtest libbg
-failingtest libnmg
-failingtest libbrep
-cleantest librt
-cleantest libwdb
-cleantest libgcv
-failingtest gcv_plugins
-cleantest libanalyze
-cleantest liboptical
-cleantest libicv
-cleantest libged
-cleantest libdm
-cleantest dm_plugins
-cleantest libfft
-cleantest ged_plugins
-cleantest libtclcad
-cleantest libtermio
-cleantest librender
-
-# Executables and anything else we haven't checked yet
-failingtest all
-
-echo "Summary:"
-if [ "${#new_failure[@]}" -ne "0" ]; then
-	echo "   new failures: ${new_failure[@]}"
-fi
-if [ "${#new_success[@]}" -ne "0" ]; then
-	echo "   new successes: ${new_success[@]}"
-fi
-if [ "${#expected_success[@]}" -ne "0" ]; then
-	echo "   successes(expected): ${expected_success[@]}"
-fi
-if [ "${#expected_failure[@]}" -ne "0" ]; then
-	echo "   failures(expected):"
-for f in "${!expected_failure[@]}"; do
-	echo "                       $f(${expected_failure["$f"]} bugs)";
-done
-fi
-
-# Clean up empty scan-* output dirs
-find . -type d -empty -name scan-\* |xargs rmdir
-=======
 # Report results
 echo "Summary: $failure failures found."
->>>>>>> b7677430
 
 # If we have more than the expected failure count, error out
 if [ "$failure" -gt "19" ]; then
