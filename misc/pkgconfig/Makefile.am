# $Id: Makefile.am 29063 2007-10-03 19:36:33Z brlcad $

pkgconfigdir = $(libdir)/pkgconfig
pkgconfig_DATA = \
<<<<<<< HEAD
	bn.pc \
	brlcad.pc \
	bu.pc \
	dm.pc \
	fb.pc \
	fft.pc \
	multispectral.pc \
	optical.pc \
	pkg.pc \
	rt.pc \
	wdb.pc

EXTRA_DIST = \
	bn.pc.in \
	brlcad.pc.in \
	bu.pc.in \
	dm.pc.in \
	fb.pc.in \
	fft.pc.in \
	multispectral.pc.in \
	optical.pc.in \
	pkg.pc.in \
	rt.pc.in \
	wdb.pc.in
=======
	libbn.pc \
	libbrlcad.pc \
	libbu.pc \
	libdm.pc \
	libfb.pc \
	libfft.pc \
	libmultispectral.pc \
	liboptical.pc \
	libpc.pc \
	libpkg.pc \
	librt.pc \
	libwdb.pc

EXTRA_DIST = \
	libbn.pc.in \
	libbrlcad.pc.in \
	libbu.pc.in \
	libdm.pc.in \
	libfb.pc.in \
	libfft.pc.in \
	libmultispectral.pc.in \
	liboptical.pc.in \
	libpc.pc.in \
	libpkg.pc.in \
	librt.pc.in \
	liwdb.pc.in
>>>>>>> 2b038916

include $(top_srcdir)/misc/Makefile.defs<|MERGE_RESOLUTION|>--- conflicted
+++ resolved
@@ -1,33 +1,7 @@
-# $Id: Makefile.am 29063 2007-10-03 19:36:33Z brlcad $
+# $Id$
 
 pkgconfigdir = $(libdir)/pkgconfig
 pkgconfig_DATA = \
-<<<<<<< HEAD
-	bn.pc \
-	brlcad.pc \
-	bu.pc \
-	dm.pc \
-	fb.pc \
-	fft.pc \
-	multispectral.pc \
-	optical.pc \
-	pkg.pc \
-	rt.pc \
-	wdb.pc
-
-EXTRA_DIST = \
-	bn.pc.in \
-	brlcad.pc.in \
-	bu.pc.in \
-	dm.pc.in \
-	fb.pc.in \
-	fft.pc.in \
-	multispectral.pc.in \
-	optical.pc.in \
-	pkg.pc.in \
-	rt.pc.in \
-	wdb.pc.in
-=======
 	libbn.pc \
 	libbrlcad.pc \
 	libbu.pc \
@@ -54,6 +28,5 @@
 	libpkg.pc.in \
 	librt.pc.in \
 	liwdb.pc.in
->>>>>>> 2b038916
 
 include $(top_srcdir)/misc/Makefile.defs