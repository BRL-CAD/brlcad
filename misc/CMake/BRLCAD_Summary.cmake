--- conflicted
+++ resolved
@@ -236,114 +236,6 @@
   message(" ")
 
 
-<<<<<<< HEAD
-  if (NOT EXISTS "${CMAKE_SOURCE_DIR}/src/other/ext")
-    ###################################################
-    #                                                 #
-    #            Bundled External Libraries           #
-    #                                                 #
-    ###################################################
-    # In current build logic, we're not building the external libs as part of our
-    # build anymore.  We have to check the library variables to see if we're
-    # using the bundled versions.
-    #
-    # We define a number of routines to help with printing and managing the
-    # dependencies
-
-    set(BUNDLED_LABELS)
-    set(BUNDLED_VARS)
-    set(BUNDLED_REQUIRED)
-    function(EXT_REPORT blabel bvar)
-      cmake_parse_arguments(ER "" "REQUIRED_VARS" "" ${ARGN})
-      set(BUNDLED_LABELS ${BUNDLED_LABELS} ${blabel} PARENT_SCOPE)
-      set(BUNDLED_VARS ${BUNDLED_VARS} ${bvar} PARENT_SCOPE)
-      if (ER_REQUIRED_VARS)
-	set(BUNDLED_REQUIRED ${BUNDLED_REQUIRED} ${ER_REQUIRED_VARS} PARENT_SCOPE)
-      else (ER_REQUIRED_VARS)
-	set(BUNDLED_REQUIRED ${BUNDLED_REQUIRED} "VARS_NONE" PARENT_SCOPE)
-      endif (ER_REQUIRED_VARS)
-    endfunction(EXT_REPORT blabel bvar)
-
-    if (BRLCAD_COMPONENTS OR NOT EXISTS ${CMAKE_SOURCE_DIR}/src/other)
-
-      EXT_REPORT("Asset Import Library" ASSETIMPORT_STATUS REQUIRED_VARS "BRLCAD_ENABLE_ASSETIMPORT")
-      EXT_REPORT("Eigen" EIGEN3_INCLUDE_DIR)
-      EXT_REPORT("Geogram" GEOGRAM_STATUS)
-      EXT_REPORT("Geospatial Data Abstraction Library" GDAL_STATUS REQUIRED_VARS "BRLCAD_ENABLE_GDAL")
-      EXT_REPORT("Lightning Memory-Mapped Database" LMDB_STATUS)
-      EXT_REPORT("Netpbm" NETPBM_STATUS)
-      EXT_REPORT("OpenCV" OPENCV_STATUS)
-      EXT_REPORT("OpenMesh" OPENMESH_STATUS REQUIRED_VARS "BRLCAD_ENABLE_OPENMESH")
-      EXT_REPORT("openNURBS" OPENNURBS_STATUS)
-      EXT_REPORT("OSMesa" OSMESA_STATUS)
-      EXT_REPORT("Portable Network Graphics" PNG_STATUS)
-
-      # Because we may have a Qt5 from the system as well as a Qt6, we need to
-      # flatten the two variables for reporting
-      set(QtCore_Dir)
-      if (Qt6Core_DIR)
-	set(QtCore_DIR ${Qt6Core_DIR})
-      endif (Qt6Core_DIR)
-      if (Qt5Core_DIR)
-	set(QtCore_DIR ${Qt5Core_DIR})
-      endif (Qt5Core_DIR)
-
-      EXT_REPORT("Qt" QtCore_DIR REQUIRED_VARS "BRLCAD_ENABLE_QT")
-      EXT_REPORT("Regex Library" REGEX_STATUS)
-      EXT_REPORT("STEPcode" STEPCODE_STATUS REQUIRED_VARS "BRLCAD_ENABLE_STEP")
-      EXT_REPORT("Tcl" TCL_LIBRARY REQUIRED_VARS "BRLCAD_ENABLE_TCL")
-      EXT_REPORT("Tk" TK_LIBRARY REQUIRED_VARS "BRLCAD_ENABLE_TCL")
-      EXT_REPORT("UtahRLE" UTAHRLE_STATUS)
-      EXT_REPORT("Zlib" ZLIB_LIBRARY)
-
-    else (BRLCAD_COMPONENTS OR NOT EXISTS ${CMAKE_SOURCE_DIR}/src/other)
-
-      EXT_REPORT("Asset Import Library" ASSETIMPORT_LIBRARY REQUIRED_VARS "BRLCAD_ENABLE_ASSETIMPORT")
-      EXT_REPORT("Eigen" EIGEN3_INCLUDE_DIR)
-      EXT_REPORT("Geospatial Data Abstraction Library" GDAL_LIBRARY REQUIRED_VARS "BRLCAD_ENABLE_GDAL")
-      EXT_REPORT("Lightning Memory-Mapped Database" LMDB_LIBRARY)
-      EXT_REPORT("Netpbm" NETPBM_LIBRARY)
-      EXT_REPORT("OpenCV" OpenCV_DIR)
-      EXT_REPORT("OpenMesh" OPENMESH_LIBRARIES REQUIRED_VARS "BRLCAD_ENABLE_OPENMESH")
-      EXT_REPORT("openNURBS" OPENNURBS_LIBRARY)
-      EXT_REPORT("OSMesa" OSMESA_LIBRARY)
-      EXT_REPORT("Portable Network Graphics" PNG_LIBRARY_RELEASE)
-
-      # Because we may have a Qt5 from the system as well as a Qt6, we need to
-      # flatten the two variables for reporting
-      set(QtCore_Dir)
-      if (Qt6Core_DIR)
-	set(QtCore_DIR ${Qt6Core_DIR})
-      endif (Qt6Core_DIR)
-      if (Qt5Core_DIR)
-	set(QtCore_DIR ${Qt5Core_DIR})
-      endif (Qt5Core_DIR)
-
-      EXT_REPORT("Qt" QtCore_DIR REQUIRED_VARS "BRLCAD_ENABLE_QT")
-      EXT_REPORT("Regex Library" REGEX_LIBRARY)
-      EXT_REPORT("STEPcode" STEPCODE_CORE_LIBRARY REQUIRED_VARS "BRLCAD_ENABLE_STEP")
-      EXT_REPORT("Tcl" TCL_LIBRARY REQUIRED_VARS "BRLCAD_ENABLE_TCL")
-      EXT_REPORT("Tk" TK_LIBRARY REQUIRED_VARS "BRLCAD_ENABLE_TCL")
-      EXT_REPORT("UtahRLE" UTAHRLE_LIBRARY)
-      EXT_REPORT("Zlib" ZLIB_LIBRARY)
-
-    endif (BRLCAD_COMPONENTS OR NOT EXISTS ${CMAKE_SOURCE_DIR}/src/other)
-
-
-    # Find the maximum label length
-    set(LABEL_LENGTH 0)
-    foreach(label ${BUNDLED_LABELS})
-      string(LENGTH "${label}" CURRENT_LENGTH)
-      if(${CURRENT_LENGTH} GREATER ${LABEL_LENGTH})
-	set(LABEL_LENGTH ${CURRENT_LENGTH})
-      endif(${CURRENT_LENGTH} GREATER ${LABEL_LENGTH})
-    endforeach(label ${BUNDLED_LABELS})
-
-    # Add necessary periods to each label to make a uniform
-    # label size
-    set(BUNDLED_LABELS_TMP)
-    foreach(label ${BUNDLED_LABELS})
-=======
   ###################################################
   #                                                 #
   #            Bundled External Libraries           #
@@ -372,6 +264,7 @@
 
   EXT_REPORT("Asset Import Library" ASSETIMPORT_STATUS REQUIRED_VARS "BRLCAD_ENABLE_ASSETIMPORT")
   EXT_REPORT("Eigen" EIGEN3_INCLUDE_DIR)
+  EXT_REPORT("Geogram" GEOGRAM_STATUS)
   EXT_REPORT("Geospatial Data Abstraction Library" GDAL_STATUS REQUIRED_VARS "BRLCAD_ENABLE_GDAL")
   EXT_REPORT("Lightning Memory-Mapped Database" LMDB_STATUS)
   EXT_REPORT("Netpbm" NETPBM_STATUS)
@@ -415,7 +308,6 @@
     string(LENGTH "${label}" CURRENT_LENGTH)
     while(${CURRENT_LENGTH} LESS ${LABEL_LENGTH})
       set(label "${label}.")
->>>>>>> 3ffd84bc
       string(LENGTH "${label}" CURRENT_LENGTH)
     endwhile(${CURRENT_LENGTH} LESS ${LABEL_LENGTH})
     set(label "${label}..:")
