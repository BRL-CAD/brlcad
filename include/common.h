/*                        C O M M O N . H
 * BRL-CAD
 *
 * Copyright (c) 2004-2011 United States Government as represented by
 * the U.S. Army Research Laboratory.
 *
 * This library is free software; you can redistribute it and/or
 * modify it under the terms of the GNU Lesser General Public License
 * version 2.1 as published by the Free Software Foundation.
 *
 * This library is distributed in the hope that it will be useful, but
 * WITHOUT ANY WARRANTY; without even the implied warranty of
 * MERCHANTABILITY or FITNESS FOR A PARTICULAR PURPOSE.  See the GNU
 * Lesser General Public License for more details.
 *
 * You should have received a copy of the GNU Lesser General Public
 * License along with this file; see the file named COPYING for more
 * information.
 */
/** @addtogroup fixme */
/** @{ */
/** @file common.h
 *
 * @brief
 *  Header file for the BRL-CAD common definitions.
 *
 *  This header wraps the system-specific encapsulation of
 *  brlcad_config.h and removes need to conditionally include
 *  brlcad_config.h everywhere based on HAVE_CONFIG_H.  The common
 *  definitions are symbols common to the platform being built that
 *  are either detected via configure or hand crafted, as is the case
 *  for the win32 platform.
 *
 */

#ifndef __COMMON_H__
#define __COMMON_H__

/* include the venerable config.h file.  use a pregenerated one for
 * windows when we cannot autogenerate it easily. do not include
 * config.h if this file has been installed.  (public header files
 * should not use config defines)
 */
#if defined(BRLCADBUILD) && defined(HAVE_CONFIG_H)
<<<<<<< HEAD
#  include "brlcad_config.h"
=======

#  if defined(_WIN32) && !defined(__CYGWIN__) && !defined(CMAKE_HEADERS)
#    include "config_win.h"
#  else
#    include "brlcad_config.h"
#  endif  /* _WIN32 */
>>>>>>> 5dae71f6

/* Simulates drand48() functionality using rand() which is assumed to
 * exist everywhere. The range is [0, 1).
 */
#  ifndef HAVE_DRAND48
#    define drand48() ((double)rand() / (double)(RAND_MAX + 1))
#    define HAVE_DRAND48 1
#	 define srand48(seed) (srand(seed))
#  endif

#endif  /* BRLCADBUILD & HAVE_CONFIG_H */

/* provide declaration markers for header externals */
#ifdef __cplusplus
#  define __BEGIN_DECLS   extern "C" {
#  define __END_DECLS     }
#else
#  define __BEGIN_DECLS
#  define __END_DECLS
#endif

/* Functions local to one file should be declared HIDDEN.  This is
 * sometimes helpful to debuggers.
 */
#if !defined(HIDDEN)
#  if defined(NDEBUG)
#    define HIDDEN	static
#  else
#    define HIDDEN	/***/
#  endif
#endif

/* ansi c89 does not allow the 'inline' keyword */
#ifdef __STRICT_ANSI__
#  ifndef inline
#    define inline /***/
#  endif
#endif

#ifndef FMAX
#  define FMAX(a, b)	(((a)>(b))?(a):(b))
#endif
#ifndef FMIN
#  define FMIN(a, b)	(((a)<(b))?(a):(b))
#endif

/* C99 does not provide a ssize_t even though it is provided by SUS97.
 * regardless, we use it so make sure it's declared by using the
 * similar POSIX ptrdiff_t type.
 */
#ifndef HAVE_SSIZE_T
#  ifdef HAVE_SYS_TYPES_H
#    include <sys/types.h>
#  endif
#  include <limits.h>
#  include <stddef.h>
#  ifndef SSIZE_MAX
typedef ptrdiff_t ssize_t;
#    define HAVE_SSIZE_T 1
#  endif
#endif

/* make sure most of the C99 stdint types are provided including the
 * optional uintptr_t type.
 */
#if !defined(INT8_MAX) || !defined(INT16_MAX) || !defined(INT32_MAX) || !defined(INT64_MAX)
#  if (defined _MSC_VER && (_MSC_VER <= 1500))	
     /* Older Versions of Visual C++ seem to need pstdint.h 
      * but still pass the tests below, so force it based on
      * version (ugh.) */
#    include "pstdint.h"
#  elif defined(__STDC__) || defined(__STRICT_ANSI__) || defined(__SIZE_TYPE__) || defined(HAVE_STDINT_H)
#    define __STDC_LIMIT_MACROS 1
#    define __STDC_CONSTANT_MACROS 1
#    include <stdint.h>
#  else
#    include "pstdint.h"
#  endif
#endif

/* Provide a means to conveniently test the version of the GNU
 * compiler.  Use it like this:
 *
 * #if GCC_PREREQ(2,8)
 * ... code requiring gcc 2.8 or later ...
 * #endif
 *
 * WARNING: THIS MACRO IS CONSIDERED PRIVATE AND SHOULD NOT BE USED
 * OUTSIDE OF THIS HEADER FILE.  DO NOT RELY ON IT.
 */
#ifndef GCC_PREREQ
#  if defined __GNUC__
#    define GCC_PREREQ(major, minor) __GNUC__ > (major) || (__GNUC__ == (major) && __GNUC_MINOR__ >= (minor))
#  else
#    define GCC_PREREQ(major, minor) 0
#  endif
#else
#  warning "GCC_PREREQ is already defined.  See the common.h header."
#endif

/* Provide a means to conveniently test the version of the Intel
 * compiler.  Use it like this:
 *
 * #if ICC_PREREQ(800)
 * ... code requiring icc 8.0 or later ...
 * #endif
 *
 * WARNING: THIS MACRO IS CONSIDERED PRIVATE AND SHOULD NOT BE USED
 * OUTSIDE OF THIS HEADER FILE.  DO NOT RELY ON IT.
 */
/* provide a means to conveniently test the version of ICC */
#ifndef ICC_PREREQ
#  if defined __INTEL_COMPILER
#    define ICC_PREREQ(version) (__INTEL_COMPILER >= (version))
#  else
#    define ICC_PREREQ(version) 0
#  endif
#else
#  warning "ICC_PREREQ is already defined.  See the common.h header."
#endif

/* This is so we can use gcc's "format string vs arguments"-check for
 * various printf-like functions, and still maintain compatability.
 */
#ifndef __attribute__
/* This feature is only available in gcc versions 2.5 and later. */
#  if !GCC_PREREQ(2, 5)
#    define __attribute__(ignore) /* empty */
#  endif
/* The __-protected variants of `format' and `printf' attributes
 * are accepted by gcc versions 2.6.4 (effectively 2.7) and later.
 */
#  if !GCC_PREREQ(2, 7)
#    define __format__ format
#    define __printf__ printf
#    define __noreturn__ noreturn
#  endif
#endif

/**
 * UNUSED provides a common mechanism for declaring unused parameters.
 * Use it like this:
 *
 * int
 * my_function(int argc, char **UNUSED(argv))
 * {
 *   ...
 * }
 *
 */
#ifndef UNUSED
#  if GCC_PREREQ(2, 5)
     /* GCC-style */
#    define UNUSED(parameter) (parameter) __attribute__((unused))
#  else
     /* MSVC/C++ */
#    ifdef __cplusplus
#      define UNUSED(parameter) /* parameter */
#    else
#      if defined(_MSC_VER)
         /* disable reporting an "unreferenced formal parameter" */
#        pragma warning( disable : 4100 )
#      endif
#      define UNUSED(parameter) (parameter)
#    endif
#  endif
#else
#  undef UNUSED
#  define UNUSED(parameter) (parameter)
#  warning "UNUSED was previously defined.  Parameter declaration behavior is unknown, see common.h"
#endif

/**
 * LIKELY provides a common mechanism for providing branch prediction
 * hints to the compiler so that it can better optimize.  It should be
 * used when it's exceptionally likely that an expected code path will
 * almost always be executed.  Use it like this:
 *
 *  if (LIKELY(x == 1)) {
 *    ... expected code path ...
 *  }
 *
 */
#ifndef LIKELY
#  if GCC_PREREQ(3, 0) || ICC_PREREQ(800)

#    define LIKELY(expression) __builtin_expect((expression), 1)
#  else
#    define LIKELY(expression) (expression)
#  endif
#else
#  undef LIKELY
#  define LIKELY(expression) (expression)
#  warning "LIKELY was previously defined.  Unable to provide branch hinting."
#endif

/**
 * UNLIKELY provides a common mechanism for providing branch
 * prediction hints to the compiler so that it can better optimize.
 * It should be used when it's exceptionaly unlikely that a given code
 * path will ever be executed.  Use it like this:
 *
 *  if (UNLIKELY(x == 0)) {
 *    ... unexpected code path ...
 *  }
 *
 */
#ifndef UNLIKELY
#  if GCC_PREREQ(3, 0) || ICC_PREREQ(800)
#    define UNLIKELY(expression) __builtin_expect((expression), 0)
#  else
#    define UNLIKELY(expression) (expression)
#  endif
#else
#  undef UNLIKELY
#  define UNLIKELY(expression) (expression)
#  warning "UNLIKELY was previously defined.  Unable to provide branch hinting."
#endif

/**
 * DEPRECATED provides a common mechanism for denoting public API
 * (e.g., functions, typedefs, variables) that is considered
 * deprecated.  Use it like this:
 *
 * DEPRECATED int my_function(void);
 *
 * typedef struct karma some_type DEPRECATED;
 */
#ifndef DEPRECATED
#  if GCC_PREREQ(3, 1) || ICC_PREREQ(800)
#    define DEPRECATED __attribute__((deprecated))
#  elif defined(_WIN32)
#    define DEPRECATED __declspec(deprecated("This function is DEPRECATED.  Please update code to new API."))
#  else
#    define DEPRECATED /* deprecated */
#  endif
#else
#  undef DEPRECATED
#  define DEPRECATED /* deprecated */
#  warning "DEPRECATED was previously defined.  Disabling the declaration."
#endif

/* ActiveState Tcl doesn't include this catch in tclPlatDecls.h, so we
 * have to add it for them
 */
#if defined(_MSC_VER) && defined(__STDC__)
   #include <tchar.h>
   /* MSVC++ misses this. */
   typedef _TCHAR TCHAR;
#endif


#endif  /* __COMMON_H__ */
/** @} */
/*
 * Local Variables:
 * mode: C
 * tab-width: 8
 * indent-tabs-mode: t
 * c-file-style: "stroustrup"
 * End:
 * ex: shiftwidth=4 tabstop=8
 */<|MERGE_RESOLUTION|>--- conflicted
+++ resolved
@@ -42,16 +42,12 @@
  * should not use config defines)
  */
 #if defined(BRLCADBUILD) && defined(HAVE_CONFIG_H)
-<<<<<<< HEAD
-#  include "brlcad_config.h"
-=======
 
 #  if defined(_WIN32) && !defined(__CYGWIN__) && !defined(CMAKE_HEADERS)
 #    include "config_win.h"
 #  else
 #    include "brlcad_config.h"
 #  endif  /* _WIN32 */
->>>>>>> 5dae71f6
 
 /* Simulates drand48() functionality using rand() which is assumed to
  * exist everywhere. The range is [0, 1).
