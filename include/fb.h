/*                            F B . H
 * BRL-CAD
 *
 * Copyright (c) 2004-2014 United States Government as represented by
 * the U.S. Army Research Laboratory.
 *
 * This library is free software; you can redistribute it and/or
 * modify it under the terms of the GNU Lesser General Public License
 * version 2.1 as published by the Free Software Foundation.
 *
 * This library is distributed in the hope that it will be useful, but
 * WITHOUT ANY WARRANTY; without even the implied warranty of
 * MERCHANTABILITY or FITNESS FOR A PARTICULAR PURPOSE.  See the GNU
 * Lesser General Public License for more details.
 *
 * You should have received a copy of the GNU Lesser General Public
 * License along with this file; see the file named COPYING for more
 * information.
 */
/** @addtogroup libfb */
/** @{ */
/** @file fb.h
 *
 * "Generic" Framebuffer Library Interface Defines.
 *
 */

#ifndef FB_H
#define FB_H

#ifndef FB_EXPORT
#  if defined(FB_DLL_EXPORTS) && defined(FB_DLL_IMPORTS)
#    error "Only FB_DLL_EXPORTS or FB_DLL_IMPORTS can be defined, not both."
#  elif defined(FB_DLL_EXPORTS)
#    define FB_EXPORT __declspec(dllexport)
#  elif defined(FB_DLL_IMPORTS)
#    define FB_EXPORT __declspec(dllimport)
#  else
#    define FB_EXPORT
#  endif
#endif

/*
 * Needed for fd_set, avoid including sys/select.h outright since it
 * conflicts on some systems (e.g. freebsd4).
 *
 * FIXME: would be nice to decouple this interface from fd_set as it's
 * only used in one place right now.
 */
#include "common.h"
#if defined(HAVE_SYS_TYPES_H)
#  include <sys/types.h>
#endif
#if defined(HAVE_SYS_TIME_H)
#  include <sys/time.h>
#endif

#include "bu/bu_tcl.h"
#include "bu/magic.h"
#include "bu/vls.h"

/**
 * Format of disk pixels is .pix raw image files.  Formerly used as
 * arguments to many of the library routines, but has fallen into
 * disuse due to the difficulties with ANSI function prototypes, and
 * the fact that arrays are not real types in C.  The most notable
 * problem is that of passing a pointer to an array of RGBpixel.  It
 * looks doubly dimensioned, but isn't.
<<<<<<< HEAD
 */
typedef unsigned char RGBpixel[3];


/**
 * These generic color maps have up to 16 bits of significance,
 * left-justified in a short.  Think of this as fixed-point values
 * from 0 to 1.
 */
/* FIXME: ColorMap is same as RLEColorMap defined in 'orle.h' */
typedef struct {
    unsigned short cm_red[256];
    unsigned short cm_green[256];
    unsigned short cm_blue[256];
} ColorMap;


#define PIXEL_NULL (unsigned char *) 0
#define RGBPIXEL_NULL (unsigned char *) 0
#define COLORMAP_NULL (ColorMap *) 0

/* Use a typedef to hide the details of the framebuffer structure */
typedef struct fb_internal fb;
#define FB_NULL (fb *) 0

/**
 * assert the integrity of a framebuffer struct.
 */
=======
 */
typedef unsigned char RGBpixel[3];


/**
 * These generic color maps have up to 16 bits of significance,
 * left-justified in a short.  Think of this as fixed-point values
 * from 0 to 1.
 */
/* FIXME: ColorMap is same as RLEColorMap defined in 'orle.h' */
typedef struct {
    unsigned short cm_red[256];
    unsigned short cm_green[256];
    unsigned short cm_blue[256];
} ColorMap;


#define PIXEL_NULL (unsigned char *) 0
#define RGBPIXEL_NULL (unsigned char *) 0
#define COLORMAP_NULL (ColorMap *) 0

/* Use a typedef to hide the details of the framebuffer structure */
typedef struct fb_internal fb;
#define FB_NULL (fb *) 0

/**
 * assert the integrity of a framebuffer struct.
 */
>>>>>>> 168e7654
#define FB_CK_FB(_p) BU_CKMAG(_p, FB_MAGIC, "FB")

__BEGIN_DECLS

/* Library entry points */

FB_EXPORT fb *fb_get();
FB_EXPORT void  fb_put(fb *ifp);
FB_EXPORT extern char *fb_gettype(fb *ifp);
FB_EXPORT extern int fb_get_max_width(fb *ifp);
FB_EXPORT extern int fb_get_max_height(fb *ifp);
FB_EXPORT extern int fb_getwidth(fb *ifp);
FB_EXPORT extern int fb_getheight(fb *ifp);
FB_EXPORT extern int fb_poll(fb *ifp);
FB_EXPORT extern int fb_help(fb *ifp);
FB_EXPORT extern int fb_free(fb *ifp);
FB_EXPORT extern int fb_clear(fb *ifp, unsigned char *pp);
FB_EXPORT extern ssize_t fb_read(fb *ifp, int x, int y, unsigned char *pp, size_t count);
FB_EXPORT extern ssize_t fb_write(fb *ifp, int x, int y, const unsigned char *pp, size_t count);
FB_EXPORT extern int fb_rmap(fb *ifp, ColorMap *cmap);
FB_EXPORT extern int fb_wmap(fb *ifp, const ColorMap *cmap);
FB_EXPORT extern int fb_view(fb *ifp, int xcenter, int ycenter, int xzoom, int yzoom);
FB_EXPORT extern int fb_getview(fb *ifp, int *xcenter, int *ycenter, int *xzoom, int *yzoom);
FB_EXPORT extern int fb_setcursor(fb *ifp, const unsigned char *bits, int xb, int yb, int xo, int yo);
FB_EXPORT extern int fb_cursor(fb *ifp, int mode, int x, int y);
FB_EXPORT extern int fb_getcursor(fb *ifp, int *mode, int *x, int *y);
FB_EXPORT extern int fb_readrect(fb *ifp, int xmin, int ymin, int width, int height, unsigned char *pp);
FB_EXPORT extern int fb_writerect(fb *ifp, int xmin, int ymin, int width, int height, const unsigned char *pp);
FB_EXPORT extern int fb_bwreadrect(fb *ifp, int xmin, int ymin, int width, int height, unsigned char *pp);
FB_EXPORT extern int fb_bwwriterect(fb *ifp, int xmin, int ymin, int width, int height, const unsigned char *pp);

FB_EXPORT extern fb *fb_open(const char *file, int _width, int _height);
FB_EXPORT extern int fb_close(fb *ifp);
FB_EXPORT extern int fb_close_existing(fb *ifp);
FB_EXPORT extern int fb_genhelp(void);
FB_EXPORT extern int fb_ioinit(fb *ifp);
FB_EXPORT extern int fb_seek(fb *ifp, int x, int y);
FB_EXPORT extern int fb_tell(fb *ifp, int *xp, int *yp);
FB_EXPORT extern int fb_rpixel(fb *ifp, unsigned char *pp);
FB_EXPORT extern int fb_wpixel(fb *ifp, unsigned char *pp);
FB_EXPORT extern int fb_flush(fb *ifp);
FB_EXPORT extern int fb_configure_window(fb *, int, int);
FB_EXPORT extern int fb_refresh(fb *ifp, int x, int y, int w, int h);
#if !defined(_WIN32) || defined(__CYGWIN__)
FB_EXPORT extern void fb_log(const char *fmt, ...) _BU_ATTR_PRINTF12;
#endif
FB_EXPORT extern int fb_null(fb *ifp);
FB_EXPORT extern int fb_null_setcursor(fb *ifp, const unsigned char *bits, int xbits, int ybits, int xorig, int yorig);

/* utility functions */
FB_EXPORT extern int fb_common_file_size(size_t *widthp, size_t *heightp, const char *filename, int pixel_size);
FB_EXPORT extern int fb_common_image_size(size_t *widthp, size_t *heightp, size_t npixels);
FB_EXPORT extern int fb_common_name_size(size_t *widthp, size_t *heightp, const char *name);
FB_EXPORT extern int fb_write_fp(fb *ifp, FILE *fp, int req_width, int req_height, int crunch, int inverse, struct bu_vls *result);
FB_EXPORT extern int fb_read_fd(fb *ifp, int fd,  int file_width, int file_height, int file_xoff, int file_yoff, int scr_width, int scr_height, int scr_xoff, int scr_yoff, int fileinput, char *file_name, int one_line_only, int multiple_lines, int autosize, int inverse, int clear, int zoom, struct bu_vls *result);

FB_EXPORT extern void fb_set_interface(fb *ifp, const char *interface_type);
FB_EXPORT extern void fb_set_name(fb *ifp, const char *name);
FB_EXPORT extern char *fb_get_name(fb *ifp);
FB_EXPORT extern void fb_set_magic(fb *ifp, uint32_t magic);
FB_EXPORT extern long fb_get_pagebuffer_pixel_size(fb *ifp);

FB_EXPORT extern int fb_is_set_fd(fb *ifp, fd_set *infds);
FB_EXPORT extern int fb_set_fd(fb *ifp, fd_set *select_list);
FB_EXPORT extern int fb_clear_fd(fb *ifp, fd_set *select_list);

/* color mapping */
FB_EXPORT extern int fb_is_linear_cmap(const ColorMap *cmap);
FB_EXPORT extern void fb_make_linear_cmap(ColorMap *cmap);

/* open_existing functionality. */
struct fb_platform_specific {uint32_t magic; void *data;};
FB_EXPORT extern struct fb_platform_specific *fb_get_platform_specific(uint32_t magic);
FB_EXPORT extern void fb_put_platform_specific(struct fb_platform_specific *fb_p);
FB_EXPORT extern fb *fb_open_existing(const char *file, int _width, int _height, struct fb_platform_specific *fb_p);

/* backward compatibility hacks */
FB_EXPORT extern int fb_reset(fb *ifp);
FB_EXPORT extern int fb_viewport(fb *ifp, int left, int top, int right, int bottom);
FB_EXPORT extern int fb_window(fb *ifp, int xcenter, int ycenter);
FB_EXPORT extern int fb_zoom(fb *ifp, int xzoom, int yzoom);
FB_EXPORT extern int fb_scursor(fb *ifp, int mode, int x, int y);

/*
 * Copy one RGB pixel to another.
 */
#define COPYRGB(to, from) { (to)[RED]=(from)[RED];\
			   (to)[GRN]=(from)[GRN];\
			   (to)[BLU]=(from)[BLU]; }

/* Debug Bitvector Definition */
#define FB_DEBUG_BIO 1	/* Buffered io calls (less r/wpixel) */
#define FB_DEBUG_CMAP 2	/* Contents of colormaps */
#define FB_DEBUG_RW 4	/* Contents of reads and writes */
#define FB_DEBUG_BRW 8	/* Buffered IO rpixel and wpixel */

/* tcl.c */
/* The presence of Tcl_Interp as an arg prevents giving arg list */
FB_EXPORT extern void fb_tcl_setup(void);
FB_EXPORT extern int Fb_Init(Tcl_Interp *interp);

/**
 * report version information about LIBFB
 */
FB_EXPORT extern const char *fb_version(void);


<<<<<<< HEAD
=======
/* To avoid breaking things too badly, temporarily expose
 * what is now internal API */
#include "../src/libfb/fb_private.h"

typedef struct fb_internal FBIO;


>>>>>>> 168e7654
__END_DECLS

#endif /* FB_H */

/** @} */
/*
 * Local Variables:
 * mode: C
 * tab-width: 8
 * indent-tabs-mode: t
 * c-file-style: "stroustrup"
 * End:
 * ex: shiftwidth=4 tabstop=8
 */<|MERGE_RESOLUTION|>--- conflicted
+++ resolved
@@ -66,7 +66,6 @@
  * the fact that arrays are not real types in C.  The most notable
  * problem is that of passing a pointer to an array of RGBpixel.  It
  * looks doubly dimensioned, but isn't.
-<<<<<<< HEAD
  */
 typedef unsigned char RGBpixel[3];
 
@@ -95,36 +94,6 @@
 /**
  * assert the integrity of a framebuffer struct.
  */
-=======
- */
-typedef unsigned char RGBpixel[3];
-
-
-/**
- * These generic color maps have up to 16 bits of significance,
- * left-justified in a short.  Think of this as fixed-point values
- * from 0 to 1.
- */
-/* FIXME: ColorMap is same as RLEColorMap defined in 'orle.h' */
-typedef struct {
-    unsigned short cm_red[256];
-    unsigned short cm_green[256];
-    unsigned short cm_blue[256];
-} ColorMap;
-
-
-#define PIXEL_NULL (unsigned char *) 0
-#define RGBPIXEL_NULL (unsigned char *) 0
-#define COLORMAP_NULL (ColorMap *) 0
-
-/* Use a typedef to hide the details of the framebuffer structure */
-typedef struct fb_internal fb;
-#define FB_NULL (fb *) 0
-
-/**
- * assert the integrity of a framebuffer struct.
- */
->>>>>>> 168e7654
 #define FB_CK_FB(_p) BU_CKMAG(_p, FB_MAGIC, "FB")
 
 __BEGIN_DECLS
@@ -232,8 +201,6 @@
 FB_EXPORT extern const char *fb_version(void);
 
 
-<<<<<<< HEAD
-=======
 /* To avoid breaking things too badly, temporarily expose
  * what is now internal API */
 #include "../src/libfb/fb_private.h"
@@ -241,7 +208,6 @@
 typedef struct fb_internal FBIO;
 
 
->>>>>>> 168e7654
 __END_DECLS
 
 #endif /* FB_H */
