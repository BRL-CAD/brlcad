/*                        B I T V . H
 * BRL-CAD
 *
<<<<<<< HEAD
 * Copyright (c) 2004-2018 United States Government as represented by
=======
 * Copyright (c) 2004-2020 United States Government as represented by
>>>>>>> 60304d81
 * the U.S. Army Research Laboratory.
 *
 * This library is free software; you can redistribute it and/or
 * modify it under the terms of the GNU Lesser General Public License
 * version 2.1 as published by the Free Software Foundation.
 *
 * This library is distributed in the hope that it will be useful, but
 * WITHOUT ANY WARRANTY; without even the implied warranty of
 * MERCHANTABILITY or FITNESS FOR A PARTICULAR PURPOSE.  See the GNU
 * Lesser General Public License for more details.
 *
 * You should have received a copy of the GNU Lesser General Public
 * License along with this file; see the file named COPYING for more
 * information.
 */

#ifndef BU_BITV_H
#define BU_BITV_H

#include "common.h"

#include <limits.h> /* for CHAR_BIT */

#include "bu/defines.h"
#include "bu/magic.h"
#include "bu/list.h"
#include "bu/vls.h"

__BEGIN_DECLS

/*----------------------------------------------------------------------*/
/** @addtogroup bu_bitv
 *
 * @brief
 * Routines for managing efficient high-performance bit vectors of
 * arbitrary length.
 *
 * The basic type "bitv_t" is defined in include/bu.h; it is the
 * widest integer datatype for which efficient hardware support
 * exists.  BU_BITV_SHIFT and BU_BITV_MASK are also defined in bu.h
 *
 * These bit vectors are "little endian", bit 0 is in the right hand
 * side of the [0] word.
 *
 */
/** @{*/
/** @file bu/bitv.h */

/**
 * bitv_t should be a fast integer type for implementing bit vectors.
 *
 * On many machines, this is a 32-bit "long", but on some machines a
 * compiler/vendor-specific type such as "long long" or even 'char'
 * can give access to faster integers.
 *
 * THE SIZE OF bitv_t MUST MATCH BU_BITV_SHIFT.
 */
typedef unsigned char bitv_t;

/**
 * Bit vector shift size
 *
 * Should equal to: log2(sizeof(bitv_t)*8.0).  Using bu_bitv_shift()
 * will return a run-time computed shift size if the size of a bitv_t
 * changes.  Performance impact is rather minimal for most models but
 * disabled for a handful of primitives that heavily rely on bit
 * vectors.
 *
 * (8-bit type: 3, 16-bit type: 4, 32-bit type: 5, 64-bit type: 6)
 */
#ifdef CHAR_BIT
#  if CHAR_BIT == 8
#    define BU_BITV_SHIFT 3
#  elif CHAR_BIT == 16
#    define BU_BITV_SHIFT 4
#  elif CHAR_BIT == 32
#    define BU_BITV_SHIFT 5
#  elif CHAR_BIT == 64
#    define BU_BITV_SHIFT 6
#  endif
#else
#  define BU_BITV_SHIFT bu_bitv_shift()
#endif

/** Bit vector mask */
#define BU_BITV_MASK ((1<<BU_BITV_SHIFT)-1)

/**
 * Bit vector data structure.
 *
 * bu_bitv uses a little-endian encoding, placing bit 0 on the right
 * side of the 0th word.
 *
 * This is done only because left-shifting a 1 can be done in an
 * efficient word-length-independent manner; going the other way would
 * require a compile-time constant with only the sign bit set, and an
 * unsigned right shift, which some machines don't have in hardware,
 * or an extra subtraction.
 *
 * Application code should *never* peek at the bit-buffer; use the
 * macros.  The external hex form is most significant byte first (bit
 * 0 is at the right).  Note that MUVES does it differently.
 */
struct bu_bitv {
    struct bu_list l;		/**< linked list for caller's use */
    size_t nbits;		/**< actual size of bits[], in bits */
    bitv_t bits[2];	/**< variable size array */
};
typedef struct bu_bitv bu_bitv_t;
#define BU_BITV_NULL ((struct bu_bitv *)0)

/**
 * asserts the integrity of a non-head node bu_bitv struct.
 */
#define BU_CK_BITV(_bp) BU_CKMAG(_bp, BU_BITV_MAGIC, "bu_bitv")

/**
 * initializes a bu_bitv struct without allocating any memory.  this
 * macro is not suitable for initializing a head list node.
 */
#define BU_BITV_INIT(_bp) { \
	BU_LIST_INIT_MAGIC(&(_bp)->l, BU_BITV_MAGIC); \
	(_bp)->nbits = 0; \
	(_bp)->bits[0] = 0; \
	(_bp)->bits[1] = 0; \
    }

/**
 * macro suitable for declaration statement initialization of a bu_bitv
 * struct.  does not allocate memory.  not suitable for a head node.
 */
#define BU_BITV_INIT_ZERO { {BU_BITV_MAGIC, BU_LIST_NULL, BU_LIST_NULL}, 0, {0, 0} }

/**
 * returns truthfully whether a bu_bitv has been initialized
 */
#define BU_BITV_IS_INITIALIZED(_bp) (((struct bu_bitv *)(_bp) != BU_BITV_NULL) && LIKELY((_bp)->l.magic == BU_BITV_MAGIC))

/**
 * returns floor(log2(sizeof(bitv_t)*8.0)), i.e. the number of bits
 * required with base-2 encoding to index any bit in an array of
 * length sizeof(bitv_t)*8.0 bits long.  users should not call this
 * directly, instead calling the BU_BITV_SHIFT macro instead.
 */
BU_EXPORT extern size_t bu_bitv_shift(void);

/**
 * Convert a number of words into the corresponding (bitv_t type) size
 * as a bit-vector size.
 */
#define BU_WORDS2BITS(_nw)	((size_t)(_nw>0?_nw:0)*sizeof(bitv_t)*8)

/**
 * Convert a bit-vector (stored in a bitv_t array) size into the
 * corresponding word size.
 */
#define BU_BITS2WORDS(_nb)	(((size_t)(_nb>0?_nb:0)+BU_BITV_MASK)>>BU_BITV_SHIFT)

/**
 * Convert a bit-vector (stored in a bitv_t array) size into the
 * corresponding total memory size (in bytes) of the bitv_t array.
 */
#define BU_BITS2BYTES(_nb)	(BU_BITS2WORDS(_nb)*sizeof(bitv_t))


#if 1
#define BU_BITTEST(_bv, bit)	\
    (((_bv)->bits[(bit)>>BU_BITV_SHIFT] & (((bitv_t)1)<<((bit)&BU_BITV_MASK)))!=0)
#else
static __inline__ int BU_BITTEST(volatile void * addr, int nr)
{
    int oldbit;

    __asm__ __volatile__(
	"btl %2, %1\n\tsbbl %0, %0"
	:"=r" (oldbit)
	:"m" (addr), "Ir" (nr));
    return oldbit;
}
#endif

#define BU_BITSET(_bv, bit)	\
    ((_bv)->bits[(bit)>>BU_BITV_SHIFT] |= (((bitv_t)1)<<((bit)&BU_BITV_MASK)))
#define BU_BITCLR(_bv, bit)	\
    ((_bv)->bits[(bit)>>BU_BITV_SHIFT] &= ~(((bitv_t)1)<<((bit)&BU_BITV_MASK)))

/**
 * zeros all of the internal storage bytes in a bit vector array
 */
#define BU_BITV_ZEROALL(_bv)	\
    { \
	if (LIKELY((_bv) && (_bv)->nbits != 0)) { \
	    unsigned char *bvp = (unsigned char *)(_bv)->bits; \
	    size_t nbytes = BU_BITS2BYTES((_bv)->nbits); \
	    do { \
		*bvp++ = (unsigned char)0; \
	    } while (--nbytes != 0); \
	} \
    }


/* This is not done by default for performance reasons */
#ifdef NO_BOMBING_MACROS
#  define BU_BITV_BITNUM_CHECK(_bv, _bit) (void)(_bv)
#else
#  define BU_BITV_BITNUM_CHECK(_bv, _bit)	/* Validate bit number */ \
    if (UNLIKELY(((unsigned)(_bit)) >= (_bv)->nbits)) {\
	bu_log("BU_BITV_BITNUM_CHECK bit number (%u) out of range (0..%u)\n", \
	       ((unsigned)(_bit)), (_bv)->nbits); \
	bu_bomb("process self-terminating\n");\
    }
#endif

#ifdef NO_BOMBING_MACROS
#  define BU_BITV_NBITS_CHECK(_bv, _nbits) (void)(_bv)
#else
#  define BU_BITV_NBITS_CHECK(_bv, _nbits)	/* Validate number of bits */ \
    if (UNLIKELY(((unsigned)(_nbits)) > (_bv)->nbits)) {\
	bu_log("BU_BITV_NBITS_CHECK number of bits (%u) out of range (> %u)", \
	       ((unsigned)(_nbits)), (_bv)->nbits); \
	bu_bomb("process self-terminating"); \
    }
#endif


/**
 * Macros to efficiently find all the ONE bits in a bit vector.
 * Counts words down, counts bits in words going up, for speed &
 * portability.  It does not matter if the shift causes the sign bit
 * to smear to the right.
 *
 * @par Example:
 * @code
 *
 * BU_BITV_LOOP_START(bv) {
 *   fiddle(BU_BITV_LOOP_INDEX);
 * } BU_BITV_LOOP_END;
 *
 * @endcode
 *
 */
#define BU_BITV_LOOP_START(_bv)	\
    { \
    int _wd;	/* Current word number */  \
    BU_CK_BITV(_bv); \
    for (_wd=BU_BITS2WORDS((_bv)->nbits)-1; _wd>=0; _wd--) {  \
    int _b;	/* Current bit-in-word number */  \
    bitv_t _val;	/* Current word value */  \
    if ((_val = (_bv)->bits[_wd])==0) continue;  \
    for (_b=0; _b < BU_BITV_MASK+1; _b++, _val >>= 1) { \
    if (!(_val & 1)) continue;

/**
 * This macro is valid only between a BU_BITV_LOOP_START/LOOP_END
 * pair, and gives the bit number of the current iteration.
 */
#define BU_BITV_LOOP_INDEX ((_wd << BU_BITV_SHIFT) | _b)

/**
 * Paired with BU_BITV_LOOP_START()
 */
#define BU_BITV_LOOP_END } /* end for (_b) */ \
	} /* end for (_wd) */ \
	} /* end block */

/**
 * Allocate storage for a new bit vector of at least 'nbits' in
 * length.  The bit vector itself is guaranteed to be initialized to
 * all zero.
 */
BU_EXPORT extern struct bu_bitv *bu_bitv_new(size_t nbits);

/**
 * Release all internal storage for this bit vector.
 *
 * It is the caller's responsibility to not use the pointer 'bv' any
 * longer.  It is the caller's responsibility to dequeue from any
 * linked list first.
 */
BU_EXPORT extern void bu_bitv_free(struct bu_bitv *bv);

/**
 * Set all the bits in the bit vector to zero.
 *
 * Also available as a BU_BITV_ZEROALL macro if you don't desire the
 * pointer checking.
 */
BU_EXPORT extern void bu_bitv_clear(struct bu_bitv *bv);

/**
 * TBD
 */
BU_EXPORT extern void bu_bitv_or(struct bu_bitv *ov,  const struct bu_bitv *iv);

/**
 * TBD
 */
BU_EXPORT extern void bu_bitv_and(struct bu_bitv *ov, const struct bu_bitv *iv);

/**
 * Print the bits set in a bit vector.
 */
BU_EXPORT extern void bu_bitv_vls(struct bu_vls *v, const struct bu_bitv *bv);

/**
 * Print the bits set in a bit vector.  Use bu_vls stuff, to make only
 * a single call to bu_log().
 */
BU_EXPORT extern void bu_pr_bitv(const char *str, const struct bu_bitv *bv);

/**
 * Convert a bit vector to an ascii string of hex digits.  The string
 * is from MSB to LSB (bytes and bits).
 */
BU_EXPORT extern void bu_bitv_to_hex(struct bu_vls *v, const struct bu_bitv *bv);

/**
 * Convert a string of HEX digits (as produced by bu_bitv_to_hex) into
 * a bit vector.
 */
BU_EXPORT extern struct bu_bitv *bu_hex_to_bitv(const char *str);

/**
 * Convert a bit vector to an ascii string of binary digits in the GCC
 * format ("0bn...").  The string is from MSB to LSB (bytes and bits).
 */
BU_EXPORT extern void bu_bitv_to_binary(struct bu_vls *v, const struct bu_bitv *bv);

/**
 * Convert a string of BINARY digits (as produced by
 * bu_bitv_to_binary) into a bit vector.
 */
BU_EXPORT extern struct bu_bitv *bu_binary_to_bitv(const char *str);

/**
 * Convert a string of BINARY digits (as produced by
 * bu_bitv_to_binary) into a bit vector.  The "nbytes" argument may be
 * zero if the user has no minimum length preference.
 */
BU_EXPORT extern struct bu_bitv *bu_binary_to_bitv2(const char *str, const int nbytes);

/**
 * Compare two bit vectors for equality. They are considered equal iff
 * their lengths and each bit are equal.  Returns 1 for true, zero for
 * false.
 */
BU_EXPORT extern int bu_bitv_compare_equal(const struct bu_bitv *, const struct bu_bitv *);

/**
 * Compare two bit vectors for equality. They are considered equal iff
 * their non-zero bits are equal (leading zero bits are ignored so
 * lengths are not considered explicitly). Returns 1 for true, 0 for
 * false.
 */
BU_EXPORT extern int bu_bitv_compare_equal2(const struct bu_bitv *, const struct bu_bitv *);

/**
 * Make a copy of a bit vector
 */
BU_EXPORT extern struct bu_bitv *bu_bitv_dup(const struct bu_bitv *bv);


/**
 * Convert a string of hex characters to an equivalent string of
 * binary characters.
 *
 * The input hex string may have an optional prefix of '0x' or '0X' in
 * which case the resulting binary string will be prefixed with '0b'.
 *
 * The input string is expected to represent an integral number of
 * bytes but will have leading zeroes prepended as necessary to fulfill
 * that requirement.
 *
 * Returns BRLCAD_OK for success, BRLCAD_ERROR for errors.
 */
BU_EXPORT extern int bu_hexstr_to_binstr(const char *hexstr, struct bu_vls *b);


/**
 * Convert a string of binary characters to an equivalent string of
 * hex characters.
 *
 * The input binary string may have an optional prefix of '0b' or '0B'
 * in which case the resulting hex string will be prefixed with '0x'.
 *
 * The input string is expected to represent an integral number of
 * bytes but will have leading zeroes prepended as necessary to fulfill
 * that requirement.
 *
 * Returns BRLCAD_OK for success, BRLCAD_ERROR for errors.
 *
 */
BU_EXPORT extern int bu_binstr_to_hexstr(const char *binstr, struct bu_vls *h);


/** @brief Bit field printing implementation. */


/**
 * Print a bit field according to a format specification via bu_log().
 *
 * Line printed is of the form "String Label: x1234 <FOO,BAR,RAB,OOF>"
 * and is commonly used by debugging code to print which debug bits
 * are enabled.
<<<<<<< HEAD
 *
 * @param label  string label
 * @param bits   integer with the bits to print
 * @param format format specification
 *
=======
 *
 * @param label  string label
 * @param bits   integer with the bits to print
 * @param format format specification
 *
>>>>>>> 60304d81
 * The 'format' begins with a desired printing base (8 or 16), i.e.,
 * \\010 means print octal and \\020 for hex.  Remaining string is the
 * little endian bit position (i.e., 1 to 32 encoded in octal format)
 * followed by a label for that bit (e.g., "\010\2Bit_one\1BIT_zero")
 *
 * Note octal counting is used for the bit position label:
 *   \01 -> ... \07 -> \10 -> \11 -> ... \17 -> \20 ... etc
 */
BU_EXPORT extern void bu_printb(const char *label,
				unsigned long bits,
				const char *format);

/**
 * Same as bu_printb() but with output going to a vls instead of stderr
 */
BU_EXPORT extern void bu_vls_printb(struct bu_vls *vls,
				    const char *label, unsigned long bits,
				    const char *format);

/** @} */

__END_DECLS

#endif  /* BU_BITV_H */

/*
 * Local Variables:
 * mode: C
 * tab-width: 8
 * indent-tabs-mode: t
 * c-file-style: "stroustrup"
 * End:
 * ex: shiftwidth=4 tabstop=8
 */<|MERGE_RESOLUTION|>--- conflicted
+++ resolved
@@ -1,11 +1,7 @@
 /*                        B I T V . H
  * BRL-CAD
  *
-<<<<<<< HEAD
- * Copyright (c) 2004-2018 United States Government as represented by
-=======
  * Copyright (c) 2004-2020 United States Government as represented by
->>>>>>> 60304d81
  * the U.S. Army Research Laboratory.
  *
  * This library is free software; you can redistribute it and/or
@@ -410,19 +406,11 @@
  * Line printed is of the form "String Label: x1234 <FOO,BAR,RAB,OOF>"
  * and is commonly used by debugging code to print which debug bits
  * are enabled.
-<<<<<<< HEAD
  *
  * @param label  string label
  * @param bits   integer with the bits to print
  * @param format format specification
  *
-=======
- *
- * @param label  string label
- * @param bits   integer with the bits to print
- * @param format format specification
- *
->>>>>>> 60304d81
  * The 'format' begins with a desired printing base (8 or 16), i.e.,
  * \\010 means print octal and \\020 for hex.  Remaining string is the
  * little endian bit position (i.e., 1 to 32 encoded in octal format)
