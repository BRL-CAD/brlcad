/*                          C M D . H
 * BRL-CAD
 *
<<<<<<< HEAD
 * Copyright (c) 1993-2018 United States Government as represented by
=======
 * Copyright (c) 1993-2020 United States Government as represented by
>>>>>>> 60304d81
 * the U.S. Army Research Laboratory.
 *
 * This library is free software; you can redistribute it and/or
 * modify it under the terms of the GNU Lesser General Public License
 * version 2.1 as published by the Free Software Foundation.
 *
 * This library is distributed in the hope that it will be useful, but
 * WITHOUT ANY WARRANTY; without even the implied warranty of
 * MERCHANTABILITY or FITNESS FOR A PARTICULAR PURPOSE.  See the GNU
 * Lesser General Public License for more details.
 *
 * You should have received a copy of the GNU Lesser General Public
 * License along with this file; see the file named COPYING for more
 * information.
 */

/** @addtogroup bu_cmd
 * @brief
 * Routine(s) for processing subcommands
 */
/** @{ */
/** @file bu/cmd.h */

#ifndef BU_CMD_H
#define BU_CMD_H

#include "common.h"

#include <time.h>

#include "bsocket.h" /* for timeval */

#define BU_CMD_NULL (int (*)(void *, int, const char **))NULL

#include "bu/defines.h"
#include "bu/log.h"
#include "bu/vls.h"

/**
 * Generic keyword-to-command callback interface intended for use with
 * bu_cmd().
 */
struct bu_cmdtab {
    const char *ct_name;
    int (*ct_func)(void *data, int argc, const char *argv[]);
};

<<<<<<< HEAD
/* deprecated 2016-01-14 */
struct bu_cmdhist {
    struct bu_vls h_command;
    struct timeval h_start;
    struct timeval h_finish;
    int h_status;
};
#define BU_CMDHIST_NULL (struct bu_cmdhist *)NULL

struct bu_cmdhist_list {
    size_t size, capacity;
    size_t current;
    struct bu_cmdhist *cmdhist;
};

/* deprecated 2016-01-14 */
struct bu_cmdhist_obj {
    struct bu_vls cho_name;
    struct bu_cmdhist_list cmdhist;
};
#define BU_CMDHIST_OBJ_NULL (struct bu_cmdhist_obj *)NULL

=======
>>>>>>> 60304d81
__BEGIN_DECLS

/** @brief Routine(s) for processing subcommands */

/**
 * This function is intended to be used for parsing subcommands.  If
 * the command is found in the array of commands, the associated
 * function is called. Otherwise, an error message is printed along
 * with a list of available commands.  This behavior can be suppressed
 * by registering a bu_log() callback.
 *
 * @code
 * struct bu_hook_list saved_hooks = BU_HOOK_LIST_INIT_ZERO;
 * bu_log_hook_save_all(&saved_hooks);
 * bu_log_hook_delete_all();
 * bu_log_add_hook(NULL, NULL); // disables logging
 * bu_cmd(...);
 * bu_log_hook_restore_all(&saved_hooks);
 * @endcode
 *
 * @param cmds		- commands and related function pointers
 * @param argc		- number of arguments in argv
 * @param argv		- command to execute and its arguments
 * @param cmd_index	- indicates which argv element holds the subcommand
 * @param data		- data/state associated with the command
 * @param result	- if non-NULL, return value from the command
 *
 * @return BRLCAD_OK if command was found, otherwise, BRLCAD_ERROR.
 */
BU_EXPORT extern int bu_cmd(const struct bu_cmdtab *cmds, int argc, const char *argv[], int cmd_index, void *data, int *result);

/**
 * Returns BRLCAD_OK if cmdname defines a command in the cmds table, and BRLCAD_ERROR otherwise */
BU_EXPORT extern int bu_cmd_valid(const struct bu_cmdtab *cmds, const char *cmdname);

/** @brief Routines for maintaining a command history */

/**
 * Prints out the command history.
 *
 * USAGE:
 * history [-delays] [-outfile filename]
 */
DEPRECATED BU_EXPORT extern int bu_cmdhist_history(void *data, int argc, const char **argv);

/**
 * Add a command to the history list.
 *
 * USAGE:
 * procname add cmd
 */
DEPRECATED BU_EXPORT extern int bu_cmdhist_add(void *data, int argc, const char **argv);

/**
 * Return the current command.
 *
 * USAGE:
 * procname curr
 */
DEPRECATED BU_EXPORT extern int bu_cmdhist_curr(void *data, int argc, const char **argv);

/**
 * Set the current command to the next command.
 *
 * USAGE:
 * procname next
 */
DEPRECATED BU_EXPORT extern int bu_cmdhist_next(void *data, int argc, const char **argv);

/**
 * Set the current command to the previous command.
 *
 * USAGE:
 * procname prev
 */
DEPRECATED BU_EXPORT extern int bu_cmdhist_prev(void *data, int argc, const char **argv);

__END_DECLS

#endif  /* BU_CMD_H */

/** @} */
/*
 * Local Variables:
 * mode: C
 * tab-width: 8
 * indent-tabs-mode: t
 * c-file-style: "stroustrup"
 * End:
 * ex: shiftwidth=4 tabstop=8
 */<|MERGE_RESOLUTION|>--- conflicted
+++ resolved
@@ -1,11 +1,7 @@
 /*                          C M D . H
  * BRL-CAD
  *
-<<<<<<< HEAD
- * Copyright (c) 1993-2018 United States Government as represented by
-=======
  * Copyright (c) 1993-2020 United States Government as represented by
->>>>>>> 60304d81
  * the U.S. Army Research Laboratory.
  *
  * This library is free software; you can redistribute it and/or
@@ -53,31 +49,6 @@
     int (*ct_func)(void *data, int argc, const char *argv[]);
 };
 
-<<<<<<< HEAD
-/* deprecated 2016-01-14 */
-struct bu_cmdhist {
-    struct bu_vls h_command;
-    struct timeval h_start;
-    struct timeval h_finish;
-    int h_status;
-};
-#define BU_CMDHIST_NULL (struct bu_cmdhist *)NULL
-
-struct bu_cmdhist_list {
-    size_t size, capacity;
-    size_t current;
-    struct bu_cmdhist *cmdhist;
-};
-
-/* deprecated 2016-01-14 */
-struct bu_cmdhist_obj {
-    struct bu_vls cho_name;
-    struct bu_cmdhist_list cmdhist;
-};
-#define BU_CMDHIST_OBJ_NULL (struct bu_cmdhist_obj *)NULL
-
-=======
->>>>>>> 60304d81
 __BEGIN_DECLS
 
 /** @brief Routine(s) for processing subcommands */
