/*                        S H O O T . H
 * BRL-CAD
 *
<<<<<<< HEAD
 * Copyright (c) 1993-2018 United States Government as represented by
=======
 * Copyright (c) 1993-2020 United States Government as represented by
>>>>>>> 60304d81
 * the U.S. Army Research Laboratory.
 *
 * This library is free software; you can redistribute it and/or
 * modify it under the terms of the GNU Lesser General Public License
 * version 2.1 as published by the Free Software Foundation.
 *
 * This library is distributed in the hope that it will be useful, but
 * WITHOUT ANY WARRANTY; without even the implied warranty of
 * MERCHANTABILITY or FITNESS FOR A PARTICULAR PURPOSE.  See the GNU
 * Lesser General Public License for more details.
 *
 * You should have received a copy of the GNU Lesser General Public
 * License along with this file; see the file named COPYING for more
 * information.
 */

/** @addtogroup rt_shoot
 *
 * @brief
 * Ray Tracing program shot coordinator. This is the heart of LIBRT's ray-tracing capability.
 *
 * Given a ray, shoot it at all the relevant parts of the model,
 * (building the finished_segs chain), and then call rt_boolregions()
 * to build and evaluate the partition chain.  If the ray actually hit
 * anything, call the application's a_hit() routine with a pointer to
 * the partition chain, otherwise, call the application's a_miss()
 * routine.
 *
 * It is important to note that rays extend infinitely only in the
 * positive direction.  The ray is composed of all points P, where
 *
 * P = r_pt + K * r_dir
 *
 * for K ranging from 0 to +infinity.  There is no looking backwards.
 *

 * */
/** @{ */
/** @file rt/shoot.h */

#ifndef RT_SHOOT_H
#define RT_SHOOT_H

#include "common.h"
#include "vmath.h"
#include "rt/defines.h"
#include "rt/application.h"
#include "rt/xray.h"

__BEGIN_DECLS

/**
 * @brief
 * Shoot a ray
 *
 * Note that the direction vector r_dir must have unit length; this is
 * mandatory, and is not ordinarily checked, in the name of
 * efficiency.
 *
 * Input:  Pointer to an application structure, with these mandatory fields:
 * a_ray.r_pt ==> Starting point of ray to be fired
 * a_ray.r_dir => UNIT VECTOR with direction to fire in (dir cosines)
 * a_hit =======> Routine to call when something is hit
 * a_miss ======> Routine to call when ray misses everything
 *
 * Calls user's a_miss() or a_hit() routine as appropriate passing
 * a_hit() a list of partitions intersected.  Note that only the
 * hit_dist elements of pt_inhit and pt_outhit are computed.  To
 * compute both hit_point and hit_normal, use:
 *
 * RT_HIT_NORMAL(NULL, hitp, stp, rayp, 0);
 *
 * To compute just the hit_point, use:
 *
 * VJOIN1(hitp->hit_point, rp->r_pt, hitp->hit_dist, rp->r_dir);
 *
 * These calculations are deferred to user code to avoid needless
 * computation in other ray situations.
 *
 * Formal Return: whatever the application function returns (an int).
 *
 * NOTE: The application functions may call rt_shootray() recursively.
 * Thus, none of the local variables may be static.
 *
 * To prevent having to lock the statistics variables in a PARALLEL
 * environment, all the statistics variables have been moved into the
 * 'resource' structure, which is allocated per-CPU.
 */
RT_EXPORT extern int rt_shootray(struct application *ap);


/**
 * @brief
 * Shoot a bundle of rays
 *
 * Function for shooting a bundle of rays. Iteratively walks list of
 * rays contained in the application bundles xrays field 'b_rays'
 * passing each single ray to r_shootray().
 *
 * Input:
 *
 * bundle -  Pointer to an application_bundle structure.
 *
 * b_ap - Members in this single ray application structure should be
 * set in a similar fashion as when used with rt_shootray() with the
 * exception of a_hit() and a_miss(). Default implementations of these
 * routines are provided that simple update hit/miss counters and
 * attach the hit partitions and segments to the partition_bundle
 * structure. Users can still override this default functionality but
 * have to make sure to move the partition and segment list to the new
 * partition_bundle structure.
 *
 * b_hit() Routine to call when something is hit by the ray bundle.
 *
 * b_miss() Routine to call when ray bundle misses everything.
 *
 */
RT_EXPORT extern int rt_shootrays(struct application_bundle *bundle);


/**
 * Shoot a single ray and return the partition list. Handles callback
 * issues.
 *
 * Note that it calls malloc(), therefore should NOT be used if
 * performance matters.
 */
RT_EXPORT extern struct partition *rt_shootray_simple(struct application *ap,
						      point_t origin,
						      vect_t direction);


/**
 * PRIVATE: this is new API and should be considered private for the
 * time being.
 */
RT_EXPORT extern int rt_shootray_bundle(struct application *ap, struct xray *rays, int nrays);

/**
 * To be called only in non-parallel mode, to tally up the statistics
 * from the resource structure(s) into the rt instance structure.
 *
 * Non-parallel programs should call
 * rt_add_res_stats(rtip, RESOURCE_NULL);
 * to have the default resource results tallied in.
 */
RT_EXPORT extern void rt_add_res_stats(struct rt_i *rtip,
				       struct resource *resp);
/** Tally stats into struct rt_i */
RT_EXPORT extern void rt_zero_res_stats(struct resource *resp);


RT_EXPORT extern void rt_res_pieces_clean(struct resource *resp,
					  struct rt_i *rtip);


/**
 * Allocate the per-processor state variables needed to support
 * rt_shootray()'s use of 'solid pieces'.
 */
RT_EXPORT extern void rt_res_pieces_init(struct resource *resp,
					 struct rt_i *rtip);
RT_EXPORT extern void rt_vstub(struct soltab *stp[],
			       struct xray *rp[],
			       struct seg segp[],
			       int n,
			       struct application *ap);

#ifdef USE_OPENCL
struct cl_hit {
    cl_double3 hit_point;
    cl_double3 hit_normal;
    cl_double3 hit_vpriv;
    cl_double hit_dist;
    cl_int hit_surfno;
};

struct cl_seg {
    struct cl_hit seg_in;
    struct cl_hit seg_out;
    cl_uint seg_sti;
};

struct cl_partition {
    struct cl_hit inhit;
    struct cl_hit outhit;
    cl_uint inseg;
    cl_uint outseg;
    cl_uint forw_pp;                /* index to the next partition */
    cl_uint back_pp;                /* index to the previous partition */
    cl_uint region_id;              /* id of the "owning" region */
    cl_char inflip;                 /* flip inhit->hit_normal */
    cl_char outflip;                /* flip outhit->hit_normal */
};

RT_EXPORT extern void
clt_frame(void *pixels, uint8_t o[2], int cur_pixel, int last_pixel,
	  int width, int ibackground[3], int inonbackground[3],
	  double airdensity, double haze[3], fastf_t gamma,
<<<<<<< HEAD
          mat_t view2model, fastf_t cell_width, fastf_t cell_height,
          fastf_t aspect, int lightmodel, int a_no_booleans);
=======
	  mat_t view2model, fastf_t cell_width, fastf_t cell_height,
	  fastf_t aspect, int lightmodel, int a_no_booleans);
>>>>>>> 60304d81
#endif



__END_DECLS

#endif /* RT_SHOOT_H */
/** @} */
/*
 * Local Variables:
 * tab-width: 8
 * mode: C
 * indent-tabs-mode: t
 * c-file-style: "stroustrup"
 * End:
 * ex: shiftwidth=4 tabstop=8
 */<|MERGE_RESOLUTION|>--- conflicted
+++ resolved
@@ -1,11 +1,7 @@
 /*                        S H O O T . H
  * BRL-CAD
  *
-<<<<<<< HEAD
- * Copyright (c) 1993-2018 United States Government as represented by
-=======
  * Copyright (c) 1993-2020 United States Government as represented by
->>>>>>> 60304d81
  * the U.S. Army Research Laboratory.
  *
  * This library is free software; you can redistribute it and/or
@@ -205,13 +201,8 @@
 clt_frame(void *pixels, uint8_t o[2], int cur_pixel, int last_pixel,
 	  int width, int ibackground[3], int inonbackground[3],
 	  double airdensity, double haze[3], fastf_t gamma,
-<<<<<<< HEAD
-          mat_t view2model, fastf_t cell_width, fastf_t cell_height,
-          fastf_t aspect, int lightmodel, int a_no_booleans);
-=======
 	  mat_t view2model, fastf_t cell_width, fastf_t cell_height,
 	  fastf_t aspect, int lightmodel, int a_no_booleans);
->>>>>>> 60304d81
 #endif
 
 
