--- conflicted
+++ resolved
@@ -60,10 +60,7 @@
   xray.h
   )
 BRLCAD_MANAGE_FILES(rt_headers ${INCLUDE_DIR}/brlcad/rt)
-<<<<<<< HEAD
-=======
 
->>>>>>> 60304d81
 CMAKEFILES(CMakeLists.txt)
 CMAKEFILES(db_fp.h)
 
