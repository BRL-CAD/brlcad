--- conflicted
+++ resolved
@@ -1,11 +1,7 @@
 /*                        D E F I N E S . H
  * BRL-CAD
  *
-<<<<<<< HEAD
- * Copyright (c) 2008-2018 United States Government as represented by
-=======
  * Copyright (c) 2008-2020 United States Government as represented by
->>>>>>> 2965d039
  * the U.S. Army Research Laboratory.
  *
  * This library is free software; you can redistribute it and/or
@@ -229,10 +225,7 @@
 
     void *ged_interp; /* Temporary - do not rely on when designing new functionality */
     db_search_callback_t ged_interp_eval; /* FIXME: broke the rule written on the previous line */
-<<<<<<< HEAD
-=======
-
->>>>>>> 2965d039
+
 
     /* Interface to LIBDM */
     int ged_dm_width;
