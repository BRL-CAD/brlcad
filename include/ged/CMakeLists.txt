add_subdirectory(view)

set(ged_headers
  analyze.h
  commands.h
  database.h
  debug.h
  defines.h
  framebuffer.h
  objects.h
  rt.h
  view.h
  )
BRLCAD_MANAGE_FILES(ged_headers ${INCLUDE_DIR}/brlcad/ged)
<<<<<<< HEAD
=======

>>>>>>> 60304d81
CMAKEFILES(CMakeLists.txt)

# Local Variables:
# tab-width: 8
# mode: cmake
# indent-tabs-mode: t
# End:
# ex: shiftwidth=2 tabstop=8<|MERGE_RESOLUTION|>--- conflicted
+++ resolved
@@ -12,10 +12,7 @@
   view.h
   )
 BRLCAD_MANAGE_FILES(ged_headers ${INCLUDE_DIR}/brlcad/ged)
-<<<<<<< HEAD
-=======
 
->>>>>>> 60304d81
 CMAKEFILES(CMakeLists.txt)
 
 # Local Variables:
