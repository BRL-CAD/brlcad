/*                           P K G . H
 * BRL-CAD
 *
 * Copyright (c) 2004-2024 United States Government as represented by
 * the U.S. Army Research Laboratory.
 *
 * This library is free software; you can redistribute it and/or
 * modify it under the terms of the GNU Lesser General Public License
 * version 2.1 as published by the Free Software Foundation.
 *
 * This library is distributed in the hope that it will be useful, but
 * WITHOUT ANY WARRANTY; without even the implied warranty of
 * MERCHANTABILITY or FITNESS FOR A PARTICULAR PURPOSE.  See the GNU
 * Lesser General Public License for more details.
 *
 * You should have received a copy of the GNU Lesser General Public
 * License along with this file; see the file named COPYING for more
 * information.
 */
/** @addtogroup libpkg */
/** @{ */
/** @file pkg.h
 *
 * LIBPKG provides routines to manage multiplexing and de-multiplexing
 * synchronous and asynchronous messages across stream connections.
 *
 */

#ifndef PKG_H
#define PKG_H

#include "common.h"

/* for size_t */
#include <stddef.h>

#ifndef PKG_EXPORT
#  if defined(PKG_DLL_EXPORTS) && defined(PKG_DLL_IMPORTS)
#    error "Only PKG_DLL_EXPORTS or PKG_DLL_IMPORTS can be defined, not both."
#  elif defined(PKG_DLL_EXPORTS)
#    define PKG_EXPORT COMPILER_DLLEXPORT
#  elif defined(PKG_DLL_IMPORTS)
#    define PKG_EXPORT COMPILER_DLLIMPORT
#  else
#    define PKG_EXPORT
#  endif
#endif


#ifdef __cplusplus
extern "C" {
#endif

#define PKG_STDIO_MODE -3

/* ?? used in remrt */
PKG_EXPORT extern int pkg_permport;

struct pkg_conn;

typedef void (*pkg_callback)(struct pkg_conn*, char*);
typedef void (*pkg_errlog)(const char *msg);

struct pkg_switch {
    unsigned short pks_type;	/**< @brief Type code */
    pkg_callback pks_handler;	/**< @brief Message Handler */
    const char *pks_title;	/**< @brief Description of message type */
    void *pks_user_data;        /**< @brief User defined pointer to data */
};

/**
 *  Format of the message header as it is transmitted over the network
 *  connection.  Internet network order is used.
 *  User Code should access pkc_len and pkc_type rather than
 *  looking into the header directly.
 *  Users should never need to know what this header looks like.
 */
#define PKG_MAGIC	0x41FE
struct pkg_header {
    unsigned char pkh_magic[2];	/**< @brief Ident */
    unsigned char pkh_type[2];	/**< @brief Message Type */
    unsigned char pkh_len[4];	/**< @brief Byte count of remainder */
};

struct pkg_conn_impl;
struct pkg_conn {
<<<<<<< HEAD
    struct pkg_conn_impl *i;
=======
    int	pkc_fd;					/**< @brief TCP connection fd */

    // TODO - these were added to support PKG_STDIO_MODE back in 5/2021 as an
    // experiment to test whether we could use stdout/stderr piping on Windows
    // to enable local pkg support without TCP/IP. That didn't work, so look at
    // replacing/repurposing these to use with libuv, which supplies a cross
    // platform uv_pipe_t.  The places in the code checking for PKG_STDIO_MODE
    // are a good start for where we will need logic to support a uv_pipe_t
    // version, although the need for pipe names will most likely require
    // further changes.
    int pkc_in_fd;                              /**< @brief input connection fd */
    int pkc_out_fd;                             /**< @brief output connection fd */

    const struct pkg_switch *pkc_switch;	/**< @brief Array of message handlers */
    pkg_errlog pkc_errlog;			/**< @brief Error message logger */
    struct pkg_header pkc_hdr;			/**< @brief hdr of cur msg */
    size_t pkc_len;				/**< @brief pkg_len, in host order */
    unsigned short pkc_type;			/**< @brief pkg_type, in host order */
    void *pkc_user_data;                        /**< @brief User defined pointer to data for the current pkg_type */
    /* OUTPUT BUFFER */
    char pkc_stream[PKG_STREAMLEN];		/**< @brief output stream */
    unsigned int pkc_magic;			/**< @brief for validating pointers */
    int pkc_strpos;				/**< @brief index into stream buffer */
    /* FIRST LEVEL INPUT BUFFER */
    char *pkc_inbuf;				/**< @brief input stream buffer */
    int pkc_incur;				/**< @brief current pos in inbuf */
    int pkc_inend;				/**< @brief first unused pos in inbuf */
    int pkc_inlen;				/**< @brief length of pkc_inbuf */
    /* DYNAMIC BUFFER FOR USER */
    int pkc_left;				/**< @brief #  bytes pkg_get expects */
    /* neg->read new hdr, 0->all here, >0 ->more to come */
    char *pkc_buf;				/**< @brief start of dynamic buf */
    char *pkc_curpos;				/**< @brief current position in pkg_buf */
    void *pkc_server_data;			/**< @brief used to hold server data for callbacks */
>>>>>>> aedb661e
};
#define PKC_NULL	((struct pkg_conn *)0)
#define PKC_ERROR	((struct pkg_conn *)(-1L))

PKG_EXPORT struct pkg_conn *pkg_conn_create(int fd);
PKG_EXPORT void pkg_conn_destroy(struct pkg_conn *pc);

PKG_EXPORT void *pkg_conn_server_data_get(struct pkg_conn *c);
PKG_EXPORT void pkg_conn_server_data_set(struct pkg_conn *c, void *sdata);

// Note - the notion of user data appears to have been added back in 2010, and
// doesn't see much (any?) real use in the code... do we still need this?
PKG_EXPORT void *pkg_conn_user_data_get(struct pkg_conn *c);
PKG_EXPORT void pkg_conn_user_data_set(struct pkg_conn *c, void *udata);

PKG_EXPORT const struct pkg_switch *pkg_conn_msg_handlers_get(struct pkg_conn *c);
PKG_EXPORT void pkg_conn_msg_handlers_set(struct pkg_conn *c, struct pkg_switch *s);

PKG_EXPORT unsigned short pkg_conn_type(struct pkg_conn *c);

// Returns fd (or -1 if no valid fd is present for the connection)
PKG_EXPORT int pkg_conn_fd(struct pkg_conn *c);

PKG_EXPORT int pkg_conn_len(struct pkg_conn *c);

// If we need to "translate" data to the pkg container (see Qt example)
// we need access to the pkg_conn's storage elements
PKG_EXPORT char **pkg_conn_inbuf(struct pkg_conn *c);
PKG_EXPORT int *pkg_conn_incur(struct pkg_conn *c);
PKG_EXPORT int *pkg_conn_inlen(struct pkg_conn *c);
PKG_EXPORT int *pkg_conn_inend(struct pkg_conn *c);


/**
 * Sends a VLS as a given message type across a pkg connection.
 */
#define pkg_send_vls(type, vlsp, pkg)	\
    pkg_send( (type), bu_vls_addr((vlsp)), bu_vls_strlen((vlsp))+1, (pkg) )


/**
 * Open a network connection to a host/server.
 *
 * Returns PKC_ERROR on error.
 */
PKG_EXPORT extern struct pkg_conn *pkg_open(const char *host, const char *service, const char *protocol, const char *username, const char *passwd, const struct pkg_switch* switchp, pkg_errlog errlog);

/**
 * Close a network connection.
 *
 * Gracefully release the connection block and close the connection.
 */
PKG_EXPORT extern void pkg_close(struct pkg_conn* pc);

PKG_EXPORT extern int pkg_process(struct pkg_conn *);

/**
 * Suck all data from the operating system into the internal buffer.
 *
 * This is done with large buffers, to maximize the efficiency of the
 * data transfer from kernel to user.
 *
 * It is expected that the read() system call will return as much data
 * as the kernel has, UP TO the size indicated.  The only time the
 * read() may be expected to block is when the kernel does not have
 * any data at all.  Thus, it is wise to call call this routine only
 * if:
 *
 *	a)  select() has indicated the presence of data, or
 *	b)  blocking is acceptable.
 *
 * This routine is the only place where data is taken off the network.
 * All input is appended to the internal buffer for later processing.
 *
 * Subscripting was used for pkc_incur/pkc_inend to avoid having to
 * recompute pointers after a realloc().
 *
 * Returns -
 *	-1 on error
 *	 0 on EOF
 *	 1 success
 */
PKG_EXPORT extern int pkg_suckin(struct pkg_conn *);

/**
 * Send a message on the connection.
 *
 * Send the user's data, prefaced with an identifying header which
 * contains a message type value.  All header fields are exchanged in
 * "network order".
 *
 * Note that the whole message (header + data) should be transmitted
 * by TCP with only one TCP_PUSH at the end, due to the use of
 * writev().
 *
 * Returns number of bytes of user data actually sent.
 */
PKG_EXPORT extern int pkg_send(int type, const char *buf, size_t len, struct pkg_conn* pc);

/**
 * Send a two part message on the connection.
 *
 * Exactly like pkg_send, except user's data is located in two
 * disjoint buffers, rather than one.  Fiendishly useful!
 */
PKG_EXPORT extern int pkg_2send(int type, const char *buf1, size_t len1, const char *buf2, size_t len2, struct pkg_conn* pc);

/**
 * Send a message that doesn't need a push.
 *
 * Exactly like pkg_send except no "push" is necessary here.  If the
 * packet is sufficiently small (MAXQLEN) it will be placed in the
 * pkc_stream buffer (after flushing this buffer if there insufficient
 * room).  If it is larger than this limit, it is sent via pkg_send
 * (who will do a pkg_flush if there is already data in the stream
 * queue).
 *
 * Returns number of bytes of user data actually sent (or queued).
 */
PKG_EXPORT extern int pkg_stream(int type, const char *buf, size_t len, struct pkg_conn* pc);

/**
 * Empty the stream buffer of any queued messages.
 *
 * Flush any pending data in the pkc_stream buffer.
 *
 * Returns < 0 on failure, else number of bytes sent.
 */
PKG_EXPORT extern int pkg_flush(struct pkg_conn* pc);

/**
 * Wait for a specific msg, user buf, processing others.
 *
 * This routine implements a blocking read on the network connection
 * until a message of 'type' type is received.  This can be useful for
 * implementing the synchronous portions of a query/reply exchange.
 * All messages of any other type are processed by pkg_block().
 *
 * Returns the length of the message actually received, or -1 on error.
 */
PKG_EXPORT extern int pkg_waitfor(int type, char *buf, size_t len, struct pkg_conn* pc);

/**
 * Wait for specific msg, malloc buf, processing others.
 *
 * This routine implements a blocking read on the network connection
 * until a message of 'type' type is received.  This can be useful for
 * implementing the synchronous portions of a query/reply exchange.
 * All messages of any other type are processed by pkg_block().
 *
 * The buffer to contain the actual message is acquired via malloc(),
 * and the caller must free it.
 *
 * Returns pointer to message buffer, or NULL.
 */
PKG_EXPORT extern char *pkg_bwaitfor(int type, struct pkg_conn* pc);

/**
 * Wait until a full message has been read.
 *
 * This routine blocks, waiting for one complete message to arrive
 * from the network.  The actual handling of the message is done with
 * _pkg_dispatch(), which invokes the user-supplied message handler.
 *
 * This routine can be used in a loop to pass the time while waiting
 * for a flag to be changed by the arrival of an asynchronous message,
 * or for the arrival of a message of uncertain type.
 *
 * The companion routine is pkg_process(), which does not block.
 *
 * Control returns to the caller after one full message is processed.
 * Returns -1 on error, etc.
 */
PKG_EXPORT extern int pkg_block(struct pkg_conn* pc);

/**
 * Become a transient network server
 *
 * Become a one-time server on a given open connection.  A client has
 * already called and we have already answered.  This will be a
 * servers starting condition if he was created by a process like the
 * UNIX inetd.
 *
 * Returns PKC_ERROR or a pointer to a pkg_conn structure.
 */
PKG_EXPORT extern struct pkg_conn *pkg_transerver(const struct pkg_switch* switchp, pkg_errlog errlog);

/**
 * Create a network server, and listen for connection.
 *
 * We are now going to be a server for the indicated service.  Hang a
 * LISTEN, and return the fd to select() on waiting for new
 * connections.
 *
 * Returns fd to listen on (>=0), -1 on error.
 */
PKG_EXPORT extern int pkg_permserver(const char *service, const char *protocol, int backlog, pkg_errlog);

/**
 * Create network server from IP address, and listen for connection.
 *
 * We are now going to be a server for the indicated service.  Hang a
 * LISTEN, and return the fd to select() on waiting for new
 * connections.
 *
 * Returns fd to listen on (>=0), -1 on error.
 */
PKG_EXPORT extern int pkg_permserver_ip(const char *ipOrHostname, const char *service, const char *protocol, int backlog, pkg_errlog errlog);

/**
 * As permanent network server, accept a new connection
 *
 * Given an fd with a listen outstanding, accept the connection.  When
 * poll == 0, accept is allowed to block.  When poll != 0, accept will
 * not block.
 *
 * Returns -
 *	       >0 ptr to pkg_conn block of new connection
 *	 PKC_NULL accept would block, try again later
 *	PKC_ERROR fatal error
 */
PKG_EXPORT extern struct pkg_conn *pkg_getclient(int fd, const struct pkg_switch *switchp, pkg_errlog errlog, int nodelay);


/****************************
 * Data conversion routines *
 ****************************/

/**
 * Get a 16-bit short from a char[2] array
 */
PKG_EXPORT extern unsigned short pkg_gshort(char *buf);

/**
 * Get a 32-bit long from a char[4] array
 */
PKG_EXPORT extern unsigned long pkg_glong(char *buf);

/**
 * Put a 16-bit short into a char[2] array
 */
PKG_EXPORT extern char *pkg_pshort(char *buf, unsigned short s);

/**
 * Put a 32-bit long into a char[4] array
 */
PKG_EXPORT extern char *pkg_plong(char *buf, unsigned long l);

/**
 * returns a human-readable string describing this version of the
 * LIBPKG library.
 */
PKG_EXPORT extern const char *pkg_version(void);

#ifdef __cplusplus
}
#endif

#endif /* PKG_H */

/** @} */
/*
 * Local Variables:
 * mode: C
 * tab-width: 8
 * indent-tabs-mode: t
 * c-file-style: "stroustrup"
 * End:
 * ex: shiftwidth=4 tabstop=8
 */<|MERGE_RESOLUTION|>--- conflicted
+++ resolved
@@ -84,44 +84,7 @@
 
 struct pkg_conn_impl;
 struct pkg_conn {
-<<<<<<< HEAD
     struct pkg_conn_impl *i;
-=======
-    int	pkc_fd;					/**< @brief TCP connection fd */
-
-    // TODO - these were added to support PKG_STDIO_MODE back in 5/2021 as an
-    // experiment to test whether we could use stdout/stderr piping on Windows
-    // to enable local pkg support without TCP/IP. That didn't work, so look at
-    // replacing/repurposing these to use with libuv, which supplies a cross
-    // platform uv_pipe_t.  The places in the code checking for PKG_STDIO_MODE
-    // are a good start for where we will need logic to support a uv_pipe_t
-    // version, although the need for pipe names will most likely require
-    // further changes.
-    int pkc_in_fd;                              /**< @brief input connection fd */
-    int pkc_out_fd;                             /**< @brief output connection fd */
-
-    const struct pkg_switch *pkc_switch;	/**< @brief Array of message handlers */
-    pkg_errlog pkc_errlog;			/**< @brief Error message logger */
-    struct pkg_header pkc_hdr;			/**< @brief hdr of cur msg */
-    size_t pkc_len;				/**< @brief pkg_len, in host order */
-    unsigned short pkc_type;			/**< @brief pkg_type, in host order */
-    void *pkc_user_data;                        /**< @brief User defined pointer to data for the current pkg_type */
-    /* OUTPUT BUFFER */
-    char pkc_stream[PKG_STREAMLEN];		/**< @brief output stream */
-    unsigned int pkc_magic;			/**< @brief for validating pointers */
-    int pkc_strpos;				/**< @brief index into stream buffer */
-    /* FIRST LEVEL INPUT BUFFER */
-    char *pkc_inbuf;				/**< @brief input stream buffer */
-    int pkc_incur;				/**< @brief current pos in inbuf */
-    int pkc_inend;				/**< @brief first unused pos in inbuf */
-    int pkc_inlen;				/**< @brief length of pkc_inbuf */
-    /* DYNAMIC BUFFER FOR USER */
-    int pkc_left;				/**< @brief #  bytes pkg_get expects */
-    /* neg->read new hdr, 0->all here, >0 ->more to come */
-    char *pkc_buf;				/**< @brief start of dynamic buf */
-    char *pkc_curpos;				/**< @brief current position in pkg_buf */
-    void *pkc_server_data;			/**< @brief used to hold server data for callbacks */
->>>>>>> aedb661e
 };
 #define PKC_NULL	((struct pkg_conn *)0)
 #define PKC_ERROR	((struct pkg_conn *)(-1L))
