#                     C M A K E L I S T S . T X T
# BRL-CAD
#
# Copyright (c) 2010 United States Government as represented by
# the U.S. Army Research Laboratory.
#
# Redistribution and use in source and binary forms, with or without
# modification, are permitted provided that the following conditions
# are met:
#
# 1. Redistributions of source code must retain the above copyright
# notice, this list of conditions and the following disclaimer.
#
# 2. Redistributions in binary form must reproduce the above
# copyright notice, this list of conditions and the following
# disclaimer in the documentation and/or other materials provided
# with the distribution.
#
# 3. The name of the author may not be used to endorse or promote
# products derived from this software without specific prior written
# permission.
#
# THIS SOFTWARE IS PROVIDED BY THE AUTHOR ``AS IS'' AND ANY EXPRESS
# OR IMPLIED WARRANTIES, INCLUDING, BUT NOT LIMITED TO, THE IMPLIED
# WARRANTIES OF MERCHANTABILITY AND FITNESS FOR A PARTICULAR PURPOSE
# ARE DISCLAIMED. IN NO EVENT SHALL THE AUTHOR BE LIABLE FOR ANY
# DIRECT, INDIRECT, INCIDENTAL, SPECIAL, EXEMPLARY, OR CONSEQUENTIAL
# DAMAGES (INCLUDING, BUT NOT LIMITED TO, PROCUREMENT OF SUBSTITUTE
# GOODS OR SERVICES; LOSS OF USE, DATA, OR PROFITS; OR BUSINESS
# INTERRUPTION) HOWEVER CAUSED AND ON ANY THEORY OF LIABILITY,
# WHETHER IN CONTRACT, STRICT LIABILITY, OR TORT (INCLUDING
# NEGLIGENCE OR OTHERWISE) ARISING IN ANY WAY OUT OF THE USE OF THIS
# SOFTWARE, EVEN IF ADVISED OF THE POSSIBILITY OF SUCH DAMAGE.
#
# NOTE: BRL-CAD as a collective work is distributed under the LGPL.
#       BRL-CAD's build system is under the BSD license.
#       See the COPYING file for more details.
#
# ******************************************************************
#
# Early versions of this CMakeLists.txt file were based on the VTK 
# CMakeLists.txt file, also licensed under Modified BSD.

# *******************************************************************
# ***                 BRL-CAD's CMakeLists.txt                    ***
# *******************************************************************
#
<<<<<<< HEAD
# This file define the toplevel CMake build logic for BRL-CAD.  
=======
# This file defines the toplevel CMake build logic for BRL-CAD.
>>>>>>> dd03dbfe
# As best as is reasonably possible, proper ordering and
# separation of tests and settings should be maintained per the
# recommended standard layout.  The tests should be added to the
# labeled sections below so that they are organized as follows:
#
#     0) information on the package and toplevel CMake settings
#     1) define top level options
#     2) check programs
#     3) check compiler characteristics
#     4) check libraries
#     5) check headers
#     6) check types/structures
#     7) check functions
#     8) check system services
#     9) output a summary
#
# The output summary should report key information about the final
# configuration of the build.  Comprehensive information is available
# in the CMake cache file in the build directory, so just hit the
# high points in the summary.


# *******************************************************************
# ***                 Top Level Settings                          ***
# *******************************************************************
# This file contains the top level CMakeLists.txt logic for the 
# BRL-CAD software package.

# First step - stash the initial CMakeCache.txt file, if it exists, for subsequent
# comparison
IF(EXISTS ${CMAKE_BINARY_DIR}/CMakeCache.txt)
	configure_file(${CMAKE_BINARY_DIR}/CMakeCache.txt ${CMAKE_BINARY_DIR}/CMakeCache.txt.prev COPY_ONLY)
ENDIF(EXISTS ${CMAKE_BINARY_DIR}/CMakeCache.txt)

# Minimum required version of CMake
CMAKE_MINIMUM_REQUIRED(VERSION 2.8)
IF(COMMAND CMAKE_POLICY)
	CMAKE_POLICY(SET CMP0003 NEW)
	CMAKE_POLICY(SET CMP0007 OLD)
	IF(${CMAKE_MAJOR_VERSION}.${CMAKE_MINOR_VERSION}.${CMAKE_PATCH_VERSION} VERSION_GREATER 2.8.3)
		CMAKE_POLICY(SET CMP0017 OLD)
	ENDIF(${CMAKE_MAJOR_VERSION}.${CMAKE_MINOR_VERSION}.${CMAKE_PATCH_VERSION} VERSION_GREATER 2.8.3)
ENDIF(COMMAND CMAKE_POLICY)

# set CMake project name
PROJECT(BRLCAD)

# If it exists, load a BRL-CAD_CONFIG.GLOBAL file.  This allows advanced
# users to specify options they want to always use by default even when
# doing clean BRL-CAD builds without a CMakeCache.txt file - for example,
# to always enable all local libs the following line can be added to
# BRL-CAD_CONFIG.GLOBAL:
#
# SET(BRLCAD_BUNDLED_LIBS "Bundled" CACHE String "Enable all local libs")


IF(EXISTS ${BRLCAD_SOURCE_DIR}/../BRL-CAD_CONFIG.GLOBAL)
	MESSAGE("Reading ${BRLCAD_SOURCE_DIR}/../BRL-CAD_CONFIG.GLOBAL")
	INCLUDE(${BRLCAD_SOURCE_DIR}/../BRL-CAD_CONFIG.GLOBAL)
ENDIF(EXISTS ${BRLCAD_SOURCE_DIR}/../BRL-CAD_CONFIG.GLOBAL)

# Allow the BRLCAD_ROOT environment variable to set CMAKE_INSTALL_PREFIX
# but be noisy about it.  This is generally not a good idea.
FIND_PROGRAM(SLEEP_EXEC sleep)
MARK_AS_ADVANCED(SLEEP_EXEC)
SET(BRLCAD_ROOT "$ENV{BRLCAD_ROOT}")
IF(BRLCAD_ROOT)
	IF(NOT BRLCAD_ROOT_OVERRIDE)
		MESSAGE(WARNING "}}}}}}}}}}}}}}}}}}}}}}}}}}}}}}}}}}}}}}}}}}}}}}}}}}\nBRLCAD_ROOT should only be used to override an install directory at runtime. BRLCAD_ROOT is presently set to \"${BRLCAD_ROOT}\"  It is *highly* recommended that BRLCAD_ROOT be unset and not used.\n}}}}}}}}}}}}}}}}}}}}}}}}}}}}}}}}}}}}}}}}}}}}}}}}}}")
		IF(CMAKE_INSTALL_PREFIX AND NOT CMAKE_INSTALL_PREFIX_INITIALIZED_TO_DEFAULT )
			IF(${BRLCAD_ROOT} STREQUAL "${CMAKE_INSTALL_PREFIX}")
				MESSAGE("BRLCAD_ROOT is not necessary and may cause unexpected behavior")
			ELSE(${BRLCAD_ROOT} STREQUAL "${CMAKE_INSTALL_PREFIX}")
				MESSAGE(FATAL_ERROR "BRLCAD_ROOT environment variable conflicts with CMAKE_INSTALL_PREFIX")
			ENDIF(${BRLCAD_ROOT} STREQUAL "${CMAKE_INSTALL_PREFIX}")
		ENDIF(CMAKE_INSTALL_PREFIX AND NOT CMAKE_INSTALL_PREFIX_INITIALIZED_TO_DEFAULT )
		IF(SLEEP_EXEC)
			EXECUTE_PROCESS(COMMAND ${SLEEP_EXEC} 2)
		ENDIF(SLEEP_EXEC)
	ENDIF(NOT BRLCAD_ROOT_OVERRIDE)
ENDIF(BRLCAD_ROOT)
IF(NOT BRLCAD_ROOT_OVERRIDE)
	IF(BRLCAD_ROOT STREQUAL "/usr" OR ${CMAKE_INSTALL_PREFIX} STREQUAL "/usr")
		MESSAGE(WARNING "}}}}}}}}}}}}}}}}}}}}}}}}}}}}}}}}}}}}}}}}}}}}}}}}}}\nIt is STRONGLY recommended that you DO NOT install BRL-CAD into /usr as BRL-CAD provides several libraries that may conflict with other libraries (e.g. librt, libbu, libbn) on certain system configurations.\nSince our libraries predate all those that we're known to conflict with and are at the very core of our geometry services and project heritage, we have no plans to change the names of our libraries at this time.\nINSTALLING INTO /usr CAN MAKE A SYSTEM COMPLETELY UNUSABLE.  If you choose to continue installing into /usr, you do so entirely at your own risk.  You have been warned.\n}}}}}}}}}}}}}}}}}}}}}}}}}}}}}}}}}}}}}}}}}}}}}}}}}}")
		IF(SLEEP_EXEC)
			MESSAGE("Pausing 15 seconds...")
			EXECUTE_PROCESS(COMMAND ${SLEEP_EXEC} 15)
		ENDIF(SLEEP_EXEC)
		IF(${CMAKE_INSTALL_PREFIX} STREQUAL "/usr")
			MESSAGE(FATAL_ERROR "If you wish to proceed using /usr as your prefix, define BRLCAD_ROOT_OVERRIDE=1 for CMake")
		ENDIF(${CMAKE_INSTALL_PREFIX} STREQUAL "/usr")
	ENDIF(BRLCAD_ROOT STREQUAL "/usr" OR ${CMAKE_INSTALL_PREFIX} STREQUAL "/usr")
ENDIF(NOT BRLCAD_ROOT_OVERRIDE)

# While we're at it, complain if BRLCAD_DATA is set
SET(BRLCAD_DATA_ENV "$ENV{BRLCAD_DATA}")
IF(BRLCAD_DATA_ENV)
	MESSAGE(WARNING "}}}}}}}}}}}}}}}}}}}}}}}}}}}}}}}}}}}}}}}}}}}}}}}}}}\nBRLCAD_DATA should only be used to override an install directory at runtime. BRLCAD_DATA is presently set to \"${BRLCAD_DATA_ENV}\"  It is *highly* recommended that BRLCAD_DATA be unset and not used.\n}}}}}}}}}}}}}}}}}}}}}}}}}}}}}}}}}}}}}}}}}}}}}}}}}}")
	IF(SLEEP_EXEC)
		EXECUTE_PROCESS(COMMAND ${SLEEP_EXEC} 2)
	ENDIF(SLEEP_EXEC)
ENDIF(BRLCAD_DATA_ENV)

# Searching the system for packages presents something of a dilemma -
# in most situations it is Very Bad for a BRL-CAD build to be using
# older versions of libraries in install directories as search results.
# Generally, the desired behavior is to ignore whatever libraries are
# in the install directories, and only use external library results if
# they are something already found on the system due to non-BRL-CAD 
# installation (source compile, package managers, etc.).  Unfortunately,
# CMake's standard behavior is to add a CMAKE_INSTALL_PREFIX to the
# search path once defined, resulting in (for us) an unexpected behavior
# of returning old installed libraries when CMake is re-run in a
# directory.  
#
# To work around this, there are two possible approaches.  One,
# identified by Maik Beckmann, operates on CMAKE_SYSTEM_PREFIX_PATH:
#
# http://www.cmake.org/pipermail/cmake/2010-October/040292.html
#
# The other, pointed out by Michael Hertling, uses the
# CMake_[SYSTEM_]IGNORE_PATH variables.
#
# http://www.cmake.org/pipermail/cmake/2011-May/044503.html
#
# BRL-CAD initially operated on CMAKE_SYSTEM_PREFIX_PATH, but has
# switched to using the *_IGNORE_PATH variables.  This requires
# CMake 2.8.3 or later.
#
# The complication with ignoring install paths is if we are 
# installing to a "legitimate" system search path - i.e. our 
# CMAKE_INSTALL_PREFIX value is standard enough that it is a legitimate 
# search target for find_package. In this case, we can't exclude 
# accidental hits on our libraries without also excluding legitimate 
# find_package results.  So the net results are:
#
# 1.  If you are planning to install to a system directory (typically
#     a bad idea but the settings are legal) clean out the old system
#     first or accept that the old libraries will be found and used.
#
# 2.  For more custom paths, the logic below will avoid the value
#     of CMAKE_INSTALL_PREFIX in find_package searches
#
# (Note:  CMAKE_INSTALL_PREFIX must be checked in the case where someone
# sets it on the command line prior to CMake being run.  BRLCAD_PREFIX
# preserves the CMAKE_INSTALL_PREFIX setting from the previous CMake run.
# CMAKE_INSTALL_PREFIX does not seem to be immediately set in this context
# when CMake is re-run unless specified explicitly on the command line.
# To ensure the previous (and internally set) CMAKE_INSTALL_PREFIX value
# is available, BRLCAD_PREFIX is used to store the value in the cache.)

IF(CMAKE_INSTALL_PREFIX)
	IF(NOT ${CMAKE_INSTALL_PREFIX} STREQUAL "/usr" AND NOT ${CMAKE_INSTALL_PREFIX} STREQUAL "/usr/local")
		get_filename_component(PATH_NORMALIZED ${CMAKE_INSTALL_PREFIX}/lib ABSOLUTE)
		SET(CMAKE_SYSTEM_IGNORE_PATH ${PATH_NORMALIZED})
	ENDIF(NOT ${CMAKE_INSTALL_PREFIX} STREQUAL "/usr" AND NOT ${CMAKE_INSTALL_PREFIX} STREQUAL "/usr/local")
ENDIF(CMAKE_INSTALL_PREFIX)
IF(BRLCAD_PREFIX)
	IF(NOT ${BRLCAD_PREFIX} STREQUAL "/usr" AND NOT ${BRLCAD_PREFIX} STREQUAL "/usr/local")
		get_filename_component(PATH_NORMALIZED ${BRLCAD_PREFIX}/lib ABSOLUTE)
		SET(CMAKE_SYSTEM_IGNORE_PATH ${PATH_NORMALIZED})
	ENDIF(NOT ${BRLCAD_PREFIX} STREQUAL "/usr" AND NOT ${BRLCAD_PREFIX} STREQUAL "/usr/local")
ENDIF(BRLCAD_PREFIX)
MARK_AS_ADVANCED(CMAKE_SYSTEM_IGNORE_PATH) 

#---------------------------------------------------------------------
# By default (as of version 2.8.2) CMake does not provide access to 
# global lists of executable and library targets.  This is useful
# in a number of situations related to formulating custom rules and
# target dependency management.  To avoid the necessity of replacing
# add_library and add_executable calls with custom macros, override
# the function names and call the _add_* functions to access the CMake
# functionality previously available under the add_* functions. See
# http://www.cmake.org/pipermail/cmake/2010-September/039388.html

# To allow a hypothetical parent build to disable this mechanism and
# replace it, we wrap the whole show in an IF conditional.  To avoid
# the distcheck setup, the parent file should define the variable
# BRLCAD-IS_SUBBUILD to ON.  Note that this also disables the
# liblib prefix check in add_library, making that the responsibility
# of the parent build as well, and disables the mechanism for ensuring
# that the timing code runs at the correct points during the build.

# We also need to provide bookkeeping logic here for the distribution
# verification or "distcheck" routines that will validate the state
# of the source tree against that expected and accounted for in the
# build files.  The global coverage needed for the purpose results in
# the add_library/add_executable command override mechanism having
# to serve two purposes at once; since we only override these functions
# once the logic for both jobs is intertwined below.

# First, define a macro for building lists of files.  Distcheck needs 
# to know what files are "supposed" to be present in order to make 
# sure the source tree is clean prior to building a distribution 
# tarball, hence this macro stores its results in files and not 
# variables  It's a no-op in a SUBBUILD.
MACRO(CMAKEFILES)
	IF(NOT BRLCAD-IS_SUBBUILD)
		FOREACH(ITEM ${ARGN})
			IF(NOT ${ITEM} MATCHES "^SHARED$" AND NOT ${ITEM} MATCHES "^STATIC$" AND NOT x${ITEM} MATCHES "^xWIN32$")
				GET_FILENAME_COMPONENT(ITEM_PATH ${ITEM} PATH)
				GET_FILENAME_COMPONENT(ITEM_NAME ${ITEM} NAME)
				IF(NOT ITEM_PATH STREQUAL "")
					GET_FILENAME_COMPONENT(ITEM_ABS_PATH ${ITEM_PATH} ABSOLUTE)
					IF(NOT ${ITEM_PATH} MATCHES "^${ITEM_ABS_PATH}$")
						IF(NOT EXISTS ${CMAKE_CURRENT_SOURCE_DIR}/${ITEM})
							MESSAGE(FATAL_ERROR "Attempting to ignore non-existent file ${ITEM}, in directory ${CMAKE_CURRENT_SOURCE_DIR}")
						ENDIF(NOT EXISTS ${CMAKE_CURRENT_SOURCE_DIR}/${ITEM})
						IF(IS_DIRECTORY ${CMAKE_CURRENT_SOURCE_DIR}/${ITEM})
							FILE(APPEND	${CMAKE_BINARY_DIR}/cmakedirs.cmake	"${ITEM_ABS_PATH}/${ITEM_NAME}\n")
						ELSE(IS_DIRECTORY ${CMAKE_CURRENT_SOURCE_DIR}/${ITEM})
							FILE(APPEND	${CMAKE_BINARY_DIR}/cmakefiles.cmake "${ITEM_ABS_PATH}/${ITEM_NAME}\n")
						ENDIF(IS_DIRECTORY ${CMAKE_CURRENT_SOURCE_DIR}/${ITEM})
						FILE(APPEND	${CMAKE_BINARY_DIR}/cmakefiles.cmake "${ITEM_ABS_PATH}\n")
						WHILE(NOT ITEM_PATH STREQUAL "")
							get_filename_component(ITEM_NAME	${ITEM_PATH} NAME)
							get_filename_component(ITEM_PATH	${ITEM_PATH} PATH)
							IF(NOT ITEM_PATH STREQUAL "")
								GET_FILENAME_COMPONENT(ITEM_ABS_PATH ${ITEM_PATH} ABSOLUTE)
								IF(NOT ${ITEM_NAME} MATCHES "\\.\\.")
									FILE(APPEND	${CMAKE_BINARY_DIR}/cmakefiles.cmake "${ITEM_ABS_PATH}\n")
								ENDIF(NOT ${ITEM_NAME} MATCHES "\\.\\.")
							ENDIF(NOT ITEM_PATH STREQUAL "")
						ENDWHILE(NOT ITEM_PATH STREQUAL "")
					ENDIF(NOT ${ITEM_PATH} MATCHES "^${ITEM_ABS_PATH}$")
				ELSE(NOT ITEM_PATH STREQUAL "")
					IF(NOT EXISTS ${CMAKE_CURRENT_SOURCE_DIR}/${ITEM})
						MESSAGE(FATAL_ERROR "Attempting to ignore non-existent file ${ITEM}, in directory ${CMAKE_CURRENT_SOURCE_DIR}")
					ENDIF(NOT EXISTS ${CMAKE_CURRENT_SOURCE_DIR}/${ITEM})
					IF(IS_DIRECTORY ${CMAKE_CURRENT_SOURCE_DIR}/${ITEM})
						FILE(APPEND	${CMAKE_BINARY_DIR}/cmakedirs.cmake "${CMAKE_CURRENT_SOURCE_DIR}/${ITEM_NAME}\n")
					ELSE(IS_DIRECTORY ${CMAKE_CURRENT_SOURCE_DIR}/${ITEM})
						FILE(APPEND	${CMAKE_BINARY_DIR}/cmakefiles.cmake "${CMAKE_CURRENT_SOURCE_DIR}/${ITEM_NAME}\n")
					ENDIF(IS_DIRECTORY ${CMAKE_CURRENT_SOURCE_DIR}/${ITEM})
				ENDIF(NOT ITEM_PATH STREQUAL "")
			ENDIF()
		ENDFOREACH(ITEM ${ARGN})
	ENDIF(NOT BRLCAD-IS_SUBBUILD)
ENDMACRO(CMAKEFILES FILESLIST)

# Now, the main mechanism for global target ordering.
IF(NOT BRLCAD-IS_SUBBUILD)
	# Functions in CMake have local variable scope,
	# hence the use of properties to allow access to directory-specific
	# and global information scopes.
	define_property(GLOBAL PROPERTY CMAKE_LIBRARY_TARGET_LIST BRIEF_DOCS "libtarget list" FULL_DOCS "Library target list")
	define_property(GLOBAL PROPERTY CMAKE_EXEC_TARGET_LIST BRIEF_DOCS "exec target list" FULL_DOCS "Executable target list")
	define_property(GLOBAL PROPERTY CMAKE_CUSTOM_TARGET_LIST BRIEF_DOCS "custom target list" FULL_DOCS "Custom target list")
	MARK_AS_ADVANCED(CMAKE_LIBRARY_TARGET_LIST)
	MARK_AS_ADVANCED(CMAKE_EXEC_TARGET_LIST)
	MARK_AS_ADVANCED(CMAKE_CUSTOM_TARGET_LIST)

   # Need build_files_list to be clear each CMake run	
	FILE(WRITE ${CMAKE_BINARY_DIR}/build_files_list.txt "")

	# Override and wrap add_library.  While we're at it, avoid doubling up
	# on the lib prefix for libraries if the target name is lib<target>
	function(add_library name)
		get_property(CMAKE_LIBRARY_TARGET_LIST GLOBAL PROPERTY CMAKE_LIBRARY_TARGET_LIST)
		_add_library(${name} ${ARGN})
		CMAKEFILES(${ARGN})
		IF(${name} MATCHES "^lib*")
			set_target_properties(${name} PROPERTIES PREFIX "")
		ENDIF(${name} MATCHES "^lib*")
		set_property(GLOBAL APPEND PROPERTY CMAKE_LIBRARY_TARGET_LIST ${name})
	endfunction(add_library)

	# Override and wrap add_executable
	function(add_executable name)
		get_property(CMAKE_EXEC_TARGET_LIST GLOBAL PROPERTY CMAKE_EXEC_TARGET_LIST)
		_add_executable(${name} ${ARGN})
		CMAKEFILES(${ARGN})
		set_property(GLOBAL APPEND PROPERTY CMAKE_EXEC_TARGET_LIST ${name})
	endfunction(add_executable)

	# Override and wrap add_custom_target
	function(add_custom_target name)
		get_property(CMAKE_CUSTOM_TARGET_LIST GLOBAL PROPERTY CMAKE_CUSTOM_TARGET_LIST)
		_add_custom_target(${name} ${ARGN})
		set_property(GLOBAL APPEND PROPERTY CMAKE_CUSTOM_TARGET_LIST ${name})
	endfunction(add_custom_target)

<<<<<<< HEAD
	# The toplevel dir doesn't invoke add_subdirectory on itself,
	# so remove any old cmakefiles.cmake file manually
	FILE(REMOVE ${CMAKE_CURRENT_BINARY_DIR}/cmakefiles.cmake)
	FILE(REMOVE ${CMAKE_CURRENT_BINARY_DIR}/cmakepaths.cmake)
  
=======
	# Override and wrap configure_file.  In the case of a configure_file, we'll
	# check that the file is part of the source tree and not itself a
	# generated file, but not reject full-path entries since there are quite a
	# few of them.
	function(configure_file file)
		_configure_file(${file} ${ARGN})
		GET_FILENAME_COMPONENT(ITEM_ABS ${file} ABSOLUTE)
		SET(TEST_BUILD_PATH "${CMAKE_BINARY_DIR}/")
		SET(TEST_SOURCE_PATH "${CMAKE_SOURCE_DIR}/")
		STRING(REGEX REPLACE "^${TEST_BUILD_PATH}" "" BUILD_DIR_TRIMMED "${ITEM_ABS}")
		IF(${ITEM_ABS} STREQUAL ${BUILD_DIR_TRIMMED})
			STRING(REGEX REPLACE "^${TEST_SOURCE_PATH}" "" SOURCE_DIR_TRIMMED "${ITEM_ABS}")
			IF(NOT ${ITEM_ABS} STREQUAL ${SOURCE_DIR_TRIMMED})
				FILE(APPEND ${CMAKE_BINARY_DIR}/cmakefiles.cmake "${ITEM_ABS}\n")
			ENDIF(NOT ${ITEM_ABS} STREQUAL ${SOURCE_DIR_TRIMMED})
		ENDIF(${ITEM_ABS} STREQUAL ${BUILD_DIR_TRIMMED})
	endfunction(configure_file)
	
>>>>>>> dd03dbfe
	# The add_subdirectory wrapper must clear old files holding distcheck lists
	# to avoid continually growing files over multiple configure runs, as well
	# as adding directories to distcheck.
	function(add_subdirectory name)
		_add_subdirectory(${name} ${ARGN})
		FILE(APPEND ${CMAKE_BINARY_DIR}/cmakefiles.cmake "${CMAKE_CURRENT_SOURCE_DIR}/${name}\n")
		FILE(APPEND ${CMAKE_BINARY_DIR}/cmakefiles.cmake "${CMAKE_CURRENT_SOURCE_DIR}/${name}/CMakeLists.txt\n")
	endfunction(add_subdirectory)
ENDIF(NOT BRLCAD-IS_SUBBUILD)

FILE(REMOVE ${CMAKE_BINARY_DIR}/cmakefiles.cmake)
FILE(REMOVE ${CMAKE_BINARY_DIR}/cmakedirs.cmake)

#---------------------------------------------------------------------
# CMake derives much of its functionality from modules, typically
# stored in one directory - let CMake know where to find them.
SET(BRLCAD_CMAKE_DIR "${BRLCAD_SOURCE_DIR}/misc/CMake")
SET(CMAKE_MODULE_PATH "${BRLCAD_CMAKE_DIR};${CMAKE_MODULE_PATH}")

# Load utility macros that will be used throughout the BRL-CAD
# build logic
INCLUDE(${BRLCAD_CMAKE_DIR}/BRLCAD_Util.cmake)

#---------------------------------------------------------------------
# Save the current LC_ALL, LC_MESSAGES, and LANG environment variables 
# and set them to "C" so things like date output are as expected. 
SET(_orig_lc_all      $ENV{LC_ALL})
SET(_orig_lc_messages $ENV{LC_MESSAGES})
SET(_orig_lang        $ENV{LANG})
IF(_orig_lc_all)
	SET(ENV{LC_ALL}      C)
ENDIF(_orig_lc_all)
IF(_orig_lc_messages)
	SET(ENV{LC_MESSAGES} C)
ENDIF(_orig_lc_messages)
IF(_orig_lang)
	SET(ENV{LANG}        C)
ENDIF(_orig_lang)

#---------------------------------------------------------------------
# See HACKING for details on how to properly update the version
FILE(READ ${BRLCAD_SOURCE_DIR}/include/conf/MAJOR BRLCAD_MAJOR_VERSION)
STRING(STRIP ${BRLCAD_MAJOR_VERSION} BRLCAD_MAJOR_VERSION)
FILE(READ ${BRLCAD_SOURCE_DIR}/include/conf/MINOR BRLCAD_MINOR_VERSION)
STRING(STRIP ${BRLCAD_MINOR_VERSION} BRLCAD_MINOR_VERSION)
FILE(READ ${BRLCAD_SOURCE_DIR}/include/conf/PATCH BRLCAD_PATCH_VERSION)
STRING(STRIP ${BRLCAD_PATCH_VERSION} BRLCAD_PATCH_VERSION)

SET(BRLCAD_VERSION "${BRLCAD_MAJOR_VERSION}.${BRLCAD_MINOR_VERSION}.${BRLCAD_PATCH_VERSION}")

#---------------------------------------------------------------------
# Write out entries to populate a tm struct to be used for time deltas 
# later
IF(NOT BRLCAD-IS_SUBBUILD)
	SET(DELTA_START "${CMAKE_BINARY_DIR}/CMakeTmp/DELTA_START")
	configure_file(${BRLCAD_CMAKE_DIR}/test_srcs/timedelta_start.c.in ${CMAKE_BINARY_DIR}/CMakeTmp/timedelta_start.c)
	TRY_RUN(TIME_RESULT TIME_COMPILED 
		${CMAKE_BINARY_DIR}/CMakeTmp
		${CMAKE_BINARY_DIR}/CMakeTmp/timedelta_start.c
		OUTPUT_VARIABLE COMPILEMESSAGES)
ENDIF(NOT BRLCAD-IS_SUBBUILD)

#---------------------------------------------------------------------
# Unfortunately, CMake doesn't give you variables with current day, 
# month, etc.  There are several possible approaches to this, but most 
# (e.g. the date command) are not cross platform. We build a small C 
# file which writes out the needed values to files in the build 
# directory. Those files are then read and stripped by CMake.
SET(CONFIG_TIME_DAY_FILE "${BRLCAD_BINARY_DIR}/include/conf/CONFIG_TIME_DAY")
SET(CONFIG_TIME_MONTH_FILE "${BRLCAD_BINARY_DIR}/include/conf/CONFIG_TIME_MONTH")
SET(CONFIG_TIME_YEAR_FILE "${BRLCAD_BINARY_DIR}/include/conf/CONFIG_TIME_YEAR")
SET(CONFIG_TIMESTAMP_FILE "${BRLCAD_BINARY_DIR}/include/conf/CONFIG_TIMESTAMP")
FILE(MAKE_DIRECTORY "${BRLCAD_BINARY_DIR}/include")
FILE(MAKE_DIRECTORY "${BRLCAD_BINARY_DIR}/include/conf")
configure_file(${BRLCAD_CMAKE_DIR}/test_srcs/time.c.in ${CMAKE_BINARY_DIR}/CMakeTmp/time.c)
TRY_RUN(TIME_RESULT TIME_COMPILED 
	${CMAKE_BINARY_DIR}/CMakeTmp
	${CMAKE_BINARY_DIR}/CMakeTmp/time.c
	OUTPUT_VARIABLE COMPILEMESSAGES)
IF(TIME_RESULT MATCHES "^0$")
	FILE(READ ${CONFIG_TIME_DAY_FILE} CONFIG_DAY)
	STRING(STRIP ${CONFIG_DAY} CONFIG_DAY)
	FILE(READ ${CONFIG_TIME_MONTH_FILE} CONFIG_MONTH)
	STRING(STRIP ${CONFIG_MONTH} CONFIG_MONTH)
	FILE(READ ${CONFIG_TIME_YEAR_FILE} CONFIG_YEAR)
	STRING(STRIP ${CONFIG_YEAR} CONFIG_YEAR)
	SET(CONFIG_DATE "${CONFIG_YEAR}${CONFIG_MONTH}${CONFIG_DAY}")
ELSE(TIME_RESULT MATCHES "^0$")
	MESSAGE(FATAL_ERROR "Code to determine current date and time failed!\n")
ENDIF(TIME_RESULT MATCHES "^0$")

#---------------------------------------------------------------------
# print out the title with a pretty box computed to wrap around
BOX_PRINT("*** Configuring BRL-CAD Release ${BRLCAD_VERSION}, Build ${CONFIG_DATE} ***" "*")

#---------------------------------------------------------------------
<<<<<<< HEAD
# For NFS volumes, to ensure proper file creation.  If UMASK is set
# use it, but it's not a standard setting at the moment.
IF(NOT WIN32)
	IF(NOT UMASK)
		EXEC_PROGRAM(umask ARGS 022 OUTPUT_VARIABLE exec_out)
	ELSE(NOT UMASK)
		EXEC_PROGRAM(umask ARGS ${UMASK} OUTPUT_VARIABLE exec_out)
	ENDIF(NOT UMASK)
ENDIF(NOT WIN32)

#---------------------------------------------------------------------
# We want to check /usr/local by default, so add it 
=======
# We want to check /usr/local by default, so add it
>>>>>>> dd03dbfe
SET(CMAKE_PREFIX_PATH ${CMAKE_PREFIX_PATH} /usr/local)
SET(CMAKE_REQUIRED_INCLUDES ${CMAKE_REQUIRED_INCLUDES} /usr/local/include)

#---------------------------------------------------------------------
# In the case of CMake, we're usually doing one of several Build 
# Types.  It's very rare to want to NOT specify a build type, so
# make it a little more work to do so.
IF(NOT CMAKE_BUILD_TYPE AND NOT CMAKE_BUILD_TYPE_MSG)
	MESSAGE("CMake build type not set - performing Debug build.")
   MESSAGE("* To use optimized settings intended for a package or system install,")
	MESSAGE("  specify a Release build (on the command line, -DCMAKE_BUILD_TYPE=Release).") 
	MESSAGE("* To force CMake to not set build type, specify -DCMAKE_BUILD_TYPE=NONE")
	SET(CMAKE_BUILD_TYPE "Debug" CACHE STRING "Build Type" FORCE)
	SET(CMAKE_BUILD_TYPE_MSG TRUE CACHE INTERNAL "Printed build type info message")
ENDIF(NOT CMAKE_BUILD_TYPE AND NOT CMAKE_BUILD_TYPE_MSG)
set_property(CACHE CMAKE_BUILD_TYPE PROPERTY STRINGS Debug Release)

IF(CMAKE_BUILD_TYPE MATCHES "NONE")
	SET(CMAKE_BUILD_TYPE "")
ENDIF(CMAKE_BUILD_TYPE MATCHES "NONE")

#---------------------------------------------------------------------
<<<<<<< HEAD
# The location in which to install BRLCAD. Need a good Debug location 
# for Windows.  Only do this if CMAKE_INSTALL_PREFIX hasn't been set
# already, to try and allow parent builds (if any) some control.
IF(CMAKE_INSTALL_PREFIX_INITIALIZED_TO_DEFAULT)
=======
# The location in which to install BRLCAD.  Only do this if
# CMAKE_INSTALL_PREFIX hasn't been set already, to try and allow
# parent builds (if any) some control.
IF(CMAKE_INSTALL_PREFIX_INITIALIZED_TO_DEFAULT OR NOT CMAKE_INSTALL_PREFIX)
>>>>>>> dd03dbfe
	IF(NOT WIN32)
		IF ("${CMAKE_BUILD_TYPE}" MATCHES "Release")
			SET(CMAKE_INSTALL_PREFIX "/usr/brlcad/rel-${BRLCAD_VERSION}")
		ELSEIF ("${CMAKE_BUILD_TYPE}" MATCHES "Debug")
			SET(CMAKE_INSTALL_PREFIX "/usr/brlcad/dev-${BRLCAD_VERSION}")
		ELSE ("${CMAKE_BUILD_TYPE}" MATCHES "Release")
			SET(CMAKE_INSTALL_PREFIX "/usr/brlcad")
		ENDIF ("${CMAKE_BUILD_TYPE}" MATCHES "Release")
	ENDIF(NOT WIN32)
	SET(CMAKE_INSTALL_PREFIX ${CMAKE_INSTALL_PREFIX} CACHE STRING "BRL-CAD install prefix" FORCE)
	SET(CMAKE_INSTALL_PREFIX_INITIALIZED_TO_DEFAULT 0)
ENDIF(CMAKE_INSTALL_PREFIX_INITIALIZED_TO_DEFAULT OR NOT CMAKE_INSTALL_PREFIX)
SET(BRLCAD_PREFIX ${CMAKE_INSTALL_PREFIX} CACHE STRING "BRL-CAD install prefix")

# If we've got a Release build with a Debug path or vice versa, change it - that
# is probably the most "expected" behavior.
IF("${CMAKE_BUILD_TYPE}" MATCHES "Release" AND ${CMAKE_INSTALL_PREFIX} STREQUAL "/usr/brlcad/dev-${BRLCAD_VERSION}")
	SET(CMAKE_INSTALL_PREFIX "/usr/brlcad/rel-${BRLCAD_VERSION}" CACHE STRING "BRL-CAD install prefix" FORCE)
ENDIF("${CMAKE_BUILD_TYPE}" MATCHES "Release" AND ${CMAKE_INSTALL_PREFIX} STREQUAL "/usr/brlcad/dev-${BRLCAD_VERSION}")
IF("${CMAKE_BUILD_TYPE}" MATCHES "Debug" AND ${CMAKE_INSTALL_PREFIX} STREQUAL "/usr/brlcad/rel-${BRLCAD_VERSION}")
	SET(CMAKE_INSTALL_PREFIX "/usr/brlcad/dev-${BRLCAD_VERSION}" CACHE STRING "BRL-CAD install prefix" FORCE)
ENDIF("${CMAKE_BUILD_TYPE}" MATCHES "Debug" AND ${CMAKE_INSTALL_PREFIX}	STREQUAL "/usr/brlcad/rel-${BRLCAD_VERSION}")


#---------------------------------------------------------------------
# The following logic is what allows binaries to run successfully in 
# the build directory AND install directory.  Thanks to plplot for 
# identifying the necessity of setting CMAKE_INSTALL_NAME_DIR on OSX.

# use, i.e. don't skip the full RPATH for the build tree
SET(CMAKE_SKIP_BUILD_RPATH  FALSE)

# when building, don't use the install RPATH already
# (but later on when installing)
SET(CMAKE_BUILD_WITH_INSTALL_RPATH FALSE)

# the RPATH/INSTALL_NAME_DIR to be used when installing
if (NOT APPLE)
	SET(CMAKE_INSTALL_RPATH "${CMAKE_INSTALL_PREFIX}/lib:\$ORIGIN/../lib")
endif(NOT APPLE)
SET(CMAKE_INSTALL_NAME_DIR "${CMAKE_INSTALL_PREFIX}/lib")

# add the automatically determined parts of the RPATH which point to 
# directories outside the build tree to the install RPATH
SET(CMAKE_INSTALL_RPATH_USE_LINK_PATH TRUE)

#---------------------------------------------------------------------
# Output directories - this is where built library and executable 
# files will be placed after building but prior to install.
IF(NOT CMAKE_LIBRARY_OUTPUT_DIRECTORY)
	IF(WIN32)
		SET(CMAKE_LIBRARY_OUTPUT_DIRECTORY ${BRLCAD_BINARY_DIR}/bin CACHE INTERNAL "Single output directory for building all libraries.")
	ELSE(WIN32)
		SET(CMAKE_LIBRARY_OUTPUT_DIRECTORY ${BRLCAD_BINARY_DIR}/lib CACHE INTERNAL "Single output directory for building all libraries.")
	ENDIF(WIN32)
ENDIF(NOT CMAKE_LIBRARY_OUTPUT_DIRECTORY)
IF(NOT CMAKE_ARCHIVE_OUTPUT_DIRECTORY)
	SET(CMAKE_ARCHIVE_OUTPUT_DIRECTORY ${BRLCAD_BINARY_DIR}/lib CACHE INTERNAL "Single output directory for building all archives.")
ENDIF(NOT CMAKE_ARCHIVE_OUTPUT_DIRECTORY)
IF(NOT CMAKE_RUNTIME_OUTPUT_DIRECTORY)
	SET(CMAKE_RUNTIME_OUTPUT_DIRECTORY ${BRLCAD_BINARY_DIR}/bin CACHE INTERNAL "Single output directory for building all executables.")
ENDIF(NOT CMAKE_RUNTIME_OUTPUT_DIRECTORY)

FOREACH(CFG_TYPE ${CMAKE_CONFIGURATION_TYPES})
	STRING(TOUPPER "${CFG_TYPE}" CFG_TYPE)
	IF(NOT "CMAKE_LIBRARY_OUTPUT_DIRECTORY_${CFG_TYPE}")
		IF(WIN32)
			SET("CMAKE_LIBRARY_OUTPUT_DIRECTORY_${CFG_TYPE}" ${BRLCAD_BINARY_DIR}/bin CACHE INTERNAL "Single output directory for building ${CFG_TYPE} libraries.")
		ELSE(WIN32)
			SET("CMAKE_LIBRARY_OUTPUT_DIRECTORY_${CFG_TYPE}" ${BRLCAD_BINARY_DIR}/lib CACHE INTERNAL "Single output directory for building ${CFG_TYPE} libraries.")
		ENDIF(WIN32)
	ENDIF(NOT "CMAKE_LIBRARY_OUTPUT_DIRECTORY_${CFG_TYPE}")
	IF(NOT "CMAKE_ARCHIVE_OUTPUT_DIRECTORY_${CFG_TYPE}")
		SET("CMAKE_ARCHIVE_OUTPUT_DIRECTORY_${CFG_TYPE}" ${BRLCAD_BINARY_DIR}/lib CACHE INTERNAL "Single output directory for building ${CFG_TYPE} archives.")
	ENDIF(NOT "CMAKE_ARCHIVE_OUTPUT_DIRECTORY_${CFG_TYPE}")
	IF(NOT "CMAKE_RUNTIME_OUTPUT_DIRECTORY_${CFG_TYPE}")
		SET("CMAKE_RUNTIME_OUTPUT_DIRECTORY_${CFG_TYPE}" ${BRLCAD_BINARY_DIR}/bin CACHE INTERNAL "Single output directory for building ${CFG_TYPE} executables.")
	ENDIF(NOT "CMAKE_RUNTIME_OUTPUT_DIRECTORY_${CFG_TYPE}")
ENDFOREACH()

#---------------------------------------------------------------------
# Configure install locations.  Don't set these if they have already
# been set by some other means (like a higher level CMakeLists.txt file
# including this one.)

# The location in which to install BRLCAD executables.
IF(NOT BIN_DIR)
	SET(BIN_DIR bin)
ENDIF(NOT BIN_DIR)

# The location in which to install BRLCAD header files.
IF(NOT INCLUDE_DIR)
	SET(INCLUDE_DIR include)
ENDIF(NOT INCLUDE_DIR)

# The location in which to install BRL-CAD libraries.
IF(NOT LIB_DIR)
	IF(NOT WIN32)
		SET(LIB_DIR lib)
	ELSE(NOT WIN32)
		SET(LIB_DIR bin)
	ENDIF(NOT WIN32)
ENDIF(NOT LIB_DIR)

# The location in which to install BRL-CAD configuration files.
IF(NOT CONF_DIR)
	SET(CONF_DIR etc)
ENDIF(NOT CONF_DIR)

# The location in which to install CMake scripts for packaging BRLCAD.
IF(NOT PACKAGE_DIR)
	SET(PACKAGE_DIR lib)
ENDIF(NOT PACKAGE_DIR)

# The location in which to install BRL-CAD data files 
IF(NOT DATA_DIR)
	SET(DATA_DIR "share/brlcad/${BRLCAD_VERSION}")
ENDIF(NOT DATA_DIR)

# The location in which to install BRL-CAD Manual pages
IF(NOT MAN_DIR)
	SET(MAN_DIR man)
ENDIF(NOT MAN_DIR)

# The location in which to install BRL-CAD documentation files 
IF(NOT DOC_DIR)
	SET(DOC_DIR ${DATA_DIR}/doc)
ENDIF(NOT DOC_DIR)

#---------------------------------------------------------------------
# We will need a brlcad_config.h.in file to hold all the #cmakedefine 
# statements, which will in turn be used to generate a brlcad_conf.h 
# file.  In autotools this process is handled by autoheader - in the 
# case of CMake we wrap the CHECK_* functions and the creation of the 
# entry in the brlcad_config.h.in file into one step via a macro.  To 
# run this macro, the config.h.in file must first be present, which
# we take care of here:

SET(CONFIG_H_FILE "${BRLCAD_BINARY_DIR}/include/brlcad_config.h.in")
FILE(WRITE ${CONFIG_H_FILE} "/**** Define statements for CMake ****/\n")
FILE(APPEND ${CONFIG_H_FILE} "#ifndef __CONFIG_H__\n")
FILE(APPEND ${CONFIG_H_FILE} "#define __CONFIG_H__\n")

# If we're building on Windows, start off with the config_win.h file
IF(WIN32)
	FILE(APPEND ${CONFIG_H_FILE} "#include \"config_win_cmake.h\"\n")
ENDIF(WIN32)

# Set up some of the define statements for path information and other basics
FILE(APPEND ${CONFIG_H_FILE} "#define PACKAGE \"brlcad\"\n")
FILE(APPEND ${CONFIG_H_FILE} "#define PACKAGE_BUGREPORT \"http://brlcad.org\"\n")
FILE(APPEND ${CONFIG_H_FILE} "#define PACKAGE_NAME \"BRL-CAD\"\n")
FILE(APPEND ${CONFIG_H_FILE} "#define PACKAGE_STRING \"BRL-CAD ${BRLCAD_VERSION}\"\n")
FILE(APPEND ${CONFIG_H_FILE} "#define PACKAGE_TARNAME \"brlcad\"\n")
FILE(APPEND ${CONFIG_H_FILE} "#define BRLCAD_DATA \"${CMAKE_INSTALL_PREFIX}/${DATA_DIR}\"\n")
FILE(APPEND ${CONFIG_H_FILE} "#define BRLCAD_ROOT \"${CMAKE_INSTALL_PREFIX}\"\n")
FILE(APPEND ${CONFIG_H_FILE} "#define PACKAGE_VERSION \"${BRLCAD_VERSION}\"\n")
FILE(APPEND ${CONFIG_H_FILE} "#define VERSION \"${BRLCAD_VERSION}\"\n")

# A variety of debugging messages in the code key off of the DEBUG
# definition - unlike the build flags, this is turned on and off based
# on the build type.  A "Release" build with debugging compiler flags
# will still not print debugging messages conditionalized on DEBUG.
IF("${CMAKE_BUILD_TYPE}" MATCHES "Debug")
	FILE(APPEND ${CONFIG_H_FILE} "#define DEBUG 1\n")
ENDIF("${CMAKE_BUILD_TYPE}" MATCHES "Debug")

# *******************************************************************
# ***        Top Level Configure Options - Stage 1 of 9           ***
# *******************************************************************
#
# Now we define the various options for BRL-CAD - ways to enable and
# disable features, select which parts of the system to build, etc.  
# As much as possible, sane default options are either selected or
# detected.

# Build shared libs by default.  Mark this as advanced - turning off
# ALL shared library building is unlikely to result in a working build
# and is not a typical configuration.  Note that turning this option off
# will not disable libraries specifically added as SHARED.
OPTION(BUILD_SHARED_LIBS "Build shared libraries" ON)
MARK_AS_ADVANCED(BUILD_SHARED_LIBS)

# Build static libs by default unless we're debugging. Note: this
# option will not disable libraries specifically added as STATIC even
# when OFF.
AUTO_OPTION(BRLCAD_BUILD_STATIC BUILD_STATIC_LIBS "OFF" "ON")


# On Mac OS X, it is common to have third party package managers 
# present for easy software installation (currently we're aware of
# Fink and MacPorts).  This can seriously complicate find_* results,
# so provide an option to specify whether or which of the third
# party setup to use.
include(${CMAKE_SOURCE_DIR}/misc/CMake/Fink_MacPorts.cmake)

# Turn on librtserver build.  
OPTION(BRLCAD-ENABLE_RTSERVER "Enable the librtserver target." ON)

# Turn off the brlcad.dll build.
# It's an expert's setting at the moment.
OPTION(BRLCAD-ENABLE_BRLCAD_LIBRARY "Use compiler warning flags" OFF)
MARK_AS_ADVANCED(BRLCAD-ENABLE_BRLCAD_LIBRARY)

# Global third party controls - these options enable and disable ALL
# local copies of libraries in src/other.  Forcing all local
# libraries off is not usually recommended unless attempting to
# build packages for a distribution.  If both of these options are
# on the enabling of local packages is the "senior" option and will
# force the system libs option to off.
IF(NOT BRLCAD_BUNDLED_LIBS)
	SET(BRLCAD_BUNDLED_LIBS "AUTO" CACHE STRING "Build bundled libraries.")
ENDIF(NOT BRLCAD_BUNDLED_LIBS)
set_property(CACHE BRLCAD_BUNDLED_LIBS PROPERTY STRINGS AUTO BUNDLED SYSTEM)
STRING(TOUPPER "${BRLCAD_BUNDLED_LIBS}" BRLCAD_BUNDLED_LIBS_UPPER)
SET(BRLCAD_BUNDLED_LIBS "${BRLCAD_BUNDLED_LIBS_UPPER}" CACHE STRING "Build bundled libraries." FORCE)
IF(NOT BRLCAD_BUNDLED_LIBS STREQUAL "AUTO" AND NOT BRLCAD_BUNDLED_LIBS STREQUAL "BUNDLED" AND NOT BRLCAD_BUNDLED_LIBS STREQUAL "SYSTEM")
	MESSAGE(WARNING "Unknown value BRLCAD_BUNDLED_LIBS supplied for BRLCAD_BUNDLED_LIBS - defaulting to AUTO")
	MESSAGE(WARNING "Valid options are AUTO, BUNDLED and SYSTEM")
	SET(BRLCAD_BUNDLED_LIBS "AUTO" CACHE STRING "Build	bundled libraries." FORCE)
ENDIF(NOT BRLCAD_BUNDLED_LIBS STREQUAL "AUTO" AND NOT BRLCAD_BUNDLED_LIBS STREQUAL "BUNDLED" AND NOT BRLCAD_BUNDLED_LIBS STREQUAL "SYSTEM")

# Enable Aqua widgets on Mac OSX.  This impacts Tcl/Tk building and OpenGL
# building. Not currently working - needs work in at least Tk and togl
# CMake logic (probably more), and the display manager/framebuffer codes are known to depend
# on either GLX or WGL specifically in their current forms.
OPTION(BRLCAD-ENABLE_AQUA "Use Aqua instead of X11 whenever possible on OSX." OFF)
MARK_AS_ADVANCED(BRLCAD-ENABLE_AQUA)

# Install example BRL-CAD Geometry Files
OPTION(BRLCAD-INSTALL_EXAMPLE_GEOMETRY "Install the example BRL-CAD geometry files." ON)

# Enable features requiring X11
IF(WIN32)
	OPTION(BRLCAD-ENABLE_X11 "Use X11." OFF)
	MARK_AS_ADVANCED(BRLCAD-ENABLE_X11)
ELSEIF(BRLCAD-ENABLE_AQUA)
	OPTION(BRLCAD-ENABLE_X11 "Use X11." OFF)
ELSE(WIN32)
	OPTION(BRLCAD-ENABLE_X11 "Use X11." ON)
ENDIF(WIN32)
IF(BRLCAD-ENABLE_X11)
	SET(BRLCAD-ENABLE_AQUA OFF CACHE STRING "Don't use Aqua if we're doing X11" FORCE)
	SET(OPENGL_USE_AQUA OFF CACHE STRING "Don't use Aqua if we're doing X11" FORCE)
ENDIF(BRLCAD-ENABLE_X11)
MARK_AS_ADVANCED(OPENGL_USE_AQUA)

# Enable/disable features requiring the Tk toolkit - usually this should
# be on, as a lot of functionality in BRL-CAD depends on Tk
OPTION(BRLCAD-ENABLE_TK "Enable features requiring the Tk toolkit" ON)
MARK_AS_ADVANCED(BRLCAD-ENABLE_TK)
IF(NOT WIN32)
	IF (APPLE)
		IF(NOT BRLCAD-ENABLE_X11 AND NOT BRLCAD-ENABLE_AQUA)
			SET(BRLCAD-ENABLE_TK OFF)
		ENDIF(NOT BRLCAD-ENABLE_X11 AND NOT BRLCAD-ENABLE_AQUA)
		IF(BRLCAD-ENABLE_X11)
			SET(TK_X11_GRAPHICS ON CACHE STRING "Need X11 Tk" FORCE)
		ENDIF(BRLCAD-ENABLE_X11)
	ELSE (APPLE)
		IF(NOT BRLCAD-ENABLE_X11)
			SET(BRLCAD-ENABLE_TK OFF)
		ELSE(NOT BRLCAD-ENABLE_X11)
			SET(TK_X11_GRAPHICS ON CACHE STRING "Need X11 Tk" FORCE)
		ENDIF(NOT BRLCAD-ENABLE_X11)
	ENDIF(APPLE)
ENDIF(NOT WIN32)

# Enable features requring OPENGL
OPTION(BRLCAD-ENABLE_OPENGL "Use OpenGL." ON)

# Enable RTGL.  Requires an enabled OpenGL.
OPTION(BRLCAD-ENABLE_RTGL "Enable experimental RTGL code." OFF)
MARK_AS_ADVANCED(BRLCAD-ENABLE_RTGL)
IF(NOT BRLCAD-ENABLE_OPENGL AND BRLCAD-ENABLE_RTGL)
	MESSAGE("RTGL requested, but OpenGL is not enabled - disabling")
	SET(BRLCAD-ENABLE_RTGL OFF CACHE BOOL "Enable experimental RTGL code." FORCE)
ENDIF(NOT BRLCAD-ENABLE_OPENGL AND BRLCAD-ENABLE_RTGL)
IF(NOT BRLCAD-ENABLE_X11 AND BRLCAD-ENABLE_RTGL)
	MESSAGE("RTGL currently works only with GLX, and X11 is not enabled - disabling")
	SET(BRLCAD-ENABLE_RTGL OFF CACHE BOOL "Enable experimental RTGL code." FORCE)
ENDIF(NOT BRLCAD-ENABLE_X11 AND BRLCAD-ENABLE_RTGL)
IF(BRLCAD-ENABLE_AQUA)
	SET(OPENGL_USE_AQUA ON CACHE STRING "Aqua enabled - use Aqua OpenGL" FORCE)
ENDIF(BRLCAD-ENABLE_AQUA)


# Enable JOVE.
OPTION(BRLCAD_ENABLE_JOVE "Enable jove editor build." OFF)
MARK_AS_ADVANCED(BRLCAD_ENABLE_JOVE)

# There are extra documentation files available requiring Docbook
# They are quite useful in graphical interfaces, but also add considerably
# to the overall build time.  By default, PDF generation is off, and html/man
# generation (which produces files used in the GUIs) is on.  The options also
# key off of whether required programs are available

find_program(APACHE_FOP fop DOC "path to the exec script for Apache FOP")
MARK_AS_ADVANCED(APACHE_FOP)
# We care about the FOP version, unfortunately - fine out what we've got.
IF(APACHE_FOP)
	EXECUTE_PROCESS(COMMAND ${APACHE_FOP} -v OUTPUT_VARIABLE APACHE_FOP_INFO ERROR_QUIET)
	STRING(REGEX REPLACE "FOP Version ([0-9\\.]*)" "\\1" APACHE_FOP_VERSION "${APACHE_FOP_INFO}")
ENDIF(APACHE_FOP)

find_program(XSLTPROC_EXEC xsltproc DOC "path to the xsltproc executable")
MARK_AS_ADVANCED(XSLTPROC_EXEC)
include(CMakeDependentOption)
CMAKE_DEPENDENT_OPTION(BRLCAD_EXTRADOCS "Build Docbook documentation" ON "XSLTPROC_EXEC" OFF)
CMAKE_DEPENDENT_OPTION(BRLCAD_EXTRADOCS_PDF "Build PDF output from Docbook documentation" OFF "BRLCAD_EXTRADOCS;APACHE_FOP" OFF)
CMAKE_DEPENDENT_OPTION(BRLCAD_EXTRADOCS_PDF_MAN "Build PDF output from Docbook documentation for man pages" OFF "BRLCAD_EXTRADOCS_PDF" OFF)

#----------------------------------------------------------------------
# The following are fine-grained options for enabling/disabling compiler
# and source code definition settings.  Typically these are set to 
# various configurations by the toplevel CMAKE_BUILD_TYPE setting, but 
# can also be individually set.

# Enable/disable runtime debugging - these are protections for
# minimizing the possibility of corrupted data files.  Generally
# speaking these should be left on.
OPTION(BRLCAD-ENABLE_RUNTIME_DEBUG "Enable run-time debug checking." ON)
MARK_AS_ADVANCED(BRLCAD-ENABLE_RUNTIME_DEBUG)
IF(NOT BRLCAD-ENABLE_RUNTIME_DEBUG)
	MESSAGE("}}}}}}}}}}}}}}}}}}}}}}}}}}}}}}}}}}}}}}}}}}}}}}}}}}")
	MESSAGE("While disabling run-time debugging should increase")
	MESSAGE("performance, it will likewise remove several")
	MESSAGE("data-protection safeguards that are in place to")
	MESSAGE("minimize the possibility of corrupted data files")
	MESSAGE("in the inevitable event of a user encountering a bug.")
	MESSAGE("You have been warned.  Proceed at your own risk.")
	MESSAGE("{{{{{{{{{{{{{{{{{{{{{{{{{{{{{{{{{{{{{{{{{{{{{{{{{{")
	FILE(APPEND  ${CONFIG_H_FILE} "/*Define to not do anything for macros that only bomb on a fatal error. */\n")
	FILE(APPEND  ${CONFIG_H_FILE} "#define NO_BOMBING_MACROS 1\n")
	FILE(APPEND  ${CONFIG_H_FILE} "/*Define to not perform magic number checking */\n")
	FILE(APPEND  ${CONFIG_H_FILE} "#define NO_MAGIC_CHECKING 1\n")
	FILE(APPEND  ${CONFIG_H_FILE} "/*Define to not check for divide by zero during ray shots */\n")
	FILE(APPEND  ${CONFIG_H_FILE} "#define NO_BADRAY_CHECKING 1\n")
	FILE(APPEND  ${CONFIG_H_FILE} "/*Define to not provide run-time debug facilities via rt_g.debug */\n")
	FILE(APPEND  ${CONFIG_H_FILE} "#define NO_DEBUG_CHECKING 1\n")
ENDIF(NOT BRLCAD-ENABLE_RUNTIME_DEBUG)

<<<<<<< HEAD
# Build with compiler warning flags 
=======
# Enable debug flags during compilation
AUTO_OPTION(BRLCAD_FLAGS_DEBUG BRLCAD_DEBUG_BUILD "ON" "OFF")

# Build with compiler warning flags
>>>>>>> dd03dbfe
OPTION(BRLCAD-ENABLE_COMPILER_WARNINGS "Use compiler warning flags" ON)
MARK_AS_ADVANCED(BRLCAD-ENABLE_COMPILER_WARNINGS)

# Enable/disable strict compiler settings - these are limited to libraries that
# specifically inform the BRLCAD_ADDLIB macro they can be built with STRICT flags.
OPTION(BRLCAD-ENABLE_STRICT "Use strict compiler settings on libraries that support them" ON)
OPTION(BRLCAD-ENABLE_CXX_STRICT "Use strict compiler settings on cxx files in libraries that build with strict" OFF)
IF(BRLCAD-ENABLE_STRICT)
	MARK_AS_ADVANCED(BRLCAD-ENABLE_STRICT)
	MARK_AS_ADVANCED(BRLCAD-ENABLE_CXX_STRICT)
	FILE(APPEND  ${CONFIG_H_FILE} "#define STRICT_FLAGS 1\n")
ENDIF(BRLCAD-ENABLE_STRICT)

# Build with compiler optimization flags.  This should normally be on for release builds
AUTO_OPTION(BRLCAD_FLAGS_OPTIMIZATION BRLCAD_OPTIMIZED_BUILD "OFF" "ON")

# By default, we don't want any error reports at all from src/other
OPTION(BRLCAD-DISABLE_SRC_OTHER_WARN "Disable warnings for src/other" ON)
MARK_AS_ADVANCED(BRLCAD-DISABLE_SRC_OTHER_WARN)

# Build with full compiler lines visible by default (won't need make
# VERBOSE=1) on command line
OPTION(BRLCAD-ENABLE_VERBOSE_PROGRESS "verbose output" OFF)
MARK_AS_ADVANCED(BRLCAD-ENABLE_VERBOSE_PROGRESS)
IF(BRLCAD-ENABLE_VERBOSE_PROGRESS)
	SET(CMAKE_VERBOSE_MAKEFILE ON)
ENDIF(BRLCAD-ENABLE_VERBOSE_PROGRESS)

# Build with profiling support
OPTION(BRLCAD-ENABLE_PROFILING "Build with profiling support" OFF)
MARK_AS_ADVANCED(BRLCAD-ENABLE_PROFILING)

# Build with dtrace support
OPTION(BRLCAD-ENABLE_DTRACE "Build with dtrace support" OFF)
MARK_AS_ADVANCED(BRLCAD-ENABLE_DTRACE)
IF(BRLCAD-ENABLE_DTRACE)
	BRLCAD_INCLUDE_FILE(sys/sdt.h HAVE_SYS_SDT_H)
	IF(NOT HAVE_SYS_SDT_H)
		SET(BRLCAD-ENABLE_DTRACE OFF)
	ENDIF(NOT HAVE_SYS_SDT_H)
ENDIF(BRLCAD-ENABLE_DTRACE)

<<<<<<< HEAD
# Enable/disable 64-bit build settings. This is autodetcted based on
# the size of the void pointer - don't override this setting unless
# you know what you are doing.
IF(MSVC)
	IF(CMAKE_CL_64)
		OPTION(BRLCAD-ENABLE_64BIT "MSVC 64 bit compiler" ON)
	ELSE(CMAKE_CL_64)
		OPTION(BRLCAD-ENABLE_64BIT "MSVC 32 bit compiler" OFF)
	ENDIF(CMAKE_CL_64)
ELSE(MSVC)
	IF(${CMAKE_SIZEOF_VOID_P} MATCHES "^8$")
		OPTION(BRLCAD-ENABLE_64BIT "64 bit void pointer" ON)
	ELSE(${CMAKE_SIZEOF_VOID_P} MATCHES "^8$")
		math(EXPR platform_bit_type "${CMAKE_SIZEOF_VOID_P} * 8")
		OPTION(BRLCAD-ENABLE_64BIT "${platform_bit_type} bit void pointer" OFF)
	ENDIF(${CMAKE_SIZEOF_VOID_P} MATCHES "^8$")
	FILE(APPEND  ${CONFIG_H_FILE} "#define SIZEOF_VOID_P ${CMAKE_SIZEOF_VOID_P}\n")
ENDIF(MSVC)
MARK_AS_ADVANCED(BRLCAD-ENABLE_64BIT)
FILE(APPEND  ${CONFIG_H_FILE} "#define _FILE_OFFSET_BITS 32\n")
FILE(APPEND  ${CONFIG_H_FILE} "#define _LARGEFILE64_SOURCE 0\n")

=======
>>>>>>> dd03dbfe
# Take advantage of parallel processors if available - highly recommended
OPTION(BRLCAD-ENABLE_SMP "Enable SMP architecture parallel computation support" ON)
IF(WIN32 AND BRLCAD-ENABLE_SMP)
	MESSAGE("SMP Support is not ready on Windows - disabling")
	SET(BRLCAD-ENABLE_SMP OFF)
ENDIF(WIN32 AND BRLCAD-ENABLE_SMP)
MARK_AS_ADVANCED(BRLCAD-ENABLE_SMP)
IF(BRLCAD-ENABLE_SMP)
	FILE(APPEND  ${CONFIG_H_FILE} "#define PARALLEL 1\n")
ENDIF(BRLCAD-ENABLE_SMP)

#----------------------------------------------------------------------
# Decide whether to do a 32 or a 64 bit build.

IF(NOT BRLCAD-CPU_TYPE)
	SET(BRLCAD-CPU_TYPE "AUTO" CACHE STRING "Detect system CPU type.")
ENDIF(NOT BRLCAD-CPU_TYPE)
set_property(CACHE BRLCAD-CPU_TYPE PROPERTY STRINGS AUTO 32BIT 64BIT)
STRING(TOUPPER "${BRLCAD-CPU_TYPE}" BRLCAD-CPU_TYPE_UPPER)
SET(BRLCAD-CPU_TYPE "${BRLCAD-CPU_TYPE_UPPER}" CACHE STRING "Detect system CPU type." FORCE)
IF(NOT BRLCAD-CPU_TYPE STREQUAL "AUTO" AND NOT BRLCAD-CPU_TYPE STREQUAL "64BIT" AND NOT BRLCAD-CPU_TYPE STREQUAL "32BIT")
	MESSAGE(WARNING "Unknown value ${BRLCAD-CPU_TYPE} supplied for BRLCAD-CPU_TYPE - defaulting to AUTO")
	MESSAGE(WARNING "Valid options are AUTO, 32BIT and 64BIT")
	SET(BRLCAD-CPU_TYPE "AUTO" CACHE STRING "Build	bundled libraries." FORCE)
ENDIF(NOT BRLCAD-CPU_TYPE STREQUAL "AUTO" AND NOT BRLCAD-CPU_TYPE STREQUAL "64BIT" AND NOT BRLCAD-CPU_TYPE STREQUAL "32BIT")

IF(NOT CMAKE_SIZEOF_VOID_P)
	MESSAGE(WARNING "CMAKE_SIZEOF_VOID_P is not defined - assuming 32 bit platform")
	SET(CMAKE_SIZEOF_VOID_P 4)
ENDIF(NOT CMAKE_SIZEOF_VOID_P)

IF(${BRLCAD-CPU_TYPE} STREQUAL "AUTO")
	IF(${CMAKE_SIZEOF_VOID_P} MATCHES "^8$")
		SET(CMAKE_CPU_TYPE "64BIT")
	ELSE(${CMAKE_SIZEOF_VOID_P} MATCHES "^8$")
		SET(CMAKE_CPU_TYPE "32BIT")
	ENDIF(${CMAKE_SIZEOF_VOID_P} MATCHES "^8$")
ELSE(${BRLCAD-CPU_TYPE} STREQUAL "AUTO")
	SET(CMAKE_CPU_TYPE "${BRLCAD-CPU_TYPE}")
ENDIF(${BRLCAD-CPU_TYPE} STREQUAL "AUTO")
FILE(APPEND  ${CONFIG_H_FILE} "#define SIZEOF_VOID_P ${CMAKE_SIZEOF_VOID_P}\n")

# Enable/disable 64-bit build settings for MSVC, which is apparently
# determined at the CMake generator level - need to override other
# settings if the compiler disagrees with them.
IF(MSVC)
	IF(CMAKE_CL_64)
		IF(NOT ${CMAKE_CPU_TYPE} STREQUAL "64BIT")
			SET(CMAKE_CPU_TYPE "64BIT")
			IF(NOT "${BRLCAD-CPU_TYPE}" STREQUAL "AUTO")
				MESSAGE(WARNING "Selected MSVC compiler is 64 bit - setting cpu type to 64 bit. To perform a 32 bit MSVC build, select the 32 bit MSVC CMake generator.")
				SET(BRLCAD-CPU_TYPE "64BIT" CACHE STRING "Detect system CPU type." FORCE)
			ENDIF(NOT "${BRLCAD-CPU_TYPE}" STREQUAL "AUTO")
		ENDIF(NOT ${BRLCAD-CPU_TYPE} STREQUAL "64BIT")
	ELSE(CMAKE_CL_64)
		IF(NOT ${CMAKE_CPU_TYPE} STREQUAL "32BIT")
			SET(CMAKE_CPU_TYPE "32BIT")
			IF(NOT "${BRLCAD-CPU_TYPE}" STREQUAL "AUTO")
				MESSAGE(WARNING "Selected MSVC compiler is 32 bit - setting cpu type to 32 bit. To perform a 64 bit MSVC build, select the 64 bit MSVC CMake generator.")
				SET(BRLCAD-CPU_TYPE "32BIT" CACHE STRING "Detect system CPU type." FORCE)
			ENDIF(NOT "${BRLCAD-CPU_TYPE}" STREQUAL "AUTO")
		ENDIF(NOT ${CMAKE_CPU_TYPE} STREQUAL "32BIT")
	ENDIF(CMAKE_CL_64)
ENDIF(MSVC)


# One of the problems with 32/64 building is we need to search anew
# for 64 bit libs after a 32 bit configure, or vice versa.
IF(PREVIOUS_CONFIGURE_TYPE)
	IF(NOT ${PREVIOUS_CONFIGURE_TYPE} STREQUAL ${CMAKE_CPU_TYPE})
		include(${CMAKE_SOURCE_DIR}/misc/CMake/ResetCache.cmake)
		RESET_CACHE_FILE()
	ENDIF(NOT ${PREVIOUS_CONFIGURE_TYPE} STREQUAL ${CMAKE_CPU_TYPE})
	IF(${CMAKE_CPU_TYPE} STREQUAL "32BIT")
		set_property(GLOBAL PROPERTY FIND_LIBRARY_USE_LIB64_PATHS OFF)
	ELSE(${CMAKE_CPU_TYPE} STREQUAL "32BIT")
		set_property(GLOBAL PROPERTY FIND_LIBRARY_USE_LIB64_PATHS ON)
	ENDIF(${CMAKE_CPU_TYPE} STREQUAL "32BIT")
ENDIF(PREVIOUS_CONFIGURE_TYPE)

SET(PREVIOUS_CONFIGURE_TYPE ${CMAKE_CPU_TYPE} CACHE STRING "Previous configuration CPU type" FORCE)
MARK_AS_ADVANCED(PREVIOUS_CONFIGURE_TYPE)

# *******************************************************************
# ***            Check for Programs - Stage 2 of 9                ***
# *******************************************************************

# A variety of tools, such as the benchmark utilities, need
# a Bourne shell and other commands - check for them.
INCLUDE(${BRLCAD_CMAKE_DIR}/FindShellDeps.cmake)

# CMake can detect flex and bison, but apparently not generic lex/yacc.
# Solution is to make our own generic lex/yacc Find routines that look
# first for flex/bison, but will take whatever's available.  Since the
# BRL-CAD project isn't supposed to rely on flex/bison specific features
# anyway, there shouldn't be a problem.
INCLUDE(${BRLCAD_CMAKE_DIR}/FindLEX.cmake)
INCLUDE(${BRLCAD_CMAKE_DIR}/FindYACC.cmake)


# If using dtrace, we will need to find it
IF(BRLCAD-ENABLE_DTRACE)
	FIND_PROGRAM(DTRACE_EXEC NAMES dtrace DOC "path to dtrace executable")
ENDIF(BRLCAD-ENABLE_DTRACE)


# Load various wrapper macros for checking libraries, headers and 
# functions
INCLUDE(${BRLCAD_CMAKE_DIR}/BRLCAD_CheckFunctions.cmake)


# *******************************************************************
# ***      Check for Compiler Characteristics - Stage 3 of 9      ***
# *******************************************************************

# at this stage only the gcc compiler is supported
IF(NOT MSVC)
	INCLUDE(${BRLCAD_CMAKE_DIR}/CompilerFlags.cmake)
ENDIF(NOT MSVC)

# The src/other subdirectory does not share (at least, not universally)
# certain definitions common to all other directories in BRL-CAD.  Also,
# we don't want flags that are otherwise global to BRL-CAD to be passed
# to the src/other directory (particularly things like strict compiler
# flags) so add src/other before any of that setup occurs.
ADD_SUBDIRECTORY(src/other)

# Requires that CompilerFlags.cmake already be loaded
IF(NOT MSVC)
	INCLUDE(${BRLCAD_CMAKE_DIR}/BRLCAD_CompilerFlags.cmake)
ENDIF(NOT MSVC)

# If doing a debug build, set _FORTIFY_SOURCE to 2. Provides
# compile-time best-practice error checking on certain libc
# functions (e.g., memcpy), and provides run-time checks on buffer
# lengths and memory regions.
IF(${BRLCAD_DEBUG_BUILD} STREQUAL "ON")
	FILE(APPEND  ${CONFIG_H_FILE} "#define _FORTIFY_SOURCE 2\n")
ENDIF(${BRLCAD_DEBUG_BUILD} STREQUAL "ON")

#CHECK_C_COMPILER_FLAG("Wl,--no-undefined" NO_UNDEFINED_LINKER_FLAG)


# *******************************************************************
# ***            Check for Libraries - Stage 4 of 9               ***
# *******************************************************************

# While the primary purpose of this section is to identify libraries,
# some of the headers we are looking for are associated with the
# libraries checked here.  In those cases, we will handle the header 
# logic here as opposed to separating the header logic from the 
# find_package call.

# TODO - need to make LINKOPT vars for anything here that will
# be referenced in a pkgconfig file

# Look for threads (doesn't check for headers)
# The variable CMAKE_THREAD_LIBS_INIT is the one of interest
# when writing target_link_libraries lists.
find_package(Threads)
BRLCAD_INCLUDE_FILE(pthread.h HAVE_PTHREAD_H)

# Check for the daemon function in -lbsd and/or -lc for adrt
BRLCAD_CHECK_LIBRARY(BSD bsd daemon)
BRLCAD_CHECK_LIBRARY(BSD c daemon)

# Check for CoreFoundation, Carbon and Cocoa on Apple
IF(APPLE)
	INCLUDE(CMakeFindFrameworks)
	FIND_LIBRARY(COREFOUNDATION_FRAMEWORK CoreFoundation)
	CMAKE_FIND_FRAMEWORKS(Carbon)
	IF(Carbon_FRAMEWORKS)
		SET(Carbon_LIBRARIES "-framework Carbon" CACHE FILEPATH "Carbon framework" FORCE)
	ENDIF(Carbon_FRAMEWORKS)
	BRLCAD_INCLUDE_FILE(Carbon/Carbon.h HAVE_CARBON_CARBON_H) 
	CMAKE_FIND_FRAMEWORKS(Cocoa)
	IF(Cocoa_FRAMEWORKS)
		SET(Cocoa_LIBRARIES "-framework Cocoa" CACHE FILEPATH "Cocoa framework" FORCE)
	ENDIF(Cocoa_FRAMEWORKS)
	MARK_AS_ADVANCED(CMAKE_OSX_ARCHITECTURES CMAKE_OSX_DEPLOYMENT_TARGET CMAKE_OSX_SYSROOT)
   MARK_AS_ADVANCED(COREFOUNDATION_FRAMEWORK Carbon_LIBRARIES Cocoa_LIBRARIES)
ENDIF(APPLE)

# crypt library (needed on some platforms for enigma)
FIND_LIBRARY(CRYPT_LIBRARY NAMES crypt)
MARK_AS_ADVANCED(CRYPT_LIBRARY)

# Find Java and JNI - conditionalize the include settings on 
# the success of the find_package calls.
FIND_PACKAGE(Java)
FIND_PACKAGE(JNI)
IF(JNI_FOUND AND JAVA_FOUND)
	BRLCAD_INCLUDE_FILE(JavaVM/jni.h HAVE_JAVAVM_JNI_H)
	BRLCAD_INCLUDE_FILE(jni.h HAVE_JNI_H)
ENDIF(JNI_FOUND AND JAVA_FOUND)
IF(NOT HAVE_JNI_H AND NOT HAVE_JAVAVM_JNI_H)
	SET(BRLCAD-ENABLE_RTSERVER OFF CACHE BOOL "RT server disabled due to	unsatisfied Java requirements" FORCE)
   MESSAGE("librtserver build requested, but JNI header not found - disabling")
	MARK_AS_ADVANCED(BRLCAD-ENABLE_RTSERVER)
ENDIF(NOT HAVE_JNI_H AND NOT HAVE_JAVAVM_JNI_H)

# Find X11 if it is enabled
IF(BRLCAD-ENABLE_X11)
	INCLUDE(${BRLCAD_CMAKE_DIR}/FindX11.cmake)
   BRLCAD_INCLUDE_FILE(X11/Xlib.h HAVE_X11_XLIB_H)
ENDIF(BRLCAD-ENABLE_X11)

# On SunOS with Sun Studio we need sunmath
CHECK_LIBRARY_EXISTS(sunmath ieee_flags "" HAVE_SUNMATH_LIBRARY)
IF(HAVE_SUNMATH_LIBRARY)
	SET(SUN_MATH_LIB "-lsunmath")
ENDIF(HAVE_SUNMATH_LIBRARY)

# m library is not needed on Windows
IF(NOT WIN32)
	BRLCAD_CHECK_LIBRARY(M m cos)
	MARK_AS_ADVANCED(M_LIBRARY)
ENDIF(NOT WIN32)

# socket library
BRLCAD_CHECK_LIBRARY(SOCKET socket socket)

# network socket library 
BRLCAD_CHECK_LIBRARY(NS nsl gethostbyaddr)

# network library
BRLCAD_CHECK_LIBRARY(NETWORK_SOCKET network socket)

# malloc library
BRLCAD_CHECK_LIBRARY(MALLOC c mallopt)
BRLCAD_CHECK_LIBRARY(MALLOC malloc mallopt)

# mx library
BRLCAD_CHECK_LIBRARY(MX mx matherr)

# dynamic link library
BRLCAD_CHECK_LIBRARY(DLOPEN dl dlopen)

# SGI generic SCI library
BRLCAD_CHECK_LIBRARY(DS ds dsopen)

# OpenGL graphics
IF(BRLCAD-ENABLE_OPENGL)
	INCLUDE(${BRLCAD_CMAKE_DIR}/FindGL.cmake)
	IF(OPENGL_INCLUDE_DIR_GL)
		FILE(APPEND  ${CONFIG_H_FILE} "#define HAVE_GL_GL_H 1\n")
	ENDIF(OPENGL_INCLUDE_DIR_GL)
	IF(OPENGL_INCLUDE_DIR_GLX)
		FILE(APPEND  ${CONFIG_H_FILE} "#define HAVE_GL_GLX_H 1\n")
	ENDIF(OPENGL_INCLUDE_DIR_GLX)
ENDIF(BRLCAD-ENABLE_OPENGL)

# SGI graphics library
BRLCAD_CHECK_LIBRARY(SGIGL gl gconfig)

# Solaris lexer library
BRLCAD_CHECK_LIBRARY(SOLARIS_LEXER l yyless)

# IRIX libgen library
BRLCAD_CHECK_LIBRARY(GEN gen basename)

# Bullet physics library
FIND_PACKAGE(Bullet)
IF(BULLET_FOUND)
    FILE(APPEND ${CONFIG_H_FILE} "#define HAVE_BULLET 1\n")
ENDIF(BULLET_FOUND)
MARK_AS_ADVANCED(BULLET_INCLUDE_DIR)


# *******************************************************************
# ***             Check for Headers - Stage 5 of 9                ***
# *******************************************************************

# C89 headers: assert.h, ctype.h, errno.h, float.h, limits.h, locale.h,
# math.h, setjmp.h, signal.h, stdarg.h, stddef.h, stdio.h, stdlib.h,
# string.h, time.h

# C95 headers: wchar.h, wctype.h, iso646.h

# C99 headers: complex.h, fenv.h, inttypes.h, stdbool.h, stdint.h,
# tgmath.h

# POSIX.1 headers includes C89, C95, and C99 plus the following:
# aio.h, arpa/inet.h, cpio.h, dirent.h, dlfcn.h, fcntl.h, fmtmsg.h,
# fnmatch.h, ftw.h, glob.h, grp.h, iconv.h, langinfo.h, libgen.h,
# monetary.h, mqueue.h, ndbm.h, net/if.h, netdb.h, netinet/in.h,
# netinet/tcp.h, nl_types.h, poll.h, pthread.h, pwd.h, regex.h,
# sched.h, search.h, semaphore.h, spawn.h, strings.h, stropts.h,
# sys/ipc.h, sys/mman.h, sys/msg.h, sys/resource.h, sys/select.h,
# sys/stat.h, sys/statvfs.h, sys/time.h, sys/timeb.h, sys/times.h,
# sys/types.h, sys/uio.h, sys/un.h, sys/utsname.h, sys/wait.h,
# syslog.h, tar.h, termios.h, trace.h, ucontext.h, ulimit.h, unistd.h,
# utime.h, utmpx.h, wordexp.h

# Because libtclcad, bwish and mged include Tcl headers, we need to define
# STDC_HEADERS here - the Tcl headers do need the definition.  Just
# define it - we require C89, so the test itself is not needed.
FILE(APPEND ${CONFIG_H_FILE} "#define STDC_HEADERS 1\n")

# AC_HEADER_SYS_WAIT
BRLCAD_HEADER_SYS_WAIT()
# dirent.h is POSIX.1, but not present on Windows (grr)
# so we need to check for it
BRLCAD_INCLUDE_FILE(dirent.h HAVE_DIRENT_H)

# Need to compare this with the configure.ac list 
BRLCAD_INCLUDE_FILE(arpa/inet.h HAVE_ARPA_INET_H)
BRLCAD_INCLUDE_FILE(curses.h HAVE_CURSES_H)
BRLCAD_INCLUDE_FILE(dlfcn.h HAVE_DLFCN_H)
BRLCAD_INCLUDE_FILE(dslib.h HAVE_DSLIB_H)
BRLCAD_INCLUDE_FILE(getopt.h HAVE_GETOPT_H)
BRLCAD_INCLUDE_FILE(gl/device.h HAVE_GL_DEVICE_H)
BRLCAD_INCLUDE_FILE(gl/glext.h HAVE_GL_GLEXT_H)
BRLCAD_INCLUDE_FILE(gl/wglext.h HAVE_GL_WGLEXT_H)
BRLCAD_INCLUDE_FILE(grp.h HAVE_GRP_H)
BRLCAD_INCLUDE_FILE(inttypes.h HAVE_INTTYPES_H)
BRLCAD_INCLUDE_FILE(io.h HAVE_IO_H)
BRLCAD_INCLUDE_FILE(libgen.h HAVE_LIBGEN_H)
BRLCAD_INCLUDE_FILE(memory.h HAVE_MEMORY_H)
BRLCAD_INCLUDE_FILE(ncurses.h HAVE_NCURSES_H)
BRLCAD_INCLUDE_FILE(netdb.h HAVE_NETDB_H)
BRLCAD_INCLUDE_FILE(netinet/in.h HAVE_NETINET_IN_H)
BRLCAD_INCLUDE_FILE(poll.h HAVE_POLL_H)
BRLCAD_INCLUDE_FILE(pwd.h HAVE_PWD_H)
BRLCAD_INCLUDE_FILE(rle.h HAVE_RLE_H)
BRLCAD_INCLUDE_FILE(sched.h HAVE_SCHED_H)
BRLCAD_INCLUDE_FILE(sgtty.h HAVE_SGTTY_H)
BRLCAD_INCLUDE_FILE(stdint.h HAVE_STDINT_H)
BRLCAD_INCLUDE_FILE(string.h HAVE_STRING_H)
BRLCAD_INCLUDE_FILE(strings.h HAVE_STRINGS_H)
BRLCAD_INCLUDE_FILE(sys/_ioctl.h HAVE_SYS__IOCTL_H)
BRLCAD_INCLUDE_FILE(sys/file.h HAVE_SYS_FILE_H)
BRLCAD_INCLUDE_FILE(sys/ioctl.h HAVE_SYS_IOCTL_H)
BRLCAD_INCLUDE_FILE(sys/ioctl_compat.h HAVE_SYS_IOCTL_COMPAT_H)
BRLCAD_INCLUDE_FILE(sys/machd.h HAVE_SYS_MACHD_H)
BRLCAD_INCLUDE_FILE(sys/mman.h HAVE_SYS_MMAN_H)
BRLCAD_INCLUDE_FILE(sys/mount.h HAVE_SYS_MOUNT_H)
BRLCAD_INCLUDE_FILE(sys/param.h HAVE_SYS_PARAM_H)
BRLCAD_INCLUDE_FILE(sys/prctl.h HAVE_SYS_PRCTL_H)
BRLCAD_INCLUDE_FILE(sys/sched.h HAVE_SYS_SCHED_H)
BRLCAD_INCLUDE_FILE(sys/select.h HAVE_SYS_SELECT_H)
BRLCAD_INCLUDE_FILE(sys/socket.h HAVE_SYS_SOCKET_H)
BRLCAD_INCLUDE_FILE(sys/stat.h HAVE_SYS_STAT_H)
BRLCAD_INCLUDE_FILE(sys/sysctl.h HAVE_SYS_SYSCTL_H)
BRLCAD_INCLUDE_FILE(sys/sysinfo.h HAVE_SYS_SYSINFO_H)
BRLCAD_INCLUDE_FILE(sys/sysmp.h HAVE_SYS_SYSMP_H)
BRLCAD_INCLUDE_FILE(sys/time.h HAVE_SYS_TIME_H)
BRLCAD_INCLUDE_FILE(sys/times.h HAVE_SYS_TIMES_H)
BRLCAD_INCLUDE_FILE(sys/types.h HAVE_SYS_TYPES_H)
BRLCAD_INCLUDE_FILE(sys/un.h HAVE_SYS_UN_H)
BRLCAD_INCLUDE_FILE(sys/wait.h HAVE_SYS_WAIT_H)
BRLCAD_INCLUDE_FILE(syslog.h HAVE_SYSLOG_H)
BRLCAD_INCLUDE_FILE(term.h HAVE_TERM_H)
BRLCAD_INCLUDE_FILE(termcap.h HAVE_TERMCAP_H)
BRLCAD_INCLUDE_FILE(terminfo.h HAVE_TERMINFO_H)
BRLCAD_INCLUDE_FILE(termio.h HAVE_TERMIO_H)
BRLCAD_INCLUDE_FILE(termios.h HAVE_TERMIOS_H)
BRLCAD_INCLUDE_FILE(termlib.h HAVE_TERMLIB_H)
BRLCAD_INCLUDE_FILE(tinfo.h HAVE_TINFO_H)
BRLCAD_INCLUDE_FILE(ulocks.h HAVE_ULOCKS_H)
BRLCAD_INCLUDE_FILE(unistd.h HAVE_UNISTD_H)
BRLCAD_INCLUDE_FILE(winsock.h HAVE_WINSOCK_H)

# C++
BRLCAD_INCLUDE_FILE_CXX(istream HAVE_ISTREAM)
BRLCAD_INCLUDE_FILE_CXX(limits HAVE_LIMITS)

# Other special-case tests that need custom macros
BRLCAD_CHECK_BASENAME()
BRLCAD_CHECK_DIRNAME()


# *******************************************************************
# ***         Check for Types/Structures - Stage 6 of 9           ***
# *******************************************************************

BRLCAD_STRUCT_MEMBER("struct stat" st_blksize sys/stat.h STRUCT_STAT_ST_BLKSIZE)
BRLCAD_STRUCT_MEMBER("struct stat" st_blocks sys/stat.h STRUCT_STAT_ST_BLOCKS)
BRLCAD_STRUCT_MEMBER("struct stat" st_rdev sys/stat.h STRUCT_STAT_ST_RDEV)

# socklen_t
BRLCAD_TYPE_SIZE("socklen_t" SOCKLEN_T "sys/types.h")
IF(NOT SOCKLEN_T)
	BRLCAD_TYPE_SIZE("socklen_t" SOCKLEN_T "sys/socket.h")
ENDIF(NOT SOCKLEN_T)

BRLCAD_TYPE_SIZE("int" INT "")
BRLCAD_TYPE_SIZE("long" LONG "")
BRLCAD_TYPE_SIZE("long long" LONG_LONG "")
BRLCAD_TYPE_SIZE("size_t" SIZE "")
BRLCAD_TYPE_SIZE("ssize_t" SSIZE "")
BRLCAD_TYPE_SIZE("uint64_t" UINT64 "")
BRLCAD_TYPE_SIZE("uintptr_t" UINTPTR "")
BRLCAD_TYPE_SIZE("sig_t" SIG "signal.h")

# see if the compiler supports %z as a size_t print width specifier
BRLCAD_CHECK_C99_FORMAT_SPECIFIERS()


# *******************************************************************
# ***             Check for Functions - Stage 7 of 9              ***
# *******************************************************************

# ALLOCA test - based on AC_FUNC_ALLOCA
BRLCAD_ALLOCA()

BRLCAD_FUNCTION_EXISTS(XQueryExtension HAVE_XQUERYEXTENSION)
BRLCAD_FUNCTION_EXISTS(alarm HAVE_ALARM)
BRLCAD_FUNCTION_EXISTS(dlopen HAVE_DLOPEN)
BRLCAD_FUNCTION_EXISTS(drand48 HAVE_DRAND48)
BRLCAD_FUNCTION_EXISTS(fchmod HAVE_FCHMOD)
BRLCAD_FUNCTION_EXISTS(fsync HAVE_FSYNC)
BRLCAD_FUNCTION_EXISTS(getcwd HAVE_GETCWD)
BRLCAD_FUNCTION_EXISTS(getegid HAVE_GETEGID)
BRLCAD_FUNCTION_EXISTS(geteuid HAVE_GETEUID)
BRLCAD_FUNCTION_EXISTS(gethostname HAVE_GETHOSTNAME)
BRLCAD_FUNCTION_EXISTS(getloadavg HAVE_GETLOADAVG)
BRLCAD_FUNCTION_EXISTS(getopt_long HAVE_GETOPT_LONG)
BRLCAD_FUNCTION_EXISTS(getprogname HAVE_GETPROGNAME)
BRLCAD_FUNCTION_EXISTS(kill HAVE_KILL)
BRLCAD_FUNCTION_EXISTS(lrand48 HAVE_LRAND48)
BRLCAD_FUNCTION_EXISTS(memset HAVE_MEMSET)
BRLCAD_FUNCTION_EXISTS(mkstemp HAVE_MKSTEMP)
BRLCAD_FUNCTION_EXISTS(pipe HAVE_PIPE)
BRLCAD_FUNCTION_EXISTS(popen HAVE_POPEN)
BRLCAD_FUNCTION_EXISTS(random HAVE_RANDOM)
BRLCAD_FUNCTION_EXISTS(realpath HAVE_REALPATH)
BRLCAD_FUNCTION_EXISTS(sbrk HAVE_SBRK)
BRLCAD_FUNCTION_EXISTS(setenv HAVE_SETENV)
BRLCAD_FUNCTION_EXISTS(setpgid HAVE_SETPGID)
BRLCAD_FUNCTION_EXISTS(setpriority HAVE_SETPRIORITY)
BRLCAD_FUNCTION_EXISTS(setprogname HAVE_SETPROGNAME)
BRLCAD_FUNCTION_EXISTS(srand48 HAVE_SRAND48)
BRLCAD_FUNCTION_EXISTS(strchr HAVE_STRCHR)
BRLCAD_FUNCTION_EXISTS(strdup HAVE_STRDUP)
BRLCAD_FUNCTION_EXISTS(strlcat HAVE_STRLCAT)
BRLCAD_FUNCTION_EXISTS(strlcpy HAVE_STRLCPY)
BRLCAD_FUNCTION_EXISTS(strsep HAVE_STRSEP)
BRLCAD_FUNCTION_EXISTS(strtok HAVE_STRTOK)
BRLCAD_FUNCTION_EXISTS(sync HAVE_SYNC)
BRLCAD_FUNCTION_EXISTS(sysctl HAVE_SYSCTL)
BRLCAD_FUNCTION_EXISTS(sysmp HAVE_SYSMP)
BRLCAD_FUNCTION_EXISTS(vfork HAVE_VFORK)
BRLCAD_FUNCTION_EXISTS(writev HAVE_WRITEV)

# On Windows, we need to check for hypot.  This test pertains
# to the windows specific config file, not CONFIG_H_FILE - hence,
# just run the test and it will be handled by configure_file later.
include(CheckSymbolExists)
IF(WIN32)
	# consider all warnings as errors (MSVC)
	SET(CMAKE_REQUIRED_FLAGS ${CMAKE_REQUIRED_FLAGS} /WX)
	CHECK_SYMBOL_EXISTS(hypot "math.h" HAVE_HYPOT)
	#If we don't have it, need to define it as _hypot in config_win
	IF(NOT HAVE_HYPOT)
		SET(hypot 1)
	ENDIF(NOT HAVE_HYPOT)
ENDIF(WIN32)

<<<<<<< HEAD
INCLUDE(${BRLCAD_CMAKE_DIR}/CompilerFlags.cmake)
=======
>>>>>>> dd03dbfe

# *******************************************************************
# ***          Check for System Services - Stage 8 of 9           ***
# *******************************************************************

# For Windows, we need some dlls to be redistributed with the
# installer
IF(MSVC)
    # By default, do not warn when built on machines using only VS Express
    # From: http://www.cmake.org/pipermail/cmake/2011-May/044166.html
    IF(NOT DEFINED CMAKE_INSTALL_SYSTEM_RUNTIME_LIBS_NO_WARNINGS)
      SET(CMAKE_INSTALL_SYSTEM_RUNTIME_LIBS_NO_WARNINGS ON)
    ENDIF()
    INCLUDE(InstallRequiredSystemLibraries)
ENDIF(MSVC)

# Before we finalize, set some specific global linker flags
IF(MSVC)
	SET(CMAKE_EXE_LINKER_FLAGS_INIT ${CMAKE_EXE_LINKER_FLAGS_INIT} /NOLOGO)
	SET(CMAKE_SHARED_LINKER_FLAGS_INIT ${CMAKE_EXE_LINKER_FLAGS_INIT} /NOLOGO)
	SET(CMAKE_MODULE_LINKER_FLAGS_INIT ${CMAKE_EXE_LINKER_FLAGS_INIT} /NOLOGO)
ENDIF(MSVC)

# We've done the toplevel configure steps, now add the subdirectories
ADD_SUBDIRECTORY(src)
ADD_SUBDIRECTORY(db)
ADD_SUBDIRECTORY(include)
ADD_SUBDIRECTORY(doc)
ADD_SUBDIRECTORY(sh)
ADD_SUBDIRECTORY(misc)
ADD_SUBDIRECTORY(pix)
ADD_SUBDIRECTORY(bench)
ADD_SUBDIRECTORY(regress)

# Now that all the tests are done, configure the brlcad_config.h file:
FILE(APPEND ${CONFIG_H_FILE} "#endif /* __CONFIG_H__ */\n")
configure_file(${CONFIG_H_FILE} ${BRLCAD_BINARY_DIR}/include/brlcad_config.h)

# Generate the windows specific file, if needed
IF(WIN32)
	configure_file(${BRLCAD_SOURCE_DIR}/include/config_win_cmake.h.in	${BRLCAD_BINARY_DIR}/include/config_win_cmake.h)
ENDIF(WIN32)

# *******************************************************************
# ***              Summarize Results - Stage 9 of 9               ***
# *******************************************************************

# Now that everything is configured, print a summary of the build settings.  This is a bit complicated, but
# the basic idea is to print labels, "smart" spacers around those labels to line everything up, and the
# value of the appropriate build variable.  The convention is to assign the text labeling each value to a
# variable named <variable_name>_LABEL - this allows a loop to iterate over a list of variables and handle
# them all, rather than each line needing its own logic.

OPTION(BRLCAD_PRINT_VERBOSE_SUMMARY "Print summary" ON)
MARK_AS_ADVANCED(BRLCAD_PRINT_VERBOSE_SUMMARY)

if(BRLCAD_PRINT_VERBOSE_SUMMARY)
	MESSAGE("")
	MESSAGE("------ BRL-CAD Release ${BRLCAD_VERSION}, Build ${CONFIG_DATE} - ${CMAKE_BUILD_TYPE} Build  ------")
	MESSAGE("")

	# Directory settings

	SET(CMAKE_INSTALL_PREFIX_LABEL "Prefix")
	SET(BIN_DIR_LABEL "Binaries")
	SET(MAN_DIR_LABEL "Manual pages")
	SET(CONF_DIR_LABEL "Configration files")
	SET(DATA_DIR_LABEL "Data resource files")
	SET(PATH_LABELS CMAKE_INSTALL_PREFIX BIN_DIR MAN_DIR CONF_DIR DATA_DIR)
	SET(PATH_LABEL_LENGTH 0)
	FOREACH(path_label ${PATH_LABELS})
		STRING(LENGTH ${${path_label}_LABEL} CURRENT_LENGTH)
		if (${CURRENT_LENGTH} GREATER ${PATH_LABEL_LENGTH})
			SET(PATH_LABEL_LENGTH ${CURRENT_LENGTH})
		endif()
	ENDFOREACH()
	FOREACH(path_label ${PATH_LABELS})
		SET(CURRENT_LABEL ${${path_label}_LABEL})
		STRING(LENGTH ${CURRENT_LABEL} CURRENT_LENGTH)
		WHILE(${PATH_LABEL_LENGTH} GREATER ${CURRENT_LENGTH})
			SET(CURRENT_LABEL " ${CURRENT_LABEL}")
			STRING(LENGTH ${CURRENT_LABEL} CURRENT_LENGTH)
		ENDWHILE(${PATH_LABEL_LENGTH} GREATER ${CURRENT_LENGTH})
		IF(path_label MATCHES "^CMAKE_INSTALL_PREFIX$")
			MESSAGE("${CURRENT_LABEL}: ${${path_label}}")
		ELSE(path_label MATCHES "^CMAKE_INSTALL_PREFIX$")
			MESSAGE("${CURRENT_LABEL}: ${CMAKE_INSTALL_PREFIX}/${${path_label}}")
		ENDIF(path_label MATCHES "^CMAKE_INSTALL_PREFIX$")
	ENDFOREACH() 
	MESSAGE("")

	STRING(TOUPPER "${CMAKE_BUILD_TYPE}" BUILD_TYPE)
	IF(NOT BUILD_TYPE)
		SET(CMAKE_ALL_C_FLAGS "${CMAKE_C_FLAGS}")
		SET(CMAKE_ALL_CXX_FLAGS "${CMAKE_CXX_FLAGS}")
		SET(CMAKE_ALL_SHARED_LINKER_FLAGS "${CMAKE_SHARED_LINKER_FLAGS}")
	ELSE(NOT BUILD_TYPE)
		SET(CMAKE_ALL_C_FLAGS "${CMAKE_C_FLAGS_${BUILD_TYPE}}")
		SET(CMAKE_ALL_CXX_FLAGS "${CMAKE_CXX_FLAGS_${BUILD_TYPE}}")
		SET(CMAKE_ALL_SHARED_LINKER_FLAGS "${CMAKE_SHARED_LINKER_FLAGS_${BUILD_TYPE}}")
	ENDIF(NOT BUILD_TYPE)

	# Compiler settings - in this case there are additional "special case" flags that get
	# added depending on build type - roll all flags into individual variables before printing

	SET(CMAKE_C_COMPILER_LABEL "CC")
	SET(CMAKE_CXX_COMPILER_LABEL "CXX")
	SET(CMAKE_ALL_C_FLAGS_LABEL "CFLAGS")
	SET(CMAKE_ALL_CXX_FLAGS_LABEL "CXXFLAGS")
<<<<<<< HEAD
	SET(CMAKE_CPPFLAGS_LABEL "CPPFLAGS")
	SET(CMAKE_LDFLAGS_LABEL "LDFLAGS")
	SET(SETTINGLABELS CMAKE_C_COMPILER CMAKE_CXX_COMPILER CMAKE_ALL_C_FLAGS CMAKE_ALL_CXX_FLAGS CMAKE_CPPFLAGS CMAKE_LDFLAGS)
=======
	SET(CMAKE_ALL_SHARED_LINKER_FLAGS_LABEL "LDFLAGS")
	SET(SETTINGLABELS CMAKE_C_COMPILER CMAKE_CXX_COMPILER CMAKE_ALL_C_FLAGS	CMAKE_ALL_CXX_FLAGS CMAKE_ALL_SHARED_LINKER_FLAGS)
>>>>>>> dd03dbfe
	SET(SETTING_LABEL_LENGTH 0)
	FOREACH(setting_label ${SETTINGLABELS})
		STRING(LENGTH ${${setting_label}_LABEL} CURRENT_LENGTH)
		if (${CURRENT_LENGTH} GREATER ${SETTING_LABEL_LENGTH})
			SET(SETTING_LABEL_LENGTH ${CURRENT_LENGTH})
		endif()
	ENDFOREACH()
	FOREACH(setting_label ${SETTINGLABELS})
		SET(CURRENT_LABEL ${${setting_label}_LABEL})
		STRING(LENGTH ${CURRENT_LABEL} CURRENT_LENGTH)
		WHILE(${SETTING_LABEL_LENGTH} GREATER ${CURRENT_LENGTH})
			SET(CURRENT_LABEL "${CURRENT_LABEL} ")
			STRING(LENGTH ${CURRENT_LABEL} CURRENT_LENGTH)
		ENDWHILE(${SETTING_LABEL_LENGTH} GREATER ${CURRENT_LENGTH})
		MESSAGE("${CURRENT_LABEL} = ${${setting_label}}")
	ENDFOREACH() 
	MESSAGE("")

	# The actual build state (as opposed to the AUTO/BUNDLED/SYSTEM setting) is
	# not present in the global cache and must be explicitly pulled from
	# src/other
	get_directory_property(BRLCAD_BUILD_TCL DIRECTORY src/other DEFINITION BRLCAD_TCL_BUILD)
	#At the moment we aren't set up to detect a system Tcl without Tk and build
	#Tk for it.  Probably technically possible, but is it worth it?
	#get_directory_property(BRLCAD_BUILD_TK DIRECTORY src/other DEFINITION BRLCAD_TK_BUILD)
	SET(BRLCAD_BUILD_TK ${BRLCAD_BUILD_TCL})
	get_directory_property(BRLCAD_BUILD_ITCL DIRECTORY src/other DEFINITION	BRLCAD_ITCL_BUILD)
	get_directory_property(BRLCAD_BUILD_ITK DIRECTORY src/other DEFINITION BRLCAD_ITK_BUILD)
   IF(BRLCAD_BUILD_ITCL OR BRLCAD_BUILD_ITK)
		SET(BRLCAD_BUILD_INCRTCL ON)
	ELSE(BRLCAD_BUILD_ITCL OR BRLCAD_BUILD_ITK)
		SET(BRLCAD_BUILD_INCRTCL OFF)
	ENDIF(BRLCAD_BUILD_ITCL OR BRLCAD_BUILD_ITK)
	get_directory_property(BRLCAD_BUILD_IWIDGETS DIRECTORY src/other DEFINITION BRLCAD_IWIDGETS_BUILD)
	get_directory_property(BRLCAD_BUILD_TKHTML DIRECTORY src/other DEFINITION BRLCAD_TKHTML_BUILD)
	get_directory_property(BRLCAD_BUILD_TKPNG DIRECTORY src/other DEFINITION BRLCAD_TKPNG_BUILD)
	get_directory_property(BRLCAD_BUILD_TKTABLE DIRECTORY src/other DEFINITION BRLCAD_TKTABLE_BUILD)
	get_directory_property(BRLCAD_BUILD_PNG DIRECTORY src/other DEFINITION BRLCAD_PNG_BUILD)
	get_directory_property(BRLCAD_BUILD_REGEX DIRECTORY src/other DEFINITION BRLCAD_REGEX_BUILD)
	get_directory_property(BRLCAD_BUILD_ZLIB DIRECTORY src/other DEFINITION BRLCAD_ZLIB_BUILD)
	get_directory_property(BRLCAD_BUILD_TERMLIB DIRECTORY src/other DEFINITION BRLCAD_TERMLIB_BUILD)
	get_directory_property(BRLCAD_BUILD_UTAHRLE DIRECTORY src/other DEFINITION BRLCAD_UTAHRLE_BUILD)
	get_directory_property(BRLCAD_BUILD_OPENNURBS DIRECTORY src/other DEFINITION BRLCAD_OPENNURBS_BUILD)
	get_directory_property(BRLCAD_BUILD_SCL DIRECTORY src/other DEFINITION BRLCAD_SCL_BUILD)

	# Build options
	SET(BRLCAD_BUILD_TCL_LABEL "Compile Tcl ")
	SET(BRLCAD_BUILD_TK_LABEL "Compile Tk ")
	SET(BRLCAD_BUILD_INCRTCL_LABEL "Compile Itcl/Itk ")
	SET(BRLCAD_BUILD_IWIDGETS_LABEL "Compile Iwidgets ")
	SET(BRLCAD_BUILD_TKHTML_LABEL "Compile Tkhtml ")
	SET(BRLCAD_BUILD_TKPNG_LABEL "Compile tkpng ")
	SET(BRLCAD_BUILD_TKTABLE_LABEL "Compile Tktable ")
	SET(BRLCAD_BUILD_PNG_LABEL "Compile libpng ")
	SET(BRLCAD_BUILD_REGEX_LABEL "Compile libregex ")
	SET(BRLCAD_BUILD_ZLIB_LABEL "Compile zlib ")
	SET(BRLCAD_BUILD_TERMLIB_LABEL "Compile termlib ")
	SET(BRLCAD_BUILD_UTAHRLE_LABEL "Compile Utah Raster Toolkit ")
	SET(BRLCAD_BUILD_OPENNURBS_LABEL "Compile openNURBS ")
	SET(BRLCAD_BUILD_SCL_LABEL "Compile NIST STEP Class Libraries ")
	SET(BRLCAD-ENABLE_X11_LABEL "X11 support (optional) ")
	SET(BRLCAD-ENABLE_OPENGL_LABEL "OpenGL support (optional) ")
	SET(BRLCAD-ENABLE_RTSERVER_LABEL "librtserver JDK support (optional) ")
	SET(BRLCAD-ENABLE_RUNTIME_DEBUG_LABEL "Enable run-time debugging (optional) ")
	if(${BRLCAD-CPU_TYPE} STREQUAL "AUTO")
		set(BRLCAD_ARCH_BITSETTING "${CMAKE_CPU_TYPE} (Auto)")
	else(${BRLCAD-CPU_TYPE} STREQUAL "AUTO")
		set(BRLCAD_ARCH_BITSETTING "${CMAKE_CPU_TYPE}")
	endif(${BRLCAD-CPU_TYPE} STREQUAL "AUTO")
	SET(BRLCAD_ARCH_BITSETTING_LABEL "Build 32/64-bit release ")
	SET(BRLCAD_OPTIMIZED_BUILD_LABEL "Build optimized release ")
	SET(BRLCAD_DEBUG_BUILD_LABEL "Build debuggable release")
	SET(BRLCAD-ENABLE_PROFILING_LABEL "Build profile release ")
	SET(BRLCAD-ENABLE_SMP_LABEL "Build SMP-capable release ")
	SET(BUILD_STATIC_LIBS_LABEL "Build static libraries ")
	SET(BUILD_SHARED_LIBS_LABEL "Build dynamic libraries ")
	SET(BRLCAD-ENABLE_COMPILER_WARNINGS_LABEL "Print verbose compilation warnings ")
	SET(BRLCAD-ENABLE_VERBOSE_PROGRESS_LABEL "Print verbose compilation progress ")
	SET(BRLCAD-INSTALL_EXAMPLE_GEOMETRY_LABEL "Install example geometry models ")
	if (BRLCAD_EXTRADOCS)
		if (BRLCAD_EXTRADOCS_PDF)
			set(BRLCAD-BUILD_DOCBUILD_MSG "ON (man/html/pdf)")
		else(BRLCAD_EXTRADOCS_PDF)
			set(BRLCAD-BUILD_DOCBUILD_MSG "ON (man/html only)")
		endif(BRLCAD_EXTRADOCS_PDF)
	else (BRLCAD-BUILD_EXTRADOCS)
		set(BRLCAD-BUILD_DOCBUILD_MSG "OFF")
	endif (BRLCAD_EXTRADOCS)
	SET(BRLCAD-BUILD_DOCBUILD_MSG_LABEL "Generate extra docs ")

	SET(SETTINGLIST1 BRLCAD_BUILD_TCL BRLCAD_BUILD_TK BRLCAD_BUILD_INCRTCL BRLCAD_BUILD_IWIDGETS BRLCAD_BUILD_TKHTML BRLCAD_BUILD_TKPNG BRLCAD_BUILD_TKTABLE BRLCAD_BUILD_PNG BRLCAD_BUILD_REGEX BRLCAD_BUILD_ZLIB BRLCAD_BUILD_TERMLIB BRLCAD_BUILD_UTAHRLE BRLCAD_BUILD_OPENNURBS BRLCAD_BUILD_SCL)
	SET(SETTINGLIST2 BRLCAD-ENABLE_X11 BRLCAD-ENABLE_OPENGL BRLCAD-ENABLE_RTSERVER BRLCAD-ENABLE_RUNTIME_DEBUG )
	SET(SETTINGLIST3 BRLCAD_ARCH_BITSETTING BRLCAD_OPTIMIZED_BUILD
		BRLCAD_DEBUG_BUILD BRLCAD-ENABLE_PROFILING BRLCAD-ENABLE_SMP BUILD_STATIC_LIBS BUILD_SHARED_LIBS BRLCAD-ENABLE_COMPILER_WARNINGS BRLCAD-ENABLE_VERBOSE_PROGRESS BRLCAD-INSTALL_EXAMPLE_GEOMETRY BRLCAD-BUILD_DOCBUILD_MSG)
	SET(ARRAYLIST SETTINGLIST1 SETTINGLIST2 SETTINGLIST3)
	SET(SETTING_LABEL_LENGTH 0)
	FOREACH(setting_array ${ARRAYLIST})
		FOREACH(setting_label ${${setting_array}})
			STRING(LENGTH ${${setting_label}_LABEL} CURRENT_LENGTH)
			if (${CURRENT_LENGTH} GREATER ${SETTING_LABEL_LENGTH})
				SET(SETTING_LABEL_LENGTH ${CURRENT_LENGTH})
			endif()
		ENDFOREACH()
	ENDFOREACH()
	FOREACH(setting_array ${ARRAYLIST})
		FOREACH(setting_label ${${setting_array}})
			SET(CURRENT_LABEL ${${setting_label}_LABEL})
			STRING(LENGTH ${CURRENT_LABEL} CURRENT_LENGTH)
			WHILE(${SETTING_LABEL_LENGTH} GREATER ${CURRENT_LENGTH})
				SET(CURRENT_LABEL "${CURRENT_LABEL}.")
				STRING(LENGTH ${CURRENT_LABEL} CURRENT_LENGTH)
			ENDWHILE(${SETTING_LABEL_LENGTH} GREATER ${CURRENT_LENGTH})
			MESSAGE("${CURRENT_LABEL}..: ${${setting_label}}")
		ENDFOREACH() 
		MESSAGE("")
	ENDFOREACH() 

endif(BRLCAD_PRINT_VERBOSE_SUMMARY)

IF(NOT BRLCAD-IS_SUBBUILD)
	# Set up rules to print a timestamp string during build
	SET(BUILD_DELTA_FILE "${CMAKE_BINARY_DIR}/CMakeTmp/BUILD_DELTA_FILE")
	SET(BUILD_DELTA_START "${CMAKE_BINARY_DIR}/CMakeTmp/BUILD_DELTA_START")
	SET(BUILD_DELTA_END "${CMAKE_BINARY_DIR}/CMakeTmp/BUILD_DELTA_END")
	configure_file(${BRLCAD_CMAKE_DIR}/test_srcs/builddelta_start.c.in
		${CMAKE_BINARY_DIR}/CMakeTmp/builddelta_start.c)
	configure_file(${BRLCAD_CMAKE_DIR}/test_srcs/builddelta_end.c.in
		${CMAKE_BINARY_DIR}/CMakeTmp/builddelta_end.c)
	ADD_EXECUTABLE(printtimestamp ${BRLCAD_CMAKE_DIR}/test_srcs/print_timestamp.c)
	ADD_EXECUTABLE(buildtimestart ${CMAKE_BINARY_DIR}/CMakeTmp/builddelta_start.c)
	ADD_EXECUTABLE(buildtimeend ${CMAKE_BINARY_DIR}/CMakeTmp/builddelta_end.c)
	ADD_CUSTOM_COMMAND(
		OUTPUT ${BUILD_DELTA_FILE}
		COMMAND buildtimestart
		COMMENT ""
		DEPENDS buildtimestart
		)
	ADD_CUSTOM_TARGET(timestamp ALL	
		COMMAND printtimestamp
		COMMAND ${CMAKE_COMMAND} -E rename ${BUILD_DELTA_FILE} ${BUILD_DELTA_START}
		DEPENDS ${BUILD_DELTA_FILE} printtimestamp
		)
	ADD_CUSTOM_TARGET(buildtimedelta ALL	
		COMMAND buildtimeend
		COMMAND ${CMAKE_COMMAND} -E remove ${BUILD_DELTA_START}
		DEPENDS buildtimeend
		)
ENDIF(NOT BRLCAD-IS_SUBBUILD)

# Some of the BRL-CAD targets need to depend on the local
# tcl/tk targets if they are present
SET(TCL_DEPLIBS "libbu;libsysv;librt")
if(BRLCAD_BUILD_TCL)
	FOREACH(target ${TCL_DEPLIBS})
		ADD_DEPENDENCIES(${target} tcl)
	ENDFOREACH(target ${TCL_DEPLIBS})
endif(BRLCAD_BUILD_TCL)
if(BRLCAD_BUILD_TK)
	FOREACH(target ${TCL_DEPLIBS})
		ADD_DEPENDENCIES(${target} tk)
	ENDFOREACH(target ${TCL_DEPLIBS})
endif(BRLCAD_BUILD_TK)

# We want the timestamp to come first, so make ALL library,
# exec and external targets depend on timestamp (except for
# the exec target printtimestamp, which is needed by timestamp)
# Similarly, buildtimedelta needs to depend on every target.
IF(NOT BRLCAD-IS_SUBBUILD)
	get_property(CMAKE_LIBRARY_TARGET_LIST GLOBAL PROPERTY CMAKE_LIBRARY_TARGET_LIST)
	get_property(CMAKE_EXEC_TARGET_LIST GLOBAL PROPERTY CMAKE_EXEC_TARGET_LIST)
	get_property(CMAKE_CUSTOM_TARGET_LIST GLOBAL PROPERTY CMAKE_CUSTOM_TARGET_LIST)
	MARK_AS_ADVANCED(CMAKE_LIBRARY_TARGET_LIST)
	MARK_AS_ADVANCED(CMAKE_EXEC_TARGET_LIST)
	MARK_AS_ADVANCED(CMAKE_CUSTOM_TARGET_LIST)
	LIST(REMOVE_DUPLICATES CMAKE_LIBRARY_TARGET_LIST)
	LIST(REMOVE_DUPLICATES CMAKE_EXEC_TARGET_LIST)
	LIST(REMOVE_DUPLICATES CMAKE_CUSTOM_TARGET_LIST)
	IF(CMAKE_EXTERNAL_TARGET_LIST)
		LIST(REMOVE_DUPLICATES CMAKE_EXTERNAL_TARGET_LIST)
	ENDIF(CMAKE_EXTERNAL_TARGET_LIST)
	FOREACH(libtarget ${CMAKE_LIBRARY_TARGET_LIST})
		get_target_property(target_location ${libtarget} LOCATION_${CMAKE_BUILD_TYPE})
		if(target_location)
			ADD_DEPENDENCIES(${libtarget} timestamp)
			ADD_DEPENDENCIES(buildtimedelta ${libtarget})
		endif(target_location)
	ENDFOREACH(libtarget ${CMAKE_LIBRARY_TARGET_LIST})
	FOREACH(exectarget ${CMAKE_EXEC_TARGET_LIST})
		get_target_property(target_location ${exectarget} LOCATION_${CMAKE_BUILD_TYPE})
		if(target_location)
			IF(NOT ${exectarget} MATCHES "printtimestamp"
					AND NOT ${custtarget} MATCHES "buildtimestart")
				ADD_DEPENDENCIES(${exectarget} timestamp)
			ENDIF()
			ADD_DEPENDENCIES(buildtimedelta ${exectarget})
		endif(target_location)
	ENDFOREACH(exectarget ${CMAKE_EXEC_TARGET_LIST})
	FOREACH(custtarget ${CMAKE_CUSTOM_TARGET_LIST})
		IF(NOT ${custtarget} MATCHES "timestamp")
			ADD_DEPENDENCIES(${custtarget} timestamp)
		ENDIF()
		IF(NOT ${custtarget} MATCHES "buildtimedelta")
			get_target_property(not_in_all ${custtarget} EXCLUDE_FROM_ALL)
			IF(NOT not_in_all)
				ADD_DEPENDENCIES(buildtimedelta ${custtarget})
			ENDIF(NOT not_in_all)
		ENDIF(NOT ${custtarget} MATCHES "buildtimedelta")
	ENDFOREACH(custtarget ${CMAKE_CUSTOM_TARGET_LIST})
	FOREACH(externaltarget ${CMAKE_EXTERNAL_TARGET_LIST})
		get_target_property(target_confcmd ${externaltarget} _EP_CONFIGURE_COMMAND)
		if(target_confcmd)
			ADD_DEPENDENCIES(${externaltarget} timestamp)
			ADD_DEPENDENCIES(buildtimedelta ${externaltarget})
		endif(target_confcmd)
	ENDFOREACH(externaltarget ${CMAKE_EXTERNAL_TARGET_LIST})
ENDIF(NOT BRLCAD-IS_SUBBUILD)

# Generate the include/conf files

# HOST 
configure_file(${BRLCAD_CMAKE_DIR}/test_srcs/report_hostname.c.in ${CMAKE_BINARY_DIR}/CMakeTmp/report_hostname.c)
IF(NOT MSVC)
TRY_RUN(TIME_RESULT TIME_COMPILED 
	${CMAKE_BINARY_DIR}/CMakeTmp
	${CMAKE_BINARY_DIR}/CMakeTmp/report_hostname.c
	OUTPUT_VARIABLE COMPILEMESSAGES)
ELSE(NOT MSVC)
SET(CMAKE_REQUIRED_LIBRARIES ws2_32.lib)
TRY_RUN(TIME_RESULT TIME_COMPILED 
	${CMAKE_BINARY_DIR}/CMakeTmp
	${CMAKE_BINARY_DIR}/CMakeTmp/report_hostname.c
	OUTPUT_VARIABLE COMPILEMESSAGES
	CMAKE_FLAGS "-DLINK_LIBRARIES:STRING=ws2_32.lib")
ENDIF(NOT MSVC)
<<<<<<< HEAD
FILE(APPEND ${BRLCAD_BINARY_DIR}/include/conf/HOST "\n") 
=======
# Let CMake give us the proper newline character(s) for the current platform
FILE(APPEND ${BRLCAD_BINARY_DIR}/include/conf/HOST.tmp "\n")
EXECUTE_PROCESS(COMMAND ${CMAKE_COMMAND} -E copy_if_different ${BRLCAD_BINARY_DIR}/include/conf/HOST.tmp ${BRLCAD_BINARY_DIR}/include/conf/HOST)
EXECUTE_PROCESS(COMMAND ${CMAKE_COMMAND} -E remove	${BRLCAD_BINARY_DIR}/include/conf/HOST.tmp)
>>>>>>> dd03dbfe

# USER
configure_file(${BRLCAD_CMAKE_DIR}/test_srcs/report_username.c.in ${CMAKE_BINARY_DIR}/CMakeTmp/report_username.c)
TRY_RUN(TIME_RESULT TIME_COMPILED 
	${CMAKE_BINARY_DIR}/CMakeTmp
	${CMAKE_BINARY_DIR}/CMakeTmp/report_username.c
	OUTPUT_VARIABLE COMPILEMESSAGES)
<<<<<<< HEAD
FILE(APPEND ${BRLCAD_BINARY_DIR}/include/conf/USER "\n") 

# PATH
FILE(WRITE ${BRLCAD_BINARY_DIR}/include/conf/PATH "\"${CMAKE_INSTALL_PREFIX}\"") 
FILE(APPEND ${BRLCAD_BINARY_DIR}/include/conf/PATH "\n") 

# COUNT - force CMake to look every time in case of manual removal of COUNT file
=======
# Let CMake give us the proper newline character(s) for the current platform
FILE(APPEND ${BRLCAD_BINARY_DIR}/include/conf/USER.tmp "\n")
EXECUTE_PROCESS(COMMAND ${CMAKE_COMMAND} -E copy_if_different ${BRLCAD_BINARY_DIR}/include/conf/USER.tmp ${BRLCAD_BINARY_DIR}/include/conf/USER)
EXECUTE_PROCESS(COMMAND ${CMAKE_COMMAND} -E remove ${BRLCAD_BINARY_DIR}/include/conf/USER.tmp)

# PATH
FILE(WRITE ${BRLCAD_BINARY_DIR}/include/conf/PATH.tmp "\"${CMAKE_INSTALL_PREFIX}\"\n")
EXECUTE_PROCESS(COMMAND ${CMAKE_COMMAND} -E copy_if_different ${BRLCAD_BINARY_DIR}/include/conf/PATH.tmp ${BRLCAD_BINARY_DIR}/include/conf/PATH)
EXECUTE_PROCESS(COMMAND ${CMAKE_COMMAND} -E remove	${BRLCAD_BINARY_DIR}/include/conf/PATH.tmp)

# COUNT - Count how many times the configuration has changed.  Currently
# we are detecting a configuration change by looking at the previous version
# of the CMakeCache.txt file and looking for changes between values stored
# there and settings in the current environment.  This has the disadvantage
# of not spotting completely new variables in the current enviornment, but
# the internal CMake variable list is too noisy so at the moment this looks
# like the best alternative we have.

# CMAKE_PROPERTY VARIABLES looks even more comprehensive than the Cache file,
# but it looks like it captures too much for what we want/need.  Some interesting
# possibilities for debugging though, so leave it in even though we
# aren't currently trigging COUNT off of it.  TODO - investigate whether we
# can do something similar to generate a "current" cache file.
MACRO(WRITE_VARIABLE_LIST)
	FILE(WRITE ${CMAKE_BINARY_DIR}/CMakeFiles/AllVariables.txt "")
	GET_CMAKE_PROPERTY(res VARIABLES)
	FOREACH(var ${res})
		FILE(APPEND ${CMAKE_BINARY_DIR}/CMakeFiles/AllVariables.txt "${var} \"${${var}}\"\n")
	ENDFOREACH(var ${res})
ENDMACRO()

include(${CMAKE_SOURCE_DIR}/misc/CMake/DiffCache.cmake)
#force CMake to look every time in case of manual removal of COUNT file.
>>>>>>> dd03dbfe
set(countFile "countFile-NOTFOUND" CACHE STRING "Is there a count file?" FORCE)
find_file(countFile COUNT PATHS ${BRLCAD_BINARY_DIR}/include/conf)
if(countFile MATCHES "^countFile-NOTFOUND$")
	set(buildCounter 0)
else()
	file(READ ${countFile} buildCounter_raw)
	STRING(STRIP ${buildCounter_raw} buildCounter)
	IF(EXISTS ${CMAKE_BINARY_DIR}/CMakeFiles/AllVariables.txt)
		execute_process(COMMAND ${CMAKE_COMMAND} -E rename	${CMAKE_BINARY_DIR}/CMakeFiles/AllVariables.txt	${CMAKE_CURRENT_BINARY_DIR}/CMakeFiles/AllVariables.txt.old)
	ENDIF(EXISTS ${CMAKE_BINARY_DIR}/CMakeFiles/AllVariables.txt)
	WRITE_VARIABLE_LIST()
	DIFF_CACHE_FILE()
	IF(INCREMENT_COUNT_FILE)
		math(EXPR buildCounter "${buildCounter} + 1")
	ENDIF(INCREMENT_COUNT_FILE)
endif()
<<<<<<< HEAD
file(WRITE ${BRLCAD_BINARY_DIR}/include/conf/COUNT "${buildCounter}")
FILE(APPEND ${BRLCAD_BINARY_DIR}/include/conf/COUNT "\n") 
=======
file(WRITE ${BRLCAD_BINARY_DIR}/include/conf/COUNT.tmp "${buildCounter}\n")
EXECUTE_PROCESS(COMMAND ${CMAKE_COMMAND} -E copy_if_different ${BRLCAD_BINARY_DIR}/include/conf/COUNT.tmp ${BRLCAD_BINARY_DIR}/include/conf/COUNT)
EXECUTE_PROCESS(COMMAND ${CMAKE_COMMAND} -E remove	${BRLCAD_BINARY_DIR}/include/conf/COUNT.tmp)

# make sure the cache reports this found, to avoid spurious config difference
find_file(countFile COUNT PATHS ${BRLCAD_BINARY_DIR}/include/conf)
>>>>>>> dd03dbfe
MARK_AS_ADVANCED(countFile)
IF(NOT EXISTS ${CMAKE_BINARY_DIR}/CMakeFiles/AllVariables.txt)
	WRITE_VARIABLE_LIST()
ENDIF(NOT EXISTS ${CMAKE_BINARY_DIR}/CMakeFiles/AllVariables.txt)


# DATE - Increment this when we increment the COUNT, to avoid triggering
# excessive relinking (an RFC2822 timestamp changes every second).
file(READ ${CONFIG_TIMESTAMP_FILE} DATESTAMP)
STRING(STRIP ${DATESTAMP} DATESTAMP)
<<<<<<< HEAD
file(WRITE ${BRLCAD_BINARY_DIR}/include/conf/DATE "\"${DATESTAMP}\"")
FILE(APPEND ${BRLCAD_BINARY_DIR}/include/conf/DATE "\n") 

=======
IF(INCREMENT_COUNT_FILE OR NOT EXISTS ${BRLCAD_BINARY_DIR}/include/conf/DATE)
	file(WRITE ${BRLCAD_BINARY_DIR}/include/conf/DATE.tmp "\"${DATESTAMP}\"\n")
	EXECUTE_PROCESS(COMMAND ${CMAKE_COMMAND} -E copy_if_different ${BRLCAD_BINARY_DIR}/include/conf/DATE.tmp ${BRLCAD_BINARY_DIR}/include/conf/DATE)
	EXECUTE_PROCESS(COMMAND ${CMAKE_COMMAND} -E remove	${BRLCAD_BINARY_DIR}/include/conf/DATE.tmp)
ENDIF(INCREMENT_COUNT_FILE OR NOT EXISTS ${BRLCAD_BINARY_DIR}/include/conf/DATE)
>>>>>>> dd03dbfe

# Rules for the toplevel documentation files
SET(toplevel_DOCFILES
  AUTHORS
  COPYING
  HACKING
  INSTALL
  NEWS
  README
)
FILE(COPY ${toplevel_DOCFILES} DESTINATION ${CMAKE_BINARY_DIR}/${DATA_DIR})
INSTALL(FILES ${toplevel_DOCFILES} DESTINATION ${DATA_DIR})

# We want to ignore an in-source build directory if possible, try to recognize
# that case and get the appropriate subpath for CPACK.  This isn't workable if
# the build directory IS the source directory - in such a case the working
# files of the build are mixed with the sources and an exclusion list is
# pretty hopeless.
IF(NOT ${CMAKE_SOURCE_DIR} STREQUAL ${CMAKE_BINARY_DIR})
	SET(TEST_BUILD_PATH "${CMAKE_BINARY_DIR}/")
	SET(TEST_SOURCE_PATH "${CMAKE_SOURCE_DIR}/")
	STRING(REGEX REPLACE "${TEST_SOURCE_PATH}" "" CMAKE_BUILD_DIR_TRIMMED "${TEST_BUILD_PATH}")
	IF(NOT ${TEST_BUILD_PATH} STREQUAL ${CMAKE_BUILD_DIR_TRIMMED})
		SET(CPACK_IGNORE_BUILD_PATH "${CMAKE_BUILD_DIR_TRIMMED}")
	ENDIF(NOT ${TEST_BUILD_PATH} STREQUAL ${CMAKE_BUILD_DIR_TRIMMED})
ENDIF(NOT ${CMAKE_SOURCE_DIR} STREQUAL ${CMAKE_BINARY_DIR})

# CPack is used to produce tgz files, RPMS, etc.  If SUBBUILD is enabled this
# becomes the responsibility of the parent project.
IF(NOT BRLCAD-IS_SUBBUILD)
	OPTION(BRLCAD-VERSIONED_RPM_NAME "Incorporate BRL-CAD version into RPM package name" OFF)
	MARK_AS_ADVANCED(BRLCAD-VERSIONED_RPM_NAME)
	SET(CPACK_PACKAGE_DESCRIPTION_SUMMARY "BRL-CAD - a powerful cross-platform open source solid modeling system")
	SET(CPACK_PACKAGE_VENDOR "BRL-CAD Development Team")
	SET(CPACK_RESOURCE_FILE_README ${CMAKE_CURRENT_SOURCE_DIR}/README)
	SET(CPACK_RESOURCE_FILE_LICENSE ${CMAKE_CURRENT_SOURCE_DIR}/COPYING)
	SET(CPACK_PACKAGE_VERSION_MAJOR ${BRLCAD_MAJOR_VERSION})
	SET(CPACK_PACKAGE_VERSION_MINOR ${BRLCAD_MINOR_VERSION})
	SET(CPACK_PACKAGE_VERSION_PATCH ${BRLCAD_PATCH_VERSION})
	IF(BRLCAD-VERSIONED_RPM_NAME)
		SET(CPACK_RPM_PACKAGE_NAME "BRL-CAD_${BRLCAD_VERSION}")
	ENDIF(BRLCAD-VERSIONED_RPM_NAME)

	IF(UNIX)
		SET(CPACK_STRIP_FILES TRUE)
	ENDIF(UNIX)

	IF(UNIX)
		SET(CPACK_PACKAGING_INSTALL_PREFIX ${CMAKE_INSTALL_PREFIX})
	ENDIF(UNIX)

	IF(UNIX AND NOT APPLE)
		SET(CPACK_GENERATOR TGZ TBZ2)

		find_program(RPMBUILD_EXEC rpmbuild)
		MARK_AS_ADVANCED(RPMBUILD_EXEC)
		IF(RPMBUILD_EXEC)
			SET(CPACK_GENERATOR ${CPACK_GENERATOR} RPM)
			SET(CPACK_RPM_PACKAGE_LICENSE "LGPL 2.1")
			SET(CPACK_RPM_PACKAGE_GROUP "Applications/Engineering")
			#SET(CPACK_RPM_PACKAGE_NAME "brlcad_${BRLCAD_MAJOR_VERSION}_${BRLCAD_MINOR_VERSION}_${BRLCAD_PATCH_VERSION}")
			#IF(EXISTS /etc/redhat-release)
			#	FILE(READ /etc/redhat-release REDHAT_RELEASE)
			#	STRING(REGEX MATCH "[0-9]+" REDHAT_VERSION ${REDHAT_RELEASE})
			#	STRING(REGEX MATCH "Enterprise Linux" LINUX_DIST_TYPE ${REDHAT_RELEASE})
			#	IF(LINUX_DIST_TYPE)
			#		SET(LINUX_DIST_TYPE "el")
			#	ELSE(LINUX_DIST_TYPE)
			#		SET(LINUX_DIST_TYPE "rh")
			#	ENDIF(LINUX_DIST_TYPE)
			#	SET(CPACK_RPM_PACKAGE_RELEASE 2.${LINUX_DIST_TYPE}${REDHAT_VERSION})
			#ELSE(EXISTS /etc/redhat-release)
			#	#SET(CPACK_RPM_PACKAGE_RELEASE 2)
			#ENDIF(EXISTS /etc/redhat-release)
		ENDIF(RPMBUILD_EXEC)
		IF(${CMAKE_CPU_TYPE} STREQUAL "32BIT" AND ${CMAKE_SYSTEM_PROCESSOR} STREQUAL "x86_64")
			SET(CPACK_PACKAGE_FILE_NAME "BRL-CAD_${BRLCAD_VERSION}_${CMAKE_SYSTEM_NAME}_x86")
		ELSE(${CMAKE_CPU_TYPE} STREQUAL "32BIT" AND ${CMAKE_SYSTEM_PROCESSOR} STREQUAL "x86_64")
			SET(CPACK_PACKAGE_FILE_NAME "BRL-CAD_${BRLCAD_VERSION}_${CMAKE_SYSTEM_NAME}_${CMAKE_SYSTEM_PROCESSOR}")
		ENDIF(${CMAKE_CPU_TYPE} STREQUAL "32BIT" AND ${CMAKE_SYSTEM_PROCESSOR} STREQUAL "x86_64")
	ELSE(UNIX AND NOT APPLE)
		SET(CPACK_PACKAGE_FILE_NAME "BRL-CAD_${BRLCAD_VERSION}_${CMAKE_SYSTEM_PROCESSOR}")
	ENDIF(UNIX AND NOT APPLE)

	IF(WIN32)
		SET(CPACK_GENERATOR NSIS)
		SET(CPACK_NSIS_PACKAGE_NAME "BRL-CAD")
		SET(CPACK_SOURCE_DIR ${CMAKE_SOURCE_DIR})
		SET(CPACK_DATA_DIR "share\\\\brlcad\\\\${BRLCAD_VERSION}")
		# There is a bug in NSI that does not handle full unix paths properly. Make
		# sure there is at least one set of four (4) backlasshes.
		SET(CPACK_NSIS_MUI_ICON "${CMAKE_SOURCE_DIR}/misc/nsis\\\\brlcad.ico")
		SET(CPACK_NSIS_MUI_UNIICON "${CMAKE_SOURCE_DIR}/misc/nsis\\\\uninstall.ico")
		SET(CPACK_NSIS_DISPLAY_NAME "BRL-CAD")
		SET(CPACK_NSIS_MODIFY_PATH ON)
	ENDIF(WIN32)

	SET(CPACK_SOURCE_GENERATOR TGZ TBZ2 ZIP)
	SET(CPACK_SOURCE_PACKAGE_FILE_NAME "brlcad-${BRLCAD_VERSION}")
	SET(CPACK_SOURCE_IGNORE_FILES "\\\\.svn/" "${CPACK_IGNORE_BUILD_PATH}")

	CONFIGURE_FILE("${BRLCAD_CMAKE_DIR}/BRLCAD_CPackOptions.cmake.in"	"${CMAKE_BINARY_DIR}/BRLCAD_CPackOptions.cmake" @ONLY)
	SET(CPACK_PROJECT_CONFIG_FILE "${CMAKE_BINARY_DIR}/BRLCAD_CPackOptions.cmake")

	INCLUDE(CPack)
ENDIF(NOT BRLCAD-IS_SUBBUILD)

<<<<<<< HEAD
# Some files to ignore for distcheck
SET(toplevel_ignore_files 
=======
# Some files to ignore for distcheck.  For this case
# only, we add CMakeLists.txt (others are handled
# by add_subdirectory wrapper
SET(toplevel_ignore_files
>>>>>>> dd03dbfe
	${toplevel_DOCFILES}
	BUGS
	ChangeLog
	HACKING.cmake
	INSTALL.cmake
	README.cmake
	TODO
	TODO.cmake
	autogen.sh
	configure.ac
	configure.cmake.sh
	m4
	Makefile.am
	CMakeLists.txt
	)
CMAKEFILES(${toplevel_ignore_files})

# Define a target distcheck.  This performs the following steps to test
# whether BRL-CAD is in a distribution ready state:
#
# 1.  Check the files currently in the source directories against
#     known file lists generated by CMake and Subversion. There are
#     two hard fail cases - files in Subversion not accounted for by
#     the build logic, and build logic files not in Subversion.  Files
#     not accounted for by either are assumed to be temporary and will
#     be excluded from the archive files.
# 2.  Run CPack to generate source tarballs.
# 3.  Expand the tarball into a subdirectory, make a build directory,
#     cd into the build directory, and configure BRL-CAD for a local
#     build and install.
# 4.  Perform the build.
# 5.  Run the regression and benchmark targets in the build directory.
# 6.  Install to the local install directory.
# 7.  Clear the tgz expanded sources and build files.
# 8.  Run benchmark from the installed directory.
# 9.  Clean up.

# If we're doing a Make based build, we want the Make command.  Otherwise
# fall back on cmake --build, with the limitations imposed by that option.
# This really needs to migrate to it's own .cmake file, too complex for a
# series of COMMAND statements.
IF(NOT BRLCAD-IS_SUBBUILD)
	FIND_PROGRAM(CPACK_EXEC cpack)
	MARK_AS_ADVANCED(CPACK_EXEC)
	configure_file(${BRLCAD_CMAKE_DIR}/distcheck_buildsys.cmake.in
		${CMAKE_CURRENT_BINARY_DIR}/CMakeTmp/distcheck_buildsys.cmake @ONLY)

	IF("${CMAKE_GENERATOR}" MATCHES "Make" AND ("${cmake_generator}" MATCHES "Make" OR NOT cmake_generator))
		ADD_CUSTOM_TARGET(distcheck
			COMMAND ${CMAKE_COMMAND} -E echo "Stage 1:  Check files in Source Repository against files specified in Build Logic"
			COMMAND ${CMAKE_COMMAND} -P ${CMAKE_CURRENT_BINARY_DIR}/CMakeTmp/distcheck_buildsys.cmake
			COMMAND ${CMAKE_COMMAND} -E echo "Stage 2:  Create source tgz, tbz2 and zip archives from toplevel archive."
			COMMAND ${CPACK_EXEC} --config ${CMAKE_CURRENT_BINARY_DIR}/CPackSourceConfig.cmake
			COMMAND ${CMAKE_COMMAND} -E echo "Stage 3:  Expand tgz archive and prepare to build from archive sources."
			COMMAND ${CMAKE_COMMAND} -E tar xvzf ${CPACK_SOURCE_PACKAGE_FILE_NAME}.tar.gz
			COMMAND ${CMAKE_COMMAND} -E make_directory _${CPACK_SOURCE_PACKAGE_FILE_NAME}-build
			COMMAND ${CMAKE_COMMAND} -E make_directory _${CPACK_SOURCE_PACKAGE_FILE_NAME}-install
			COMMAND ${CMAKE_COMMAND} -E chdir _${CPACK_SOURCE_PACKAGE_FILE_NAME}-build	${CMAKE_COMMAND} ../${CPACK_SOURCE_PACKAGE_FILE_NAME}	-DBRLCAD_BUNDLED_LIBS="Bundled" -DCMAKE_INSTALL_PREFIX=${CMAKE_CURRENT_BINARY_DIR}/_${CPACK_SOURCE_PACKAGE_FILE_NAME}-install
			COMMAND ${CMAKE_COMMAND} -E echo "Stage 4:  Compile using source from tgz archive."
			COMMAND ${CMAKE_COMMAND} -E chdir _${CPACK_SOURCE_PACKAGE_FILE_NAME}-build $(MAKE)
			COMMAND ${CMAKE_COMMAND} -E echo "Stage 5:  Run build-directory regression and benchmark testing from tgz archive compilation."
			COMMAND ${CMAKE_COMMAND} --build _${CPACK_SOURCE_PACKAGE_FILE_NAME}-build --target regress
			COMMAND TIMEFRAME=1 ${CMAKE_COMMAND} --build	_${CPACK_SOURCE_PACKAGE_FILE_NAME}-build --target benchmark
			COMMAND ${CMAKE_COMMAND} -E echo "Stage 6:  Install from tgz build directory."
			COMMAND ${CMAKE_COMMAND} --build _${CPACK_SOURCE_PACKAGE_FILE_NAME}-build --target install
			COMMAND ${CMAKE_COMMAND} -E echo "Stage 7:  Clear tgz archive sources and build directory."
			COMMAND ${CMAKE_COMMAND} -E remove_directory	${CPACK_SOURCE_PACKAGE_FILE_NAME}
			COMMAND ${CMAKE_COMMAND} -E remove_directory _${CPACK_SOURCE_PACKAGE_FILE_NAME}-build
			COMMAND ${CMAKE_COMMAND} -E echo "Stage 8:  Run benchmark testing from tgz archive installed build."
			COMMAND TIMEFRAME=1 _${CPACK_SOURCE_PACKAGE_FILE_NAME}-install/bin/benchmark	run
			COMMAND _${CPACK_SOURCE_PACKAGE_FILE_NAME}-install/bin/benchmark	clean
			COMMAND ${CMAKE_COMMAND} -E echo "Stage 9: Cleanup."
			COMMAND ${CMAKE_COMMAND} -E remove summary
			COMMAND ${CMAKE_COMMAND} -E remove run-*.log
			COMMAND ${CMAKE_COMMAND} -E remove_directory	_${CPACK_SOURCE_PACKAGE_FILE_NAME}-install
			COMMAND ${CMAKE_COMMAND} -P ${CMAKE_CURRENT_BINARY_DIR}/CMakeTmp/distcheck_message
			)
	ELSE("${CMAKE_GENERATOR}" MATCHES "Make" AND ("${cmake_generator}" MATCHES "Make" OR NOT cmake_generator))
		ADD_CUSTOM_TARGET(distcheck
			COMMAND ${CMAKE_COMMAND} -E echo "Stage 1:  Check files in Source Repository against files specified in Build Logic"
			COMMAND ${CMAKE_COMMAND} -P ${CMAKE_CURRENT_BINARY_DIR}/CMakeTmp/distcheck_buildsys.cmake
			COMMAND ${CMAKE_COMMAND} -E echo "Stage 2:  Create source tgz, tbz2 and zip archives from toplevel archive."
			COMMAND ${CPACK_EXEC} --config ${CMAKE_CURRENT_BINARY_DIR}/CPackSourceConfig.cmake
			COMMAND ${CMAKE_COMMAND} -E echo "Stage 3:  Expand tgz archive and prepare to build from archive sources."
			COMMAND ${CMAKE_COMMAND} -E tar xvzf ${CPACK_SOURCE_PACKAGE_FILE_NAME}.tar.gz
			COMMAND ${CMAKE_COMMAND} -E make_directory _${CPACK_SOURCE_PACKAGE_FILE_NAME}-build
			COMMAND ${CMAKE_COMMAND} -E make_directory _${CPACK_SOURCE_PACKAGE_FILE_NAME}-install
			COMMAND ${CMAKE_COMMAND} -E chdir _${CPACK_SOURCE_PACKAGE_FILE_NAME}-build	${CMAKE_COMMAND} ../${CPACK_SOURCE_PACKAGE_FILE_NAME}	-DBRLCAD_BUNDLED_LIBS="Bundled" -DCMAKE_INSTALL_PREFIX=${CMAKE_CURRENT_BINARY_DIR}/_${CPACK_SOURCE_PACKAGE_FILE_NAME}-install
			COMMAND ${CMAKE_COMMAND} -E echo "Stage 4:  Compile using source from tgz archive."
			COMMAND ${CMAKE_COMMAND} -E build _${CPACK_SOURCE_PACKAGE_FILE_NAME}-build
			COMMAND ${CMAKE_COMMAND} -E echo "Stage 5:  Run build-directory regression and benchmark testing from tgz archive compilation."
			COMMAND ${CMAKE_COMMAND} --build _${CPACK_SOURCE_PACKAGE_FILE_NAME}-build --target regress
			COMMAND TIMEFRAME=1 ${CMAKE_COMMAND} --build	_${CPACK_SOURCE_PACKAGE_FILE_NAME}-build --target benchmark
			COMMAND ${CMAKE_COMMAND} -E echo "Stage 6:  Install from tgz build directory."
			COMMAND ${CMAKE_COMMAND} --build _${CPACK_SOURCE_PACKAGE_FILE_NAME}-build --target install
			COMMAND ${CMAKE_COMMAND} -E echo "Stage 7:  Clear tgz archive sources and build directory."
			COMMAND ${CMAKE_COMMAND} -E remove_directory	${CPACK_SOURCE_PACKAGE_FILE_NAME}
			COMMAND ${CMAKE_COMMAND} -E remove_directory _${CPACK_SOURCE_PACKAGE_FILE_NAME}-build
			COMMAND ${CMAKE_COMMAND} -E echo "Stage 8:  Run benchmark testing from tgz archive installed build."
			COMMAND TIMEFRAME=1 _${CPACK_SOURCE_PACKAGE_FILE_NAME}-install/bin/benchmark	run
			COMMAND _${CPACK_SOURCE_PACKAGE_FILE_NAME}-install/bin/benchmark	clean
			COMMAND ${CMAKE_COMMAND} -E echo "Stage 9: Cleanup."
			COMMAND ${CMAKE_COMMAND} -E remove summary
			COMMAND ${CMAKE_COMMAND} -E remove run-*.log
			COMMAND ${CMAKE_COMMAND} -E remove_directory	_${CPACK_SOURCE_PACKAGE_FILE_NAME}-install
			COMMAND ${CMAKE_COMMAND} -P ${CMAKE_CURRENT_BINARY_DIR}/CMakeTmp/distcheck_message
			)
	ENDIF("${CMAKE_GENERATOR}" MATCHES "Make" AND ("${cmake_generator}" MATCHES "Make" OR NOT cmake_generator))
	ADD_CUSTOM_TARGET(distclean
		COMMAND ${CMAKE_COMMAND} -E remove_directory	${CPACK_SOURCE_PACKAGE_FILE_NAME}
		COMMAND ${CMAKE_COMMAND} -E remove_directory _${CPACK_SOURCE_PACKAGE_FILE_NAME}-build
		COMMAND ${CMAKE_COMMAND} -E remove_directory	_${CPACK_SOURCE_PACKAGE_FILE_NAME}-install
		COMMAND ${CMAKE_COMMAND} -E remove summary
		COMMAND ${CMAKE_COMMAND} -E remove run-*.log
		COMMAND ${CMAKE_COMMAND} -E remove ${CPACK_SOURCE_PACKAGE_FILE_NAME}.*
<<<<<<< HEAD
		)	
=======
		)

>>>>>>> dd03dbfe
ENDIF(NOT BRLCAD-IS_SUBBUILD)


# Mark various miscellaneous things as advanced that we don't want in our
# default view
MARK_AS_ADVANCED(BRLCAD_PREFIX)
MARK_AS_ADVANCED(IEEE_QUIET)
MARK_AS_ADVANCED(INET_QUIET)
MARK_AS_ADVANCED(64BIT_FLAG)
MARK_AS_ADVANCED(CMAKE_BACKWARDS_COMPATIBILITY)

#Done with everything else - do the configure time delta
IF(NOT BRLCAD-IS_SUBBUILD)
	SET(DELTA_END "${CMAKE_BINARY_DIR}/CMakeTmp/DELTA_END")
	configure_file(${BRLCAD_CMAKE_DIR}/test_srcs/timedelta_end.c.in ${CMAKE_BINARY_DIR}/CMakeTmp/timedelta_end.c)
	TRY_RUN(TIME_RESULT TIME_COMPILED 
		${CMAKE_BINARY_DIR}/CMakeTmp
		${CMAKE_BINARY_DIR}/CMakeTmp/timedelta_end.c
		OUTPUT_VARIABLE COMPILEMESSAGES)
	FILE(READ ${DELTA_END} CONFIG_TIME_MSG)
	STRING(STRIP ${CONFIG_TIME_MSG} CONFIG_TIME_MSG)
	SET(CONFIG_TIME_MSG_LABEL "Elapsed configuration time")
	STRING(LENGTH ${CONFIG_TIME_MSG_LABEL} CURRENTLENGTH)
	WHILE(${SETTINGLABELLENGTH} GREATER ${CURRENTLENGTH})
		SET(CONFIG_TIME_MSG_LABEL "${CONFIG_TIME_MSG_LABEL}.")
		STRING(LENGTH ${CONFIG_TIME_MSG_LABEL} CURRENTLENGTH)
	ENDWHILE(${SETTINGLABELLENGTH} GREATER ${CURRENTLENGTH})
	MESSAGE("${CONFIG_TIME_MSG_LABEL}..: ${CONFIG_TIME_MSG}")
ENDIF(NOT BRLCAD-IS_SUBBUILD)<|MERGE_RESOLUTION|>--- conflicted
+++ resolved
@@ -38,18 +38,14 @@
 #
 # ******************************************************************
 #
-# Early versions of this CMakeLists.txt file were based on the VTK 
+# Early versions of this CMakeLists.txt file were based on the VTK
 # CMakeLists.txt file, also licensed under Modified BSD.
 
 # *******************************************************************
 # ***                 BRL-CAD's CMakeLists.txt                    ***
 # *******************************************************************
 #
-<<<<<<< HEAD
-# This file define the toplevel CMake build logic for BRL-CAD.  
-=======
 # This file defines the toplevel CMake build logic for BRL-CAD.
->>>>>>> dd03dbfe
 # As best as is reasonably possible, proper ordering and
 # separation of tests and settings should be maintained per the
 # recommended standard layout.  The tests should be added to the
@@ -75,7 +71,7 @@
 # *******************************************************************
 # ***                 Top Level Settings                          ***
 # *******************************************************************
-# This file contains the top level CMakeLists.txt logic for the 
+# This file contains the top level CMakeLists.txt logic for the
 # BRL-CAD software package.
 
 # First step - stash the initial CMakeCache.txt file, if it exists, for subsequent
@@ -85,7 +81,7 @@
 ENDIF(EXISTS ${CMAKE_BINARY_DIR}/CMakeCache.txt)
 
 # Minimum required version of CMake
-CMAKE_MINIMUM_REQUIRED(VERSION 2.8)
+CMAKE_MINIMUM_REQUIRED(VERSION 2.8.3)
 IF(COMMAND CMAKE_POLICY)
 	CMAKE_POLICY(SET CMP0003 NEW)
 	CMAKE_POLICY(SET CMP0007 OLD)
@@ -158,12 +154,12 @@
 # older versions of libraries in install directories as search results.
 # Generally, the desired behavior is to ignore whatever libraries are
 # in the install directories, and only use external library results if
-# they are something already found on the system due to non-BRL-CAD 
+# they are something already found on the system due to non-BRL-CAD
 # installation (source compile, package managers, etc.).  Unfortunately,
 # CMake's standard behavior is to add a CMAKE_INSTALL_PREFIX to the
 # search path once defined, resulting in (for us) an unexpected behavior
 # of returning old installed libraries when CMake is re-run in a
-# directory.  
+# directory.
 #
 # To work around this, there are two possible approaches.  One,
 # identified by Maik Beckmann, operates on CMAKE_SYSTEM_PREFIX_PATH:
@@ -179,11 +175,11 @@
 # switched to using the *_IGNORE_PATH variables.  This requires
 # CMake 2.8.3 or later.
 #
-# The complication with ignoring install paths is if we are 
-# installing to a "legitimate" system search path - i.e. our 
-# CMAKE_INSTALL_PREFIX value is standard enough that it is a legitimate 
-# search target for find_package. In this case, we can't exclude 
-# accidental hits on our libraries without also excluding legitimate 
+# The complication with ignoring install paths is if we are
+# installing to a "legitimate" system search path - i.e. our
+# CMAKE_INSTALL_PREFIX value is standard enough that it is a legitimate
+# search target for find_package. In this case, we can't exclude
+# accidental hits on our libraries without also excluding legitimate
 # find_package results.  So the net results are:
 #
 # 1.  If you are planning to install to a system directory (typically
@@ -216,7 +212,7 @@
 MARK_AS_ADVANCED(CMAKE_SYSTEM_IGNORE_PATH) 
 
 #---------------------------------------------------------------------
-# By default (as of version 2.8.2) CMake does not provide access to 
+# By default (as of version 2.8.2) CMake does not provide access to
 # global lists of executable and library targets.  This is useful
 # in a number of situations related to formulating custom rules and
 # target dependency management.  To avoid the necessity of replacing
@@ -241,10 +237,10 @@
 # to serve two purposes at once; since we only override these functions
 # once the logic for both jobs is intertwined below.
 
-# First, define a macro for building lists of files.  Distcheck needs 
-# to know what files are "supposed" to be present in order to make 
-# sure the source tree is clean prior to building a distribution 
-# tarball, hence this macro stores its results in files and not 
+# First, define a macro for building lists of files.  Distcheck needs
+# to know what files are "supposed" to be present in order to make
+# sure the source tree is clean prior to building a distribution
+# tarball, hence this macro stores its results in files and not
 # variables  It's a no-op in a SUBBUILD.
 MACRO(CMAKEFILES)
 	IF(NOT BRLCAD-IS_SUBBUILD)
@@ -332,13 +328,6 @@
 		set_property(GLOBAL APPEND PROPERTY CMAKE_CUSTOM_TARGET_LIST ${name})
 	endfunction(add_custom_target)
 
-<<<<<<< HEAD
-	# The toplevel dir doesn't invoke add_subdirectory on itself,
-	# so remove any old cmakefiles.cmake file manually
-	FILE(REMOVE ${CMAKE_CURRENT_BINARY_DIR}/cmakefiles.cmake)
-	FILE(REMOVE ${CMAKE_CURRENT_BINARY_DIR}/cmakepaths.cmake)
-  
-=======
 	# Override and wrap configure_file.  In the case of a configure_file, we'll
 	# check that the file is part of the source tree and not itself a
 	# generated file, but not reject full-path entries since there are quite a
@@ -357,7 +346,6 @@
 		ENDIF(${ITEM_ABS} STREQUAL ${BUILD_DIR_TRIMMED})
 	endfunction(configure_file)
 	
->>>>>>> dd03dbfe
 	# The add_subdirectory wrapper must clear old files holding distcheck lists
 	# to avoid continually growing files over multiple configure runs, as well
 	# as adding directories to distcheck.
@@ -382,8 +370,8 @@
 INCLUDE(${BRLCAD_CMAKE_DIR}/BRLCAD_Util.cmake)
 
 #---------------------------------------------------------------------
-# Save the current LC_ALL, LC_MESSAGES, and LANG environment variables 
-# and set them to "C" so things like date output are as expected. 
+# Save the current LC_ALL, LC_MESSAGES, and LANG environment variables
+# and set them to "C" so things like date output are as expected.
 SET(_orig_lc_all      $ENV{LC_ALL})
 SET(_orig_lc_messages $ENV{LC_MESSAGES})
 SET(_orig_lang        $ENV{LANG})
@@ -409,22 +397,22 @@
 SET(BRLCAD_VERSION "${BRLCAD_MAJOR_VERSION}.${BRLCAD_MINOR_VERSION}.${BRLCAD_PATCH_VERSION}")
 
 #---------------------------------------------------------------------
-# Write out entries to populate a tm struct to be used for time deltas 
+# Write out entries to populate a tm struct to be used for time deltas
 # later
 IF(NOT BRLCAD-IS_SUBBUILD)
 	SET(DELTA_START "${CMAKE_BINARY_DIR}/CMakeTmp/DELTA_START")
 	configure_file(${BRLCAD_CMAKE_DIR}/test_srcs/timedelta_start.c.in ${CMAKE_BINARY_DIR}/CMakeTmp/timedelta_start.c)
-	TRY_RUN(TIME_RESULT TIME_COMPILED 
+	TRY_RUN(TIME_RESULT TIME_COMPILED
 		${CMAKE_BINARY_DIR}/CMakeTmp
 		${CMAKE_BINARY_DIR}/CMakeTmp/timedelta_start.c
 		OUTPUT_VARIABLE COMPILEMESSAGES)
 ENDIF(NOT BRLCAD-IS_SUBBUILD)
 
 #---------------------------------------------------------------------
-# Unfortunately, CMake doesn't give you variables with current day, 
-# month, etc.  There are several possible approaches to this, but most 
-# (e.g. the date command) are not cross platform. We build a small C 
-# file which writes out the needed values to files in the build 
+# Unfortunately, CMake doesn't give you variables with current day,
+# month, etc.  There are several possible approaches to this, but most
+# (e.g. the date command) are not cross platform. We build a small C
+# file which writes out the needed values to files in the build
 # directory. Those files are then read and stripped by CMake.
 SET(CONFIG_TIME_DAY_FILE "${BRLCAD_BINARY_DIR}/include/conf/CONFIG_TIME_DAY")
 SET(CONFIG_TIME_MONTH_FILE "${BRLCAD_BINARY_DIR}/include/conf/CONFIG_TIME_MONTH")
@@ -433,7 +421,7 @@
 FILE(MAKE_DIRECTORY "${BRLCAD_BINARY_DIR}/include")
 FILE(MAKE_DIRECTORY "${BRLCAD_BINARY_DIR}/include/conf")
 configure_file(${BRLCAD_CMAKE_DIR}/test_srcs/time.c.in ${CMAKE_BINARY_DIR}/CMakeTmp/time.c)
-TRY_RUN(TIME_RESULT TIME_COMPILED 
+TRY_RUN(TIME_RESULT TIME_COMPILED
 	${CMAKE_BINARY_DIR}/CMakeTmp
 	${CMAKE_BINARY_DIR}/CMakeTmp/time.c
 	OUTPUT_VARIABLE COMPILEMESSAGES)
@@ -454,33 +442,18 @@
 BOX_PRINT("*** Configuring BRL-CAD Release ${BRLCAD_VERSION}, Build ${CONFIG_DATE} ***" "*")
 
 #---------------------------------------------------------------------
-<<<<<<< HEAD
-# For NFS volumes, to ensure proper file creation.  If UMASK is set
-# use it, but it's not a standard setting at the moment.
-IF(NOT WIN32)
-	IF(NOT UMASK)
-		EXEC_PROGRAM(umask ARGS 022 OUTPUT_VARIABLE exec_out)
-	ELSE(NOT UMASK)
-		EXEC_PROGRAM(umask ARGS ${UMASK} OUTPUT_VARIABLE exec_out)
-	ENDIF(NOT UMASK)
-ENDIF(NOT WIN32)
-
-#---------------------------------------------------------------------
-# We want to check /usr/local by default, so add it 
-=======
 # We want to check /usr/local by default, so add it
->>>>>>> dd03dbfe
 SET(CMAKE_PREFIX_PATH ${CMAKE_PREFIX_PATH} /usr/local)
 SET(CMAKE_REQUIRED_INCLUDES ${CMAKE_REQUIRED_INCLUDES} /usr/local/include)
 
 #---------------------------------------------------------------------
-# In the case of CMake, we're usually doing one of several Build 
+# In the case of CMake, we're usually doing one of several Build
 # Types.  It's very rare to want to NOT specify a build type, so
 # make it a little more work to do so.
 IF(NOT CMAKE_BUILD_TYPE AND NOT CMAKE_BUILD_TYPE_MSG)
 	MESSAGE("CMake build type not set - performing Debug build.")
    MESSAGE("* To use optimized settings intended for a package or system install,")
-	MESSAGE("  specify a Release build (on the command line, -DCMAKE_BUILD_TYPE=Release).") 
+	MESSAGE("  specify a Release build (on the command line, -DCMAKE_BUILD_TYPE=Release).")
 	MESSAGE("* To force CMake to not set build type, specify -DCMAKE_BUILD_TYPE=NONE")
 	SET(CMAKE_BUILD_TYPE "Debug" CACHE STRING "Build Type" FORCE)
 	SET(CMAKE_BUILD_TYPE_MSG TRUE CACHE INTERNAL "Printed build type info message")
@@ -492,17 +465,10 @@
 ENDIF(CMAKE_BUILD_TYPE MATCHES "NONE")
 
 #---------------------------------------------------------------------
-<<<<<<< HEAD
-# The location in which to install BRLCAD. Need a good Debug location 
-# for Windows.  Only do this if CMAKE_INSTALL_PREFIX hasn't been set
-# already, to try and allow parent builds (if any) some control.
-IF(CMAKE_INSTALL_PREFIX_INITIALIZED_TO_DEFAULT)
-=======
 # The location in which to install BRLCAD.  Only do this if
 # CMAKE_INSTALL_PREFIX hasn't been set already, to try and allow
 # parent builds (if any) some control.
 IF(CMAKE_INSTALL_PREFIX_INITIALIZED_TO_DEFAULT OR NOT CMAKE_INSTALL_PREFIX)
->>>>>>> dd03dbfe
 	IF(NOT WIN32)
 		IF ("${CMAKE_BUILD_TYPE}" MATCHES "Release")
 			SET(CMAKE_INSTALL_PREFIX "/usr/brlcad/rel-${BRLCAD_VERSION}")
@@ -528,8 +494,8 @@
 
 
 #---------------------------------------------------------------------
-# The following logic is what allows binaries to run successfully in 
-# the build directory AND install directory.  Thanks to plplot for 
+# The following logic is what allows binaries to run successfully in
+# the build directory AND install directory.  Thanks to plplot for
 # identifying the necessity of setting CMAKE_INSTALL_NAME_DIR on OSX.
 
 # use, i.e. don't skip the full RPATH for the build tree
@@ -545,12 +511,12 @@
 endif(NOT APPLE)
 SET(CMAKE_INSTALL_NAME_DIR "${CMAKE_INSTALL_PREFIX}/lib")
 
-# add the automatically determined parts of the RPATH which point to 
+# add the automatically determined parts of the RPATH which point to
 # directories outside the build tree to the install RPATH
 SET(CMAKE_INSTALL_RPATH_USE_LINK_PATH TRUE)
 
 #---------------------------------------------------------------------
-# Output directories - this is where built library and executable 
+# Output directories - this is where built library and executable
 # files will be placed after building but prior to install.
 IF(NOT CMAKE_LIBRARY_OUTPUT_DIRECTORY)
 	IF(WIN32)
@@ -617,7 +583,7 @@
 	SET(PACKAGE_DIR lib)
 ENDIF(NOT PACKAGE_DIR)
 
-# The location in which to install BRL-CAD data files 
+# The location in which to install BRL-CAD data files
 IF(NOT DATA_DIR)
 	SET(DATA_DIR "share/brlcad/${BRLCAD_VERSION}")
 ENDIF(NOT DATA_DIR)
@@ -627,17 +593,17 @@
 	SET(MAN_DIR man)
 ENDIF(NOT MAN_DIR)
 
-# The location in which to install BRL-CAD documentation files 
+# The location in which to install BRL-CAD documentation files
 IF(NOT DOC_DIR)
 	SET(DOC_DIR ${DATA_DIR}/doc)
 ENDIF(NOT DOC_DIR)
 
 #---------------------------------------------------------------------
-# We will need a brlcad_config.h.in file to hold all the #cmakedefine 
-# statements, which will in turn be used to generate a brlcad_conf.h 
-# file.  In autotools this process is handled by autoheader - in the 
-# case of CMake we wrap the CHECK_* functions and the creation of the 
-# entry in the brlcad_config.h.in file into one step via a macro.  To 
+# We will need a brlcad_config.h.in file to hold all the #cmakedefine
+# statements, which will in turn be used to generate a brlcad_conf.h
+# file.  In autotools this process is handled by autoheader - in the
+# case of CMake we wrap the CHECK_* functions and the creation of the
+# entry in the brlcad_config.h.in file into one step via a macro.  To
 # run this macro, the config.h.in file must first be present, which
 # we take care of here:
 
@@ -675,7 +641,7 @@
 # *******************************************************************
 #
 # Now we define the various options for BRL-CAD - ways to enable and
-# disable features, select which parts of the system to build, etc.  
+# disable features, select which parts of the system to build, etc.
 # As much as possible, sane default options are either selected or
 # detected.
 
@@ -699,12 +665,12 @@
 # party setup to use.
 include(${CMAKE_SOURCE_DIR}/misc/CMake/Fink_MacPorts.cmake)
 
-# Turn on librtserver build.  
+# Turn on librtserver build.
 OPTION(BRLCAD-ENABLE_RTSERVER "Enable the librtserver target." ON)
 
 # Turn off the brlcad.dll build.
 # It's an expert's setting at the moment.
-OPTION(BRLCAD-ENABLE_BRLCAD_LIBRARY "Use compiler warning flags" OFF)
+OPTION(BRLCAD-ENABLE_BRLCAD_LIBRARY "Build the brlcad.dll" OFF)
 MARK_AS_ADVANCED(BRLCAD-ENABLE_BRLCAD_LIBRARY)
 
 # Global third party controls - these options enable and disable ALL
@@ -817,8 +783,8 @@
 
 #----------------------------------------------------------------------
 # The following are fine-grained options for enabling/disabling compiler
-# and source code definition settings.  Typically these are set to 
-# various configurations by the toplevel CMAKE_BUILD_TYPE setting, but 
+# and source code definition settings.  Typically these are set to
+# various configurations by the toplevel CMAKE_BUILD_TYPE setting, but
 # can also be individually set.
 
 # Enable/disable runtime debugging - these are protections for
@@ -845,14 +811,10 @@
 	FILE(APPEND  ${CONFIG_H_FILE} "#define NO_DEBUG_CHECKING 1\n")
 ENDIF(NOT BRLCAD-ENABLE_RUNTIME_DEBUG)
 
-<<<<<<< HEAD
-# Build with compiler warning flags 
-=======
 # Enable debug flags during compilation
 AUTO_OPTION(BRLCAD_FLAGS_DEBUG BRLCAD_DEBUG_BUILD "ON" "OFF")
 
 # Build with compiler warning flags
->>>>>>> dd03dbfe
 OPTION(BRLCAD-ENABLE_COMPILER_WARNINGS "Use compiler warning flags" ON)
 MARK_AS_ADVANCED(BRLCAD-ENABLE_COMPILER_WARNINGS)
 
@@ -895,31 +857,6 @@
 	ENDIF(NOT HAVE_SYS_SDT_H)
 ENDIF(BRLCAD-ENABLE_DTRACE)
 
-<<<<<<< HEAD
-# Enable/disable 64-bit build settings. This is autodetcted based on
-# the size of the void pointer - don't override this setting unless
-# you know what you are doing.
-IF(MSVC)
-	IF(CMAKE_CL_64)
-		OPTION(BRLCAD-ENABLE_64BIT "MSVC 64 bit compiler" ON)
-	ELSE(CMAKE_CL_64)
-		OPTION(BRLCAD-ENABLE_64BIT "MSVC 32 bit compiler" OFF)
-	ENDIF(CMAKE_CL_64)
-ELSE(MSVC)
-	IF(${CMAKE_SIZEOF_VOID_P} MATCHES "^8$")
-		OPTION(BRLCAD-ENABLE_64BIT "64 bit void pointer" ON)
-	ELSE(${CMAKE_SIZEOF_VOID_P} MATCHES "^8$")
-		math(EXPR platform_bit_type "${CMAKE_SIZEOF_VOID_P} * 8")
-		OPTION(BRLCAD-ENABLE_64BIT "${platform_bit_type} bit void pointer" OFF)
-	ENDIF(${CMAKE_SIZEOF_VOID_P} MATCHES "^8$")
-	FILE(APPEND  ${CONFIG_H_FILE} "#define SIZEOF_VOID_P ${CMAKE_SIZEOF_VOID_P}\n")
-ENDIF(MSVC)
-MARK_AS_ADVANCED(BRLCAD-ENABLE_64BIT)
-FILE(APPEND  ${CONFIG_H_FILE} "#define _FILE_OFFSET_BITS 32\n")
-FILE(APPEND  ${CONFIG_H_FILE} "#define _LARGEFILE64_SOURCE 0\n")
-
-=======
->>>>>>> dd03dbfe
 # Take advantage of parallel processors if available - highly recommended
 OPTION(BRLCAD-ENABLE_SMP "Enable SMP architecture parallel computation support" ON)
 IF(WIN32 AND BRLCAD-ENABLE_SMP)
@@ -1026,7 +963,7 @@
 ENDIF(BRLCAD-ENABLE_DTRACE)
 
 
-# Load various wrapper macros for checking libraries, headers and 
+# Load various wrapper macros for checking libraries, headers and
 # functions
 INCLUDE(${BRLCAD_CMAKE_DIR}/BRLCAD_CheckFunctions.cmake)
 
@@ -1069,8 +1006,8 @@
 
 # While the primary purpose of this section is to identify libraries,
 # some of the headers we are looking for are associated with the
-# libraries checked here.  In those cases, we will handle the header 
-# logic here as opposed to separating the header logic from the 
+# libraries checked here.  In those cases, we will handle the header
+# logic here as opposed to separating the header logic from the
 # find_package call.
 
 # TODO - need to make LINKOPT vars for anything here that will
@@ -1094,7 +1031,7 @@
 	IF(Carbon_FRAMEWORKS)
 		SET(Carbon_LIBRARIES "-framework Carbon" CACHE FILEPATH "Carbon framework" FORCE)
 	ENDIF(Carbon_FRAMEWORKS)
-	BRLCAD_INCLUDE_FILE(Carbon/Carbon.h HAVE_CARBON_CARBON_H) 
+	BRLCAD_INCLUDE_FILE(Carbon/Carbon.h HAVE_CARBON_CARBON_H)
 	CMAKE_FIND_FRAMEWORKS(Cocoa)
 	IF(Cocoa_FRAMEWORKS)
 		SET(Cocoa_LIBRARIES "-framework Cocoa" CACHE FILEPATH "Cocoa framework" FORCE)
@@ -1107,7 +1044,7 @@
 FIND_LIBRARY(CRYPT_LIBRARY NAMES crypt)
 MARK_AS_ADVANCED(CRYPT_LIBRARY)
 
-# Find Java and JNI - conditionalize the include settings on 
+# Find Java and JNI - conditionalize the include settings on
 # the success of the find_package calls.
 FIND_PACKAGE(Java)
 FIND_PACKAGE(JNI)
@@ -1142,7 +1079,7 @@
 # socket library
 BRLCAD_CHECK_LIBRARY(SOCKET socket socket)
 
-# network socket library 
+# network socket library
 BRLCAD_CHECK_LIBRARY(NS nsl gethostbyaddr)
 
 # network library
@@ -1225,7 +1162,7 @@
 # so we need to check for it
 BRLCAD_INCLUDE_FILE(dirent.h HAVE_DIRENT_H)
 
-# Need to compare this with the configure.ac list 
+# Need to compare this with the configure.ac list
 BRLCAD_INCLUDE_FILE(arpa/inet.h HAVE_ARPA_INET_H)
 BRLCAD_INCLUDE_FILE(curses.h HAVE_CURSES_H)
 BRLCAD_INCLUDE_FILE(dlfcn.h HAVE_DLFCN_H)
@@ -1379,10 +1316,6 @@
 	ENDIF(NOT HAVE_HYPOT)
 ENDIF(WIN32)
 
-<<<<<<< HEAD
-INCLUDE(${BRLCAD_CMAKE_DIR}/CompilerFlags.cmake)
-=======
->>>>>>> dd03dbfe
 
 # *******************************************************************
 # ***          Check for System Services - Stage 8 of 9           ***
@@ -1454,7 +1387,7 @@
 	SET(PATH_LABELS CMAKE_INSTALL_PREFIX BIN_DIR MAN_DIR CONF_DIR DATA_DIR)
 	SET(PATH_LABEL_LENGTH 0)
 	FOREACH(path_label ${PATH_LABELS})
-		STRING(LENGTH ${${path_label}_LABEL} CURRENT_LENGTH)
+		STRING(LENGTH "${${path_label}_LABEL}" CURRENT_LENGTH)
 		if (${CURRENT_LENGTH} GREATER ${PATH_LABEL_LENGTH})
 			SET(PATH_LABEL_LENGTH ${CURRENT_LENGTH})
 		endif()
@@ -1464,14 +1397,14 @@
 		STRING(LENGTH ${CURRENT_LABEL} CURRENT_LENGTH)
 		WHILE(${PATH_LABEL_LENGTH} GREATER ${CURRENT_LENGTH})
 			SET(CURRENT_LABEL " ${CURRENT_LABEL}")
-			STRING(LENGTH ${CURRENT_LABEL} CURRENT_LENGTH)
+			STRING(LENGTH "${CURRENT_LABEL}" CURRENT_LENGTH)
 		ENDWHILE(${PATH_LABEL_LENGTH} GREATER ${CURRENT_LENGTH})
 		IF(path_label MATCHES "^CMAKE_INSTALL_PREFIX$")
 			MESSAGE("${CURRENT_LABEL}: ${${path_label}}")
 		ELSE(path_label MATCHES "^CMAKE_INSTALL_PREFIX$")
 			MESSAGE("${CURRENT_LABEL}: ${CMAKE_INSTALL_PREFIX}/${${path_label}}")
 		ENDIF(path_label MATCHES "^CMAKE_INSTALL_PREFIX$")
-	ENDFOREACH() 
+	ENDFOREACH()
 	MESSAGE("")
 
 	STRING(TOUPPER "${CMAKE_BUILD_TYPE}" BUILD_TYPE)
@@ -1492,14 +1425,8 @@
 	SET(CMAKE_CXX_COMPILER_LABEL "CXX")
 	SET(CMAKE_ALL_C_FLAGS_LABEL "CFLAGS")
 	SET(CMAKE_ALL_CXX_FLAGS_LABEL "CXXFLAGS")
-<<<<<<< HEAD
-	SET(CMAKE_CPPFLAGS_LABEL "CPPFLAGS")
-	SET(CMAKE_LDFLAGS_LABEL "LDFLAGS")
-	SET(SETTINGLABELS CMAKE_C_COMPILER CMAKE_CXX_COMPILER CMAKE_ALL_C_FLAGS CMAKE_ALL_CXX_FLAGS CMAKE_CPPFLAGS CMAKE_LDFLAGS)
-=======
 	SET(CMAKE_ALL_SHARED_LINKER_FLAGS_LABEL "LDFLAGS")
 	SET(SETTINGLABELS CMAKE_C_COMPILER CMAKE_CXX_COMPILER CMAKE_ALL_C_FLAGS	CMAKE_ALL_CXX_FLAGS CMAKE_ALL_SHARED_LINKER_FLAGS)
->>>>>>> dd03dbfe
 	SET(SETTING_LABEL_LENGTH 0)
 	FOREACH(setting_label ${SETTINGLABELS})
 		STRING(LENGTH ${${setting_label}_LABEL} CURRENT_LENGTH)
@@ -1515,7 +1442,7 @@
 			STRING(LENGTH ${CURRENT_LABEL} CURRENT_LENGTH)
 		ENDWHILE(${SETTING_LABEL_LENGTH} GREATER ${CURRENT_LENGTH})
 		MESSAGE("${CURRENT_LABEL} = ${${setting_label}}")
-	ENDFOREACH() 
+	ENDFOREACH()
 	MESSAGE("")
 
 	# The actual build state (as opposed to the AUTO/BUNDLED/SYSTEM setting) is
@@ -1613,9 +1540,9 @@
 				STRING(LENGTH ${CURRENT_LABEL} CURRENT_LENGTH)
 			ENDWHILE(${SETTING_LABEL_LENGTH} GREATER ${CURRENT_LENGTH})
 			MESSAGE("${CURRENT_LABEL}..: ${${setting_label}}")
-		ENDFOREACH() 
+		ENDFOREACH()
 		MESSAGE("")
-	ENDFOREACH() 
+	ENDFOREACH()
 
 endif(BRLCAD_PRINT_VERBOSE_SUMMARY)
 
@@ -1637,12 +1564,12 @@
 		COMMENT ""
 		DEPENDS buildtimestart
 		)
-	ADD_CUSTOM_TARGET(timestamp ALL	
+	ADD_CUSTOM_TARGET(timestamp ALL
 		COMMAND printtimestamp
 		COMMAND ${CMAKE_COMMAND} -E rename ${BUILD_DELTA_FILE} ${BUILD_DELTA_START}
 		DEPENDS ${BUILD_DELTA_FILE} printtimestamp
 		)
-	ADD_CUSTOM_TARGET(buildtimedelta ALL	
+	ADD_CUSTOM_TARGET(buildtimedelta ALL
 		COMMAND buildtimeend
 		COMMAND ${CMAKE_COMMAND} -E remove ${BUILD_DELTA_START}
 		DEPENDS buildtimeend
@@ -1719,45 +1646,32 @@
 
 # Generate the include/conf files
 
-# HOST 
+# HOST
 configure_file(${BRLCAD_CMAKE_DIR}/test_srcs/report_hostname.c.in ${CMAKE_BINARY_DIR}/CMakeTmp/report_hostname.c)
 IF(NOT MSVC)
-TRY_RUN(TIME_RESULT TIME_COMPILED 
+TRY_RUN(TIME_RESULT TIME_COMPILED
 	${CMAKE_BINARY_DIR}/CMakeTmp
 	${CMAKE_BINARY_DIR}/CMakeTmp/report_hostname.c
 	OUTPUT_VARIABLE COMPILEMESSAGES)
 ELSE(NOT MSVC)
 SET(CMAKE_REQUIRED_LIBRARIES ws2_32.lib)
-TRY_RUN(TIME_RESULT TIME_COMPILED 
+TRY_RUN(TIME_RESULT TIME_COMPILED
 	${CMAKE_BINARY_DIR}/CMakeTmp
 	${CMAKE_BINARY_DIR}/CMakeTmp/report_hostname.c
 	OUTPUT_VARIABLE COMPILEMESSAGES
 	CMAKE_FLAGS "-DLINK_LIBRARIES:STRING=ws2_32.lib")
 ENDIF(NOT MSVC)
-<<<<<<< HEAD
-FILE(APPEND ${BRLCAD_BINARY_DIR}/include/conf/HOST "\n") 
-=======
 # Let CMake give us the proper newline character(s) for the current platform
 FILE(APPEND ${BRLCAD_BINARY_DIR}/include/conf/HOST.tmp "\n")
 EXECUTE_PROCESS(COMMAND ${CMAKE_COMMAND} -E copy_if_different ${BRLCAD_BINARY_DIR}/include/conf/HOST.tmp ${BRLCAD_BINARY_DIR}/include/conf/HOST)
 EXECUTE_PROCESS(COMMAND ${CMAKE_COMMAND} -E remove	${BRLCAD_BINARY_DIR}/include/conf/HOST.tmp)
->>>>>>> dd03dbfe
 
 # USER
 configure_file(${BRLCAD_CMAKE_DIR}/test_srcs/report_username.c.in ${CMAKE_BINARY_DIR}/CMakeTmp/report_username.c)
-TRY_RUN(TIME_RESULT TIME_COMPILED 
+TRY_RUN(TIME_RESULT TIME_COMPILED
 	${CMAKE_BINARY_DIR}/CMakeTmp
 	${CMAKE_BINARY_DIR}/CMakeTmp/report_username.c
 	OUTPUT_VARIABLE COMPILEMESSAGES)
-<<<<<<< HEAD
-FILE(APPEND ${BRLCAD_BINARY_DIR}/include/conf/USER "\n") 
-
-# PATH
-FILE(WRITE ${BRLCAD_BINARY_DIR}/include/conf/PATH "\"${CMAKE_INSTALL_PREFIX}\"") 
-FILE(APPEND ${BRLCAD_BINARY_DIR}/include/conf/PATH "\n") 
-
-# COUNT - force CMake to look every time in case of manual removal of COUNT file
-=======
 # Let CMake give us the proper newline character(s) for the current platform
 FILE(APPEND ${BRLCAD_BINARY_DIR}/include/conf/USER.tmp "\n")
 EXECUTE_PROCESS(COMMAND ${CMAKE_COMMAND} -E copy_if_different ${BRLCAD_BINARY_DIR}/include/conf/USER.tmp ${BRLCAD_BINARY_DIR}/include/conf/USER)
@@ -1791,7 +1705,6 @@
 
 include(${CMAKE_SOURCE_DIR}/misc/CMake/DiffCache.cmake)
 #force CMake to look every time in case of manual removal of COUNT file.
->>>>>>> dd03dbfe
 set(countFile "countFile-NOTFOUND" CACHE STRING "Is there a count file?" FORCE)
 find_file(countFile COUNT PATHS ${BRLCAD_BINARY_DIR}/include/conf)
 if(countFile MATCHES "^countFile-NOTFOUND$")
@@ -1808,17 +1721,12 @@
 		math(EXPR buildCounter "${buildCounter} + 1")
 	ENDIF(INCREMENT_COUNT_FILE)
 endif()
-<<<<<<< HEAD
-file(WRITE ${BRLCAD_BINARY_DIR}/include/conf/COUNT "${buildCounter}")
-FILE(APPEND ${BRLCAD_BINARY_DIR}/include/conf/COUNT "\n") 
-=======
 file(WRITE ${BRLCAD_BINARY_DIR}/include/conf/COUNT.tmp "${buildCounter}\n")
 EXECUTE_PROCESS(COMMAND ${CMAKE_COMMAND} -E copy_if_different ${BRLCAD_BINARY_DIR}/include/conf/COUNT.tmp ${BRLCAD_BINARY_DIR}/include/conf/COUNT)
 EXECUTE_PROCESS(COMMAND ${CMAKE_COMMAND} -E remove	${BRLCAD_BINARY_DIR}/include/conf/COUNT.tmp)
 
 # make sure the cache reports this found, to avoid spurious config difference
 find_file(countFile COUNT PATHS ${BRLCAD_BINARY_DIR}/include/conf)
->>>>>>> dd03dbfe
 MARK_AS_ADVANCED(countFile)
 IF(NOT EXISTS ${CMAKE_BINARY_DIR}/CMakeFiles/AllVariables.txt)
 	WRITE_VARIABLE_LIST()
@@ -1829,17 +1737,11 @@
 # excessive relinking (an RFC2822 timestamp changes every second).
 file(READ ${CONFIG_TIMESTAMP_FILE} DATESTAMP)
 STRING(STRIP ${DATESTAMP} DATESTAMP)
-<<<<<<< HEAD
-file(WRITE ${BRLCAD_BINARY_DIR}/include/conf/DATE "\"${DATESTAMP}\"")
-FILE(APPEND ${BRLCAD_BINARY_DIR}/include/conf/DATE "\n") 
-
-=======
 IF(INCREMENT_COUNT_FILE OR NOT EXISTS ${BRLCAD_BINARY_DIR}/include/conf/DATE)
 	file(WRITE ${BRLCAD_BINARY_DIR}/include/conf/DATE.tmp "\"${DATESTAMP}\"\n")
 	EXECUTE_PROCESS(COMMAND ${CMAKE_COMMAND} -E copy_if_different ${BRLCAD_BINARY_DIR}/include/conf/DATE.tmp ${BRLCAD_BINARY_DIR}/include/conf/DATE)
 	EXECUTE_PROCESS(COMMAND ${CMAKE_COMMAND} -E remove	${BRLCAD_BINARY_DIR}/include/conf/DATE.tmp)
 ENDIF(INCREMENT_COUNT_FILE OR NOT EXISTS ${BRLCAD_BINARY_DIR}/include/conf/DATE)
->>>>>>> dd03dbfe
 
 # Rules for the toplevel documentation files
 SET(toplevel_DOCFILES
@@ -1947,15 +1849,10 @@
 	INCLUDE(CPack)
 ENDIF(NOT BRLCAD-IS_SUBBUILD)
 
-<<<<<<< HEAD
-# Some files to ignore for distcheck
-SET(toplevel_ignore_files 
-=======
 # Some files to ignore for distcheck.  For this case
 # only, we add CMakeLists.txt (others are handled
 # by add_subdirectory wrapper
 SET(toplevel_ignore_files
->>>>>>> dd03dbfe
 	${toplevel_DOCFILES}
 	BUGS
 	ChangeLog
@@ -2071,12 +1968,8 @@
 		COMMAND ${CMAKE_COMMAND} -E remove summary
 		COMMAND ${CMAKE_COMMAND} -E remove run-*.log
 		COMMAND ${CMAKE_COMMAND} -E remove ${CPACK_SOURCE_PACKAGE_FILE_NAME}.*
-<<<<<<< HEAD
-		)	
-=======
 		)
 
->>>>>>> dd03dbfe
 ENDIF(NOT BRLCAD-IS_SUBBUILD)
 
 
@@ -2092,7 +1985,7 @@
 IF(NOT BRLCAD-IS_SUBBUILD)
 	SET(DELTA_END "${CMAKE_BINARY_DIR}/CMakeTmp/DELTA_END")
 	configure_file(${BRLCAD_CMAKE_DIR}/test_srcs/timedelta_end.c.in ${CMAKE_BINARY_DIR}/CMakeTmp/timedelta_end.c)
-	TRY_RUN(TIME_RESULT TIME_COMPILED 
+	TRY_RUN(TIME_RESULT TIME_COMPILED
 		${CMAKE_BINARY_DIR}/CMakeTmp
 		${CMAKE_BINARY_DIR}/CMakeTmp/timedelta_end.c
 		OUTPUT_VARIABLE COMPILEMESSAGES)
