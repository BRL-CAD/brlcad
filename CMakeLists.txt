--- conflicted
+++ resolved
@@ -39,11 +39,7 @@
 # ******************************************************************
 
 # Minimum required version of CMake
-<<<<<<< HEAD
-cmake_minimum_required(VERSION 3.12)
-=======
-cmake_minimum_required(VERSION 3.7.2)
->>>>>>> d5913b80
+cmake_minimum_required(VERSION 3.14)
 
 # set CMake project name
 project(BRLCAD)
@@ -226,20 +222,9 @@
 endif("${CMAKE_GENERATOR}" MATCHES "Ninja")
 
 #---------------------------------------------------------------------
-<<<<<<< HEAD
-# For a variety of reasons, we often need to wrap existing CMake
-# commands to add our own logic.
-if(NOT BRLCAD_IS_SUBBUILD)
-  include(BRLCAD_Command_Wrappers)
-endif(NOT BRLCAD_IS_SUBBUILD)
-
-#---------------------------------------------------------------------
 # CMake's default "make test" target is a bit limited - define
 # our own "unit" and "check" targets that automate more of the
 # dependency updating process.
-=======
-# "make check" runs all of the tests (unit, benchmark, and regression) that are expected to work.
->>>>>>> d5913b80
 if(NOT BRLCAD_IS_SUBBUILD)
   include(BRLCAD_Test_Wrappers)
 endif(NOT BRLCAD_IS_SUBBUILD)
@@ -2148,107 +2133,24 @@
 # *******************************************************************
 # ***                      Timestamp Rules                        ***
 # *******************************************************************
-<<<<<<< HEAD
 # Set up rules to print a timestamp string during build
-if(NOT BRLCAD_IS_SUBBUILD)
-
-  set(BUILD_DELTA_START "${CMAKE_BINARY_DIR}/CMakeTmp/BUILD_DELTA_START")
-
-  add_custom_command(
+set(BUILD_DELTA_START "${CMAKE_BINARY_DIR}/CMakeTmp/BUILD_DELTA_START")
+
+add_custom_command(
     OUTPUT ${BUILD_DELTA_START}
     COMMAND "${CMAKE_COMMAND}" -DSTAMP_FILE=${BUILD_DELTA_START} -P "${BRLCAD_CMAKE_DIR}/scripts/timestamp.cmake"
     COMMENT ""
     )
-  add_custom_target(timestamp ALL
+add_custom_target(timestamp ALL
     COMMAND "${CMAKE_COMMAND}" -DMSG=\"Build Time:\" -P "${BRLCAD_CMAKE_DIR}/scripts/printtime.cmake"
     DEPENDS ${BUILD_DELTA_START}
     )
-  set_target_properties(timestamp PROPERTIES FOLDER "Compilation Utilities")
-  add_custom_target(buildtimedelta ALL
+set_target_properties(timestamp PROPERTIES FOLDER "Compilation Utilities")
+add_custom_target(buildtimedelta ALL
     COMMAND ${CMAKE_BINARY_DIR}/CMakeTmp/dreport${EXE_EXT} final ${BUILD_DELTA_START} ${CONFIG_DELTA_START}
     COMMAND ${CMAKE_COMMAND} -E remove ${BUILD_DELTA_START}
     )
-  set_target_properties(buildtimedelta PROPERTIES FOLDER "Compilation Utilities")
-
-  # We want the timestamp to come first, so make ALL targets, depend on
-  # timestamp.  Similarly, buildtimedelta needs to depend on every target
-  # not excluded from the default build list.
-
-  # Libraries and executables are fairly straightforward
-  get_property(CMAKE_LIBRARY_TARGET_LIST GLOBAL PROPERTY CMAKE_LIBRARY_TARGET_LIST)
-  get_property(CMAKE_EXEC_TARGET_LIST GLOBAL PROPERTY CMAKE_EXEC_TARGET_LIST)
-  mark_as_advanced(CMAKE_LIBRARY_TARGET_LIST)
-  mark_as_advanced(CMAKE_EXEC_TARGET_LIST)
-  list(REMOVE_DUPLICATES CMAKE_LIBRARY_TARGET_LIST)
-  list(REMOVE_DUPLICATES CMAKE_EXEC_TARGET_LIST)
-  foreach(ctarget ${CMAKE_LIBRARY_TARGET_LIST} ${CMAKE_EXEC_TARGET_LIST})
-    if(TARGET ${ctarget})
-      add_dependencies(${ctarget} timestamp)
-      get_target_property(not_in_all ${ctarget} EXCLUDE_FROM_ALL)
-      get_target_property(not_in_default ${ctarget} EXCLUDE_FROM_DEFAULT_BUILD)
-      if(NOT not_in_all AND NOT not_in_default)
-	add_dependencies(buildtimedelta ${ctarget})
-      endif(NOT not_in_all AND NOT not_in_default)
-    endif(TARGET ${ctarget})
-  endforeach(ctarget ${CMAKE_LIBRARY_TARGET_LIST} ${CMAKE_EXEC_TARGET_LIST})
-
-  # For the custom targets, we need to avoid circular dependencies
-  get_property(CMAKE_CUSTOM_TARGET_LIST GLOBAL PROPERTY CMAKE_CUSTOM_TARGET_LIST)
-  mark_as_advanced(CMAKE_CUSTOM_TARGET_LIST)
-  list(REMOVE_DUPLICATES CMAKE_CUSTOM_TARGET_LIST)
-  foreach(custtarget ${CMAKE_CUSTOM_TARGET_LIST})
-    if(NOT ${custtarget} MATCHES "timestamp")
-      add_dependencies(${custtarget} timestamp)
-    endif(NOT ${custtarget} MATCHES "timestamp")
-    if(NOT ${custtarget} MATCHES "buildtimedelta")
-      get_target_property(not_in_all ${custtarget} EXCLUDE_FROM_ALL)
-      get_target_property(not_in_default ${custtarget} EXCLUDE_FROM_DEFAULT_BUILD)
-      if(NOT not_in_all AND NOT not_in_default)
-	add_dependencies(buildtimedelta ${custtarget})
-      endif(NOT not_in_all AND NOT not_in_default)
-    endif(NOT ${custtarget} MATCHES "buildtimedelta")
-  endforeach(custtarget ${CMAKE_CUSTOM_TARGET_LIST})
-
-  # Theoretical logic to handle external targets - not currently in use
-  get_property(CMAKE_EXTERNAL_TARGET_LIST GLOBAL PROPERTY CMAKE_EXTERNAL_TARGET_LIST)
-  mark_as_advanced(CMAKE_EXTERNAL_TARGET_LIST)
-  if(CMAKE_EXTERNAL_TARGET_LIST)
-    list(REMOVE_DUPLICATES CMAKE_EXTERNAL_TARGET_LIST)
-  endif(CMAKE_EXTERNAL_TARGET_LIST)
-  foreach(externaltarget ${CMAKE_EXTERNAL_TARGET_LIST})
-    get_target_property(target_confcmd ${externaltarget} _EP_CONFIGURE_COMMAND)
-    if(target_confcmd)
-      add_dependencies(${externaltarget} timestamp)
-      add_dependencies(buildtimedelta ${externaltarget})
-    endif(target_confcmd)
-  endforeach(externaltarget ${CMAKE_EXTERNAL_TARGET_LIST})
-
-endif(NOT BRLCAD_IS_SUBBUILD)
-=======
-# TODO - As of CMake 2.8.11, the string command has a TIMESTAMP option
-# that may be able to simplify some of the current timestamp system.
-# We would need to be able to require 2.8.11 or newer, so there will
-# be a bit of a wait, but it's something to look into.
-
-# Set up rules to print a timestamp string during build
-set(BUILD_DELTA_START "${CMAKE_BINARY_DIR}/CMakeTmp/BUILD_DELTA_START")
-
-add_custom_command(
-  OUTPUT ${BUILD_DELTA_START}
-  COMMAND ${CMAKE_BINARY_DIR}/CMakeTmp/sstamp${EXE_EXT} "${BUILD_DELTA_START}"
-  COMMENT ""
-  )
-add_custom_target(timestamp ALL
-  COMMAND ${CMAKE_BINARY_DIR}/CMakeTmp/pts${EXE_EXT} \"Build Time:  \"
-  DEPENDS ${BUILD_DELTA_START}
-  )
-set_target_properties(timestamp PROPERTIES FOLDER "Compilation Utilities")
-add_custom_target(buildtimedelta ALL
-  COMMAND ${CMAKE_BINARY_DIR}/CMakeTmp/dreport${EXE_EXT} final ${BUILD_DELTA_START} ${CONFIG_DELTA_START}
-  COMMAND ${CMAKE_COMMAND} -E remove ${BUILD_DELTA_START}
-  )
 set_target_properties(buildtimedelta PROPERTIES FOLDER "Compilation Utilities")
->>>>>>> d5913b80
 
 #------------------------------------------------------------------------------
 # We want the timestamp to come first, so make all targets depend on timestamp.
@@ -2309,8 +2211,6 @@
   endif(NOT ${ctarget} MATCHES "buildtimedelta")
 endforeach(ctarget ${ALL_TARGETS})
 
-<<<<<<< HEAD
-=======
 #------------------------------------------------------------------------------
 # Use the set of all directories assembled above to also set up distclean rules.
 # This eliminates the need to override add_subdirectory.  Needs CMake 3.7 for
@@ -2325,7 +2225,6 @@
 endforeach(ad ${ALL_DIRS})
 
 #------------------------------------------------------------------------------
->>>>>>> d5913b80
 # To set correct install paths for CMake at build time, rather than CMake
 # time, some rather special logic is necessary - a build target that needs
 # to be run when the current build type changes, and introspective scripting
