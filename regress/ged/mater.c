/*                        M A T E R . C
 * BRL-CAD
 *
 * Copyright (c) 2018-2022 United States Government as represented by
 * the U.S. Army Research Laboratory.
 *
 * This library is free software; you can redistribute it and/or
 * modify it under the terms of the GNU Lesser General Public License
 * version 2.1 as published by the Free Software Foundation.
 *
 * This library is distributed in the hope that it will be useful, but
 * WITHOUT ANY WARRANTY; without even the implied warranty of
 * MERCHANTABILITY or FITNESS FOR A PARTICULAR PURPOSE.  See the GNU
 * Lesser General Public License for more details.
 *
 * You should have received a copy of the GNU Lesser General Public
 * License along with this file; see the file named COPYING for more
 * information.
 */
/** @file mater.c
 *
 * Brief description
 *
 */

#include "common.h"

#include <stdio.h>
#include <string.h>
#include <bu.h>
#include <ged.h>

const char *basic_density =
"15   0.920000        Rubber\n"
"16   1.230000        Rubber, Neoprene\n";

const char *nist_to_basic =
"\"Rubber, Butyl\" Rubber\n"
"\"Rubber, Natural\" Rubber\n";

const char *basic_to_nist =
"\"Rubber\" \"Rubber, Natural\"\n";


int
check_for_data_exported(const char *filename, const char *key)
{
    struct bu_mapped_file *efile = bu_open_mapped_file(filename, "exported densities data");
    if (!efile) {
	bu_log("Error opening file %s\n", filename);
	return -1;
    }
    if (!strstr((char *)efile->buf, key)) {
	bu_log("Error: 'mater -d export' file %s does not contain all expected data\n", filename);
	bu_close_mapped_file(efile);
	return -1;
    }
    bu_close_mapped_file(efile);
    return 0;
}

int
check_for_data_present(struct ged *gedp, const char *key, const char *expected)
{
    const char *mater_cmd[10] = {"mater", "-d", NULL, NULL, NULL, NULL, NULL, NULL, NULL, NULL};
    mater_cmd[1] = "-d";
    mater_cmd[2] = "get";
    mater_cmd[3] = "--name";
    mater_cmd[4] = key;
<<<<<<< HEAD
    if (ged_mater(gedp, 5, (const char **)mater_cmd) != BRLCAD_OK) {
=======
    if (ged_exec(gedp, 5, (const char **)mater_cmd) != BRLCAD_OK) {
>>>>>>> 031a9ea6
	bu_log("Error: 'mater -d get --name %s' failed\n", key);
	return -1;
    }
    if (!BU_STR_EQUAL(bu_vls_cstr(gedp->ged_result_str), expected)) {
	bu_log("Error: expected '%s', got: '%s'\n", expected, bu_vls_cstr(gedp->ged_result_str));
	return -1;
    }
    return 0;
}


int
check_for_data_not_present(struct ged *gedp, const char *key)
{
    const char *mater_cmd[10] = {"mater", "-d", NULL, NULL, NULL, NULL, NULL, NULL, NULL, NULL};
    mater_cmd[1] = "-d";
    mater_cmd[2] = "get";
    mater_cmd[3] = "--name";
    mater_cmd[4] = key;
<<<<<<< HEAD
    if (ged_mater(gedp, 5, (const char **)mater_cmd) != BRLCAD_OK) {
=======
    if (ged_exec(gedp, 5, (const char **)mater_cmd) != BRLCAD_OK) {
>>>>>>> 031a9ea6
	bu_log("Error: 'mater -d get --name %s' failed\n", key);
	return -1;
    }
    if (bu_vls_strlen(gedp->ged_result_str)) {
	bu_log("Error: unexpected result found for key %s: '%s'\n", key, bu_vls_cstr(gedp->ged_result_str));
	return -1;
    }
    return 0;
}

int
attr_val_check(struct ged *gedp, const char *obj, const char *key, const char *expected)
{
    const char *attr_cmd[5] = {"attr", "get", NULL, NULL, NULL};
    attr_cmd[2] = obj;
    attr_cmd[3] = key;
<<<<<<< HEAD
    if (ged_attr(gedp, 4, (const char **)attr_cmd) != BRLCAD_OK) {
=======
    if (ged_exec(gedp, 4, (const char **)attr_cmd) != BRLCAD_OK) {
>>>>>>> 031a9ea6
	bu_log("Error: 'attr get %s %s' failed\n", obj, key);
	return -1;
    }
    if (!BU_STR_EQUAL(bu_vls_cstr(gedp->ged_result_str), expected)) {
	bu_log("Error: expected '%s', got: '%s'\n", expected, bu_vls_cstr(gedp->ged_result_str));
	return -1;
    }
    return 0;
}


int
main(int ac, char *av[]) {
    struct ged *gedp;
    const char *gname = "ged_mater_test.g";
    const char *exp_data = "ged_mater_density_export.txt";
    const char *d_data = "ged_mater_density_data.txt";
    const char *m_data = "ged_mater_density_map.txt";
    const char *b_data = "ged_mater_density_reverse_map.txt";
    char mdata[MAXPATHLEN];
    const char *mater_cmd[10] = {"mater", "-d", NULL, NULL, NULL, NULL, NULL, NULL, NULL, NULL};
    const char *make_cmd[10] = {"make", NULL, "sph", NULL, NULL, NULL, NULL, NULL, NULL, NULL};
    const char *reg_cmd[10] = {"r", NULL, "u", NULL, NULL, NULL, NULL, NULL, NULL, NULL};
    const char *attr_cmd[10] = {"attr", "set", NULL, NULL, NULL, NULL, NULL, NULL, NULL, NULL};
    const char *mat1 = "1,0.0001,Material01";
    const char *mat2 = "2,1.1e-1,Material02";
    const char *mat1_reassign = "1,2.0,Material 03";

    /* Need this for bu_dir to work correctly */
    bu_setprogname(av[0]);

    if (ac != 2) {
	printf("Usage: %s test_name\n", av[0]);
	return 1;
    }

    if (bu_file_exists(gname, NULL)) {
	printf("Error: %s already exists\n", gname);
	return 1;
    }

    gedp = ged_open("db", gname, 0);

    if (BU_STR_EQUAL(av[1], "dnull")) {
<<<<<<< HEAD
	if (ged_mater(gedp, 2, (const char **)mater_cmd) != BRLCAD_HELP) {
	    bu_log("Error: bare 'mater -d' doesn't return BRLCAD_HELP\n");
=======
	if (ged_exec(gedp, 2, (const char **)mater_cmd) != GED_HELP) {
	    bu_log("Error: bare 'mater -d' doesn't return GED_HELP\n");
>>>>>>> 031a9ea6
	    goto ged_test_fail;
	}
    }

    if (BU_STR_EQUAL(av[1], "dstd")) {

	if (bu_file_exists(exp_data, NULL)) {
	    printf("ERROR: %s already exists, aborting\n", exp_data);
	    return 2;
	}

       	(void)bu_dir(mdata, MAXPATHLEN, BU_DIR_DATA, "data", "NIST_DENSITIES", NULL);
	if (!bu_file_exists(mdata, NULL)) {
	    bu_log("Error: density file %s not found.\n", mdata);
	    goto ged_test_fail;
	}

	mater_cmd[1] = "-d";
	mater_cmd[2] = "validate";
	mater_cmd[3] = mdata;
<<<<<<< HEAD
	if (ged_mater(gedp, 4, (const char **)mater_cmd) != BRLCAD_OK) {
=======
	if (ged_exec(gedp, 4, (const char **)mater_cmd) != BRLCAD_OK) {
>>>>>>> 031a9ea6
	    bu_log("Error: 'mater -d import' failed to validate %s\n", mdata);
	    goto ged_test_fail;
	}

	mater_cmd[1] = "-d";
	mater_cmd[2] = "import";
	mater_cmd[3] = "-v";
	mater_cmd[4] = mdata;
<<<<<<< HEAD
	if (ged_mater(gedp, 5, (const char **)mater_cmd) != BRLCAD_OK) {
=======
	if (ged_exec(gedp, 5, (const char **)mater_cmd) != BRLCAD_OK) {
>>>>>>> 031a9ea6
	    bu_log("Error: 'mater -d import' failed to load %s\n", mdata);
	    goto ged_test_fail;
	}

	mater_cmd[1] = "-d";
	mater_cmd[2] = "source";
	mater_cmd[3] = NULL;
<<<<<<< HEAD
	if (ged_mater(gedp, 4, (const char **)mater_cmd) != BRLCAD_OK) {
=======
	if (ged_exec(gedp, 4, (const char **)mater_cmd) != BRLCAD_OK) {
>>>>>>> 031a9ea6
	    bu_log("Error: 'mater -d source' failed to run correctly\n");
	    goto ged_test_fail;
	} else {
	    if (bu_strncmp(bu_vls_cstr(gedp->ged_result_str), gedp->dbip->dbi_filename, strlen(gedp->dbip->dbi_filename))) {
		bu_log("Error: 'mater -d source' reports a location of %s instead of %s\n", bu_vls_cstr(gedp->ged_result_str), gedp->dbip->dbi_filename);
		goto ged_test_fail;
	    }
	}

	mater_cmd[1] = "-d";
	mater_cmd[2] = "export";
	mater_cmd[3] = exp_data;
<<<<<<< HEAD
	if (ged_mater(gedp, 4, (const char **)mater_cmd) != BRLCAD_OK || !bu_file_exists(exp_data, NULL)) {
=======
	if (ged_exec(gedp, 4, (const char **)mater_cmd) != BRLCAD_OK || !bu_file_exists(exp_data, NULL)) {
>>>>>>> 031a9ea6
	    bu_log("Error: 'mater -d export' failed to export to %s\n", exp_data);
	    goto ged_test_fail;
	}
	if (check_for_data_exported(exp_data, "Xylene")) {
	    goto ged_test_fail;
	}

	mater_cmd[1] = "-d";
	mater_cmd[2] = "clear";
<<<<<<< HEAD
	if (ged_mater(gedp, 3, (const char **)mater_cmd) != BRLCAD_OK) {
=======
	if (ged_exec(gedp, 3, (const char **)mater_cmd) != BRLCAD_OK) {
>>>>>>> 031a9ea6
	    bu_log("Error: 'mater -d clear' failed\n");
	    goto ged_test_fail;
	}

	mater_cmd[1] = "-d";
	mater_cmd[2] = "set";
	mater_cmd[3] = mat1;
<<<<<<< HEAD
	if (ged_mater(gedp, 4, (const char **)mater_cmd) != BRLCAD_OK) {
=======
	if (ged_exec(gedp, 4, (const char **)mater_cmd) != BRLCAD_OK) {
>>>>>>> 031a9ea6
	    bu_log("Error: 'mater -d set %s' failed\n", mat1);
	    goto ged_test_fail;
	}
	if (check_for_data_present(gedp, "Material01", "1	0.0001	Material01\n")) {
	    goto ged_test_fail;
	}
	if (check_for_data_not_present(gedp, "Xylene")) {
	    goto ged_test_fail;
	}

	mater_cmd[1] = "-d";
	mater_cmd[2] = "set";
	mater_cmd[3] = mat2;
<<<<<<< HEAD
	if (ged_mater(gedp, 4, (const char **)mater_cmd) != BRLCAD_OK) {
=======
	if (ged_exec(gedp, 4, (const char **)mater_cmd) != BRLCAD_OK) {
>>>>>>> 031a9ea6
	    bu_log("Error: 'mater -d set %s' failed\n", mat2);
	    goto ged_test_fail;
	}
	if (check_for_data_present(gedp, "Material01", "1	0.0001	Material01\n")) {
	    goto ged_test_fail;
	}
	if (check_for_data_present(gedp, "Material02", "2	0.11	Material02\n")) {
	    goto ged_test_fail;
	}

	mater_cmd[1] = "-d";
	mater_cmd[2] = "set";
	mater_cmd[3] = mat1_reassign;
<<<<<<< HEAD
	if (ged_mater(gedp, 4, (const char **)mater_cmd) != BRLCAD_OK) {
=======
	if (ged_exec(gedp, 4, (const char **)mater_cmd) != BRLCAD_OK) {
>>>>>>> 031a9ea6
	    bu_log("Error: 'mater -d set %s' failed\n", mat1_reassign);
	    goto ged_test_fail;
	}
	if (check_for_data_present(gedp, "Material02", "2	0.11	Material02\n")) {
	    goto ged_test_fail;
	}
	if (check_for_data_present(gedp, "Material 03", "1	2	Material 03\n")) {
	    goto ged_test_fail;
	}
	if (check_for_data_not_present(gedp, "Material01")) {
	    goto ged_test_fail;
	}

	// Now, test the mapping logic

	mater_cmd[1] = "-d";
	mater_cmd[2] = "clear";
<<<<<<< HEAD
	if (ged_mater(gedp, 3, (const char **)mater_cmd) != BRLCAD_OK) {
=======
	if (ged_exec(gedp, 3, (const char **)mater_cmd) != BRLCAD_OK) {
>>>>>>> 031a9ea6
	    bu_log("Error: 'mater -d clear' failed\n");
	    goto ged_test_fail;
	}

	mater_cmd[1] = "-d";
	mater_cmd[2] = "import";
	mater_cmd[3] = "-v";
	mater_cmd[4] = mdata;
<<<<<<< HEAD
	if (ged_mater(gedp, 5, (const char **)mater_cmd) != BRLCAD_OK) {
=======
	if (ged_exec(gedp, 5, (const char **)mater_cmd) != BRLCAD_OK) {
>>>>>>> 031a9ea6
	    bu_log("Error: 'mater -d import' failed to load %s\n", mdata);
	    goto ged_test_fail;
	}

	// Make the initial geometry objects on which the mappings will
	// operate.
	make_cmd[1] = "sph1.s";
<<<<<<< HEAD
	if (ged_make(gedp, 3, (const char **)make_cmd) != BRLCAD_OK) {
=======
	if (ged_exec(gedp, 3, (const char **)make_cmd) != BRLCAD_OK) {
>>>>>>> 031a9ea6
	    bu_log("Error: failed to make object\n");
	    goto ged_test_fail;
	}
	make_cmd[1] = "sph2.s";
<<<<<<< HEAD
	if (ged_make(gedp, 3, (const char **)make_cmd) != BRLCAD_OK) {
=======
	if (ged_exec(gedp, 3, (const char **)make_cmd) != BRLCAD_OK) {
>>>>>>> 031a9ea6
	    bu_log("Error: failed to make object\n");
	    goto ged_test_fail;
	}
	make_cmd[1] = "sph3.s";
<<<<<<< HEAD
	if (ged_make(gedp, 3, (const char **)make_cmd) != BRLCAD_OK) {
=======
	if (ged_exec(gedp, 3, (const char **)make_cmd) != BRLCAD_OK) {
>>>>>>> 031a9ea6
	    bu_log("Error: failed to make object\n");
	    goto ged_test_fail;
	}
	reg_cmd[1] = "reg1.r";
	reg_cmd[3] = "sph1.s";
<<<<<<< HEAD
	if (ged_region(gedp, 4, (const char **)reg_cmd) != BRLCAD_OK) {
=======
	if (ged_exec(gedp, 4, (const char **)reg_cmd) != BRLCAD_OK) {
>>>>>>> 031a9ea6
	    bu_log("Error: failed to make region\n");
	    goto ged_test_fail;
	}
	reg_cmd[1] = "reg2.r";
	reg_cmd[3] = "sph2.s";
<<<<<<< HEAD
	if (ged_region(gedp, 4, (const char **)reg_cmd) != BRLCAD_OK) {
=======
	if (ged_exec(gedp, 4, (const char **)reg_cmd) != BRLCAD_OK) {
>>>>>>> 031a9ea6
	    bu_log("Error: failed to make region\n");
	    goto ged_test_fail;
	}
	reg_cmd[1] = "reg3.r";
	reg_cmd[3] = "sph3.s";
<<<<<<< HEAD
	if (ged_region(gedp, 4, (const char **)reg_cmd) != BRLCAD_OK) {
=======
	if (ged_exec(gedp, 4, (const char **)reg_cmd) != BRLCAD_OK) {
>>>>>>> 031a9ea6
	    bu_log("Error: failed to make region\n");
	    goto ged_test_fail;
	}

	// Set the seed attributes.
	attr_cmd[2] = "reg1.r";
	attr_cmd[3] = "material_id";
	attr_cmd[4] = "12242";
<<<<<<< HEAD
	if (ged_attr(gedp, 5, (const char **)attr_cmd) != BRLCAD_OK) {
=======
	if (ged_exec(gedp, 5, (const char **)attr_cmd) != BRLCAD_OK) {
>>>>>>> 031a9ea6
	    bu_log("Error: failed to set attribute\n");
	    goto ged_test_fail;
	}
	attr_cmd[2] = "reg2.r";
	attr_cmd[3] = "material_name";
	attr_cmd[4] = "Rubber, Natural";
<<<<<<< HEAD
	if (ged_attr(gedp, 5, (const char **)attr_cmd) != BRLCAD_OK) {
=======
	if (ged_exec(gedp, 5, (const char **)attr_cmd) != BRLCAD_OK) {
>>>>>>> 031a9ea6
	    bu_log("Error: failed to set attribute\n");
	    goto ged_test_fail;
	}
	attr_cmd[2] = "reg3.r";
	attr_cmd[3] = "material_id";
	attr_cmd[4] = "12244";
<<<<<<< HEAD
	if (ged_attr(gedp, 5, (const char **)attr_cmd) != BRLCAD_OK) {
=======
	if (ged_exec(gedp, 5, (const char **)attr_cmd) != BRLCAD_OK) {
>>>>>>> 031a9ea6
	    bu_log("Error: failed to set attribute\n");
	    goto ged_test_fail;
	}

	// In-memory name updates.
	mater_cmd[1] = "-d";
	mater_cmd[2] = "map";
	mater_cmd[3] = "--names-from-ids";
<<<<<<< HEAD
	if (ged_mater(gedp, 4, (const char **)mater_cmd) != BRLCAD_OK) {
=======
	if (ged_exec(gedp, 4, (const char **)mater_cmd) != BRLCAD_OK) {
>>>>>>> 031a9ea6
	    bu_log("Error: 'mater -d map --names-from-ids' failed to run\n");
	    goto ged_test_fail;
	}
	if (attr_val_check(gedp, "reg1.r", "material_name", "Rubber, Butyl")) {
	    goto ged_test_fail;
	}
	if (attr_val_check(gedp, "reg2.r", "material_name", "Rubber, Natural")) {
	    goto ged_test_fail;
	}
	if (attr_val_check(gedp, "reg3.r", "material_name", "Rubber, Neoprene")) {
	    goto ged_test_fail;
	}

	// In-memory id updates.
	mater_cmd[1] = "-d";
	mater_cmd[2] = "map";
	mater_cmd[3] = "--ids-from-names";
<<<<<<< HEAD
	if (ged_mater(gedp, 4, (const char **)mater_cmd) != BRLCAD_OK) {
=======
	if (ged_exec(gedp, 4, (const char **)mater_cmd) != BRLCAD_OK) {
>>>>>>> 031a9ea6
	    bu_log("Error: 'mater -d map --ids-from-names' failed to run\n");
	    goto ged_test_fail;
	}
	if (attr_val_check(gedp, "reg1.r", "material_id", "12242")) {
	    goto ged_test_fail;
	}
	if (attr_val_check(gedp, "reg2.r", "material_id", "12243")) {
	    goto ged_test_fail;
	}
	if (attr_val_check(gedp, "reg3.r", "material_id", "12244")) {
	    goto ged_test_fail;
	}

	// Create files to use for mapping inputs
	{
	    FILE *dd, *dm, *db;
	    if (((dd = fopen(d_data, "wb")) == NULL) ||
		    ((dm = fopen(m_data, "wb")) == NULL) || 
		    ((db = fopen(b_data, "wb")) == NULL)) {
		bu_log("Error: could not open mapping input files for writing\n");
		goto ged_test_fail;
	    }
	    fprintf(dd, "%s", basic_density);
	    fprintf(dm, "%s", nist_to_basic);
	    fprintf(db, "%s", basic_to_nist);
	    (void)fclose(dd);
	    (void)fclose(dm);
	    (void)fclose(db);
	}

	// File-based id updates.
	mater_cmd[1] = "-d";
	mater_cmd[2] = "map";
	mater_cmd[3] = "--ids-from-names";
	mater_cmd[4] = d_data;
<<<<<<< HEAD
	if (ged_mater(gedp, 5, (const char **)mater_cmd) != BRLCAD_OK) {
=======
	if (ged_exec(gedp, 5, (const char **)mater_cmd) != BRLCAD_OK) {
>>>>>>> 031a9ea6
	    bu_log("Error: 'mater -d map --ids-from-names %s' failed to run\n", d_data);
	    goto ged_test_fail;
	}
	if (attr_val_check(gedp, "reg1.r", "material_id", "12242")) {
	    goto ged_test_fail;
	}
	if (attr_val_check(gedp, "reg2.r", "material_id", "12243")) {
	    goto ged_test_fail;
	}
	if (attr_val_check(gedp, "reg3.r", "material_id", "16")) {
	    goto ged_test_fail;
	}


	// File-based id updates, with map file.
	mater_cmd[1] = "-d";
	mater_cmd[2] = "map";
	mater_cmd[3] = "--ids-from-names";
	mater_cmd[4] = d_data;
	mater_cmd[5] = m_data;
<<<<<<< HEAD
	if (ged_mater(gedp, 6, (const char **)mater_cmd) != BRLCAD_OK) {
=======
	if (ged_exec(gedp, 6, (const char **)mater_cmd) != BRLCAD_OK) {
>>>>>>> 031a9ea6
	    bu_log("Error: 'mater -d map --ids-from-names %s %s' failed to run\n", d_data, m_data);
	    goto ged_test_fail;
	}
	if (attr_val_check(gedp, "reg1.r", "material_id", "15")) {
	    goto ged_test_fail;
	}
	if (attr_val_check(gedp, "reg2.r", "material_id", "15")) {
	    goto ged_test_fail;
	}
	if (attr_val_check(gedp, "reg3.r", "material_id", "16")) {
	    goto ged_test_fail;
	}

	// File-based name updates.
	mater_cmd[1] = "-d";
	mater_cmd[2] = "map";
	mater_cmd[3] = "--names-from-ids";
	mater_cmd[4] = d_data;
<<<<<<< HEAD
	if (ged_mater(gedp, 5, (const char **)mater_cmd) != BRLCAD_OK) {
=======
	if (ged_exec(gedp, 5, (const char **)mater_cmd) != BRLCAD_OK) {
>>>>>>> 031a9ea6
	    bu_log("Error: 'mater -d map --names-from-ids %s' failed to run\n", d_data);
	    goto ged_test_fail;
	}
	if (attr_val_check(gedp, "reg1.r", "material_name", "Rubber")) {
	    goto ged_test_fail;
	}
	if (attr_val_check(gedp, "reg2.r", "material_name", "Rubber")) {
	    goto ged_test_fail;
	}
	if (attr_val_check(gedp, "reg3.r", "material_name", "Rubber, Neoprene")) {
	    goto ged_test_fail;
	}


	// File-based id updates, with map file, after name update.
	mater_cmd[1] = "-d";
	mater_cmd[2] = "map";
	mater_cmd[3] = "--ids-from-names";
	mater_cmd[4] = d_data;
	mater_cmd[5] = m_data;
<<<<<<< HEAD
	if (ged_mater(gedp, 5, (const char **)mater_cmd) != BRLCAD_OK) {
=======
	if (ged_exec(gedp, 5, (const char **)mater_cmd) != BRLCAD_OK) {
>>>>>>> 031a9ea6
	    bu_log("Error: 'mater -d map --ids-from-names %s %s' failed to run\n", d_data, m_data);
	    goto ged_test_fail;
	}
	if (attr_val_check(gedp, "reg1.r", "material_id", "15")) {
	    goto ged_test_fail;
	}
	if (attr_val_check(gedp, "reg2.r", "material_id", "15")) {
	    goto ged_test_fail;
	}
	if (attr_val_check(gedp, "reg3.r", "material_id", "16")) {
	    goto ged_test_fail;
	}


	// Map file only id updates.
	mater_cmd[1] = "-d";
	mater_cmd[2] = "map";
	mater_cmd[3] = "--ids-from-names";
	mater_cmd[4] = b_data;
<<<<<<< HEAD
	if (ged_mater(gedp, 5, (const char **)mater_cmd) != BRLCAD_OK) {
=======
	if (ged_exec(gedp, 5, (const char **)mater_cmd) != BRLCAD_OK) {
>>>>>>> 031a9ea6
	    bu_log("Error: 'mater -d map --ids-from-names %s' failed to run\n", b_data);
	    goto ged_test_fail;
	}
	if (attr_val_check(gedp, "reg1.r", "material_id", "12243")) {
	    goto ged_test_fail;
	}
	if (attr_val_check(gedp, "reg2.r", "material_id", "12243")) {
	    goto ged_test_fail;
	}
	if (attr_val_check(gedp, "reg3.r", "material_id", "12244")) {
	    goto ged_test_fail;
	}


    }

    ged_close(gedp);
    return 0;

ged_test_fail:
    ged_close(gedp);
    return 1;
}

/*
 * Local Variables:
 * tab-width: 8
 * mode: C
 * indent-tabs-mode: t
 * c-file-style: "stroustrup"
 * End:
 * ex: shiftwidth=4 tabstop=8
 */<|MERGE_RESOLUTION|>--- conflicted
+++ resolved
@@ -67,11 +67,7 @@
     mater_cmd[2] = "get";
     mater_cmd[3] = "--name";
     mater_cmd[4] = key;
-<<<<<<< HEAD
-    if (ged_mater(gedp, 5, (const char **)mater_cmd) != BRLCAD_OK) {
-=======
     if (ged_exec(gedp, 5, (const char **)mater_cmd) != BRLCAD_OK) {
->>>>>>> 031a9ea6
 	bu_log("Error: 'mater -d get --name %s' failed\n", key);
 	return -1;
     }
@@ -91,11 +87,7 @@
     mater_cmd[2] = "get";
     mater_cmd[3] = "--name";
     mater_cmd[4] = key;
-<<<<<<< HEAD
-    if (ged_mater(gedp, 5, (const char **)mater_cmd) != BRLCAD_OK) {
-=======
     if (ged_exec(gedp, 5, (const char **)mater_cmd) != BRLCAD_OK) {
->>>>>>> 031a9ea6
 	bu_log("Error: 'mater -d get --name %s' failed\n", key);
 	return -1;
     }
@@ -112,11 +104,7 @@
     const char *attr_cmd[5] = {"attr", "get", NULL, NULL, NULL};
     attr_cmd[2] = obj;
     attr_cmd[3] = key;
-<<<<<<< HEAD
-    if (ged_attr(gedp, 4, (const char **)attr_cmd) != BRLCAD_OK) {
-=======
     if (ged_exec(gedp, 4, (const char **)attr_cmd) != BRLCAD_OK) {
->>>>>>> 031a9ea6
 	bu_log("Error: 'attr get %s %s' failed\n", obj, key);
 	return -1;
     }
@@ -161,13 +149,8 @@
     gedp = ged_open("db", gname, 0);
 
     if (BU_STR_EQUAL(av[1], "dnull")) {
-<<<<<<< HEAD
-	if (ged_mater(gedp, 2, (const char **)mater_cmd) != BRLCAD_HELP) {
-	    bu_log("Error: bare 'mater -d' doesn't return BRLCAD_HELP\n");
-=======
 	if (ged_exec(gedp, 2, (const char **)mater_cmd) != GED_HELP) {
 	    bu_log("Error: bare 'mater -d' doesn't return GED_HELP\n");
->>>>>>> 031a9ea6
 	    goto ged_test_fail;
 	}
     }
@@ -188,11 +171,7 @@
 	mater_cmd[1] = "-d";
 	mater_cmd[2] = "validate";
 	mater_cmd[3] = mdata;
-<<<<<<< HEAD
-	if (ged_mater(gedp, 4, (const char **)mater_cmd) != BRLCAD_OK) {
-=======
-	if (ged_exec(gedp, 4, (const char **)mater_cmd) != BRLCAD_OK) {
->>>>>>> 031a9ea6
+	if (ged_exec(gedp, 4, (const char **)mater_cmd) != BRLCAD_OK) {
 	    bu_log("Error: 'mater -d import' failed to validate %s\n", mdata);
 	    goto ged_test_fail;
 	}
@@ -201,11 +180,7 @@
 	mater_cmd[2] = "import";
 	mater_cmd[3] = "-v";
 	mater_cmd[4] = mdata;
-<<<<<<< HEAD
-	if (ged_mater(gedp, 5, (const char **)mater_cmd) != BRLCAD_OK) {
-=======
 	if (ged_exec(gedp, 5, (const char **)mater_cmd) != BRLCAD_OK) {
->>>>>>> 031a9ea6
 	    bu_log("Error: 'mater -d import' failed to load %s\n", mdata);
 	    goto ged_test_fail;
 	}
@@ -213,11 +188,7 @@
 	mater_cmd[1] = "-d";
 	mater_cmd[2] = "source";
 	mater_cmd[3] = NULL;
-<<<<<<< HEAD
-	if (ged_mater(gedp, 4, (const char **)mater_cmd) != BRLCAD_OK) {
-=======
-	if (ged_exec(gedp, 4, (const char **)mater_cmd) != BRLCAD_OK) {
->>>>>>> 031a9ea6
+	if (ged_exec(gedp, 4, (const char **)mater_cmd) != BRLCAD_OK) {
 	    bu_log("Error: 'mater -d source' failed to run correctly\n");
 	    goto ged_test_fail;
 	} else {
@@ -230,11 +201,7 @@
 	mater_cmd[1] = "-d";
 	mater_cmd[2] = "export";
 	mater_cmd[3] = exp_data;
-<<<<<<< HEAD
-	if (ged_mater(gedp, 4, (const char **)mater_cmd) != BRLCAD_OK || !bu_file_exists(exp_data, NULL)) {
-=======
 	if (ged_exec(gedp, 4, (const char **)mater_cmd) != BRLCAD_OK || !bu_file_exists(exp_data, NULL)) {
->>>>>>> 031a9ea6
 	    bu_log("Error: 'mater -d export' failed to export to %s\n", exp_data);
 	    goto ged_test_fail;
 	}
@@ -244,11 +211,7 @@
 
 	mater_cmd[1] = "-d";
 	mater_cmd[2] = "clear";
-<<<<<<< HEAD
-	if (ged_mater(gedp, 3, (const char **)mater_cmd) != BRLCAD_OK) {
-=======
 	if (ged_exec(gedp, 3, (const char **)mater_cmd) != BRLCAD_OK) {
->>>>>>> 031a9ea6
 	    bu_log("Error: 'mater -d clear' failed\n");
 	    goto ged_test_fail;
 	}
@@ -256,11 +219,7 @@
 	mater_cmd[1] = "-d";
 	mater_cmd[2] = "set";
 	mater_cmd[3] = mat1;
-<<<<<<< HEAD
-	if (ged_mater(gedp, 4, (const char **)mater_cmd) != BRLCAD_OK) {
-=======
-	if (ged_exec(gedp, 4, (const char **)mater_cmd) != BRLCAD_OK) {
->>>>>>> 031a9ea6
+	if (ged_exec(gedp, 4, (const char **)mater_cmd) != BRLCAD_OK) {
 	    bu_log("Error: 'mater -d set %s' failed\n", mat1);
 	    goto ged_test_fail;
 	}
@@ -274,11 +233,7 @@
 	mater_cmd[1] = "-d";
 	mater_cmd[2] = "set";
 	mater_cmd[3] = mat2;
-<<<<<<< HEAD
-	if (ged_mater(gedp, 4, (const char **)mater_cmd) != BRLCAD_OK) {
-=======
-	if (ged_exec(gedp, 4, (const char **)mater_cmd) != BRLCAD_OK) {
->>>>>>> 031a9ea6
+	if (ged_exec(gedp, 4, (const char **)mater_cmd) != BRLCAD_OK) {
 	    bu_log("Error: 'mater -d set %s' failed\n", mat2);
 	    goto ged_test_fail;
 	}
@@ -292,11 +247,7 @@
 	mater_cmd[1] = "-d";
 	mater_cmd[2] = "set";
 	mater_cmd[3] = mat1_reassign;
-<<<<<<< HEAD
-	if (ged_mater(gedp, 4, (const char **)mater_cmd) != BRLCAD_OK) {
-=======
-	if (ged_exec(gedp, 4, (const char **)mater_cmd) != BRLCAD_OK) {
->>>>>>> 031a9ea6
+	if (ged_exec(gedp, 4, (const char **)mater_cmd) != BRLCAD_OK) {
 	    bu_log("Error: 'mater -d set %s' failed\n", mat1_reassign);
 	    goto ged_test_fail;
 	}
@@ -314,11 +265,7 @@
 
 	mater_cmd[1] = "-d";
 	mater_cmd[2] = "clear";
-<<<<<<< HEAD
-	if (ged_mater(gedp, 3, (const char **)mater_cmd) != BRLCAD_OK) {
-=======
 	if (ged_exec(gedp, 3, (const char **)mater_cmd) != BRLCAD_OK) {
->>>>>>> 031a9ea6
 	    bu_log("Error: 'mater -d clear' failed\n");
 	    goto ged_test_fail;
 	}
@@ -327,11 +274,7 @@
 	mater_cmd[2] = "import";
 	mater_cmd[3] = "-v";
 	mater_cmd[4] = mdata;
-<<<<<<< HEAD
-	if (ged_mater(gedp, 5, (const char **)mater_cmd) != BRLCAD_OK) {
-=======
 	if (ged_exec(gedp, 5, (const char **)mater_cmd) != BRLCAD_OK) {
->>>>>>> 031a9ea6
 	    bu_log("Error: 'mater -d import' failed to load %s\n", mdata);
 	    goto ged_test_fail;
 	}
@@ -339,59 +282,35 @@
 	// Make the initial geometry objects on which the mappings will
 	// operate.
 	make_cmd[1] = "sph1.s";
-<<<<<<< HEAD
-	if (ged_make(gedp, 3, (const char **)make_cmd) != BRLCAD_OK) {
-=======
 	if (ged_exec(gedp, 3, (const char **)make_cmd) != BRLCAD_OK) {
->>>>>>> 031a9ea6
 	    bu_log("Error: failed to make object\n");
 	    goto ged_test_fail;
 	}
 	make_cmd[1] = "sph2.s";
-<<<<<<< HEAD
-	if (ged_make(gedp, 3, (const char **)make_cmd) != BRLCAD_OK) {
-=======
 	if (ged_exec(gedp, 3, (const char **)make_cmd) != BRLCAD_OK) {
->>>>>>> 031a9ea6
 	    bu_log("Error: failed to make object\n");
 	    goto ged_test_fail;
 	}
 	make_cmd[1] = "sph3.s";
-<<<<<<< HEAD
-	if (ged_make(gedp, 3, (const char **)make_cmd) != BRLCAD_OK) {
-=======
 	if (ged_exec(gedp, 3, (const char **)make_cmd) != BRLCAD_OK) {
->>>>>>> 031a9ea6
 	    bu_log("Error: failed to make object\n");
 	    goto ged_test_fail;
 	}
 	reg_cmd[1] = "reg1.r";
 	reg_cmd[3] = "sph1.s";
-<<<<<<< HEAD
-	if (ged_region(gedp, 4, (const char **)reg_cmd) != BRLCAD_OK) {
-=======
 	if (ged_exec(gedp, 4, (const char **)reg_cmd) != BRLCAD_OK) {
->>>>>>> 031a9ea6
 	    bu_log("Error: failed to make region\n");
 	    goto ged_test_fail;
 	}
 	reg_cmd[1] = "reg2.r";
 	reg_cmd[3] = "sph2.s";
-<<<<<<< HEAD
-	if (ged_region(gedp, 4, (const char **)reg_cmd) != BRLCAD_OK) {
-=======
 	if (ged_exec(gedp, 4, (const char **)reg_cmd) != BRLCAD_OK) {
->>>>>>> 031a9ea6
 	    bu_log("Error: failed to make region\n");
 	    goto ged_test_fail;
 	}
 	reg_cmd[1] = "reg3.r";
 	reg_cmd[3] = "sph3.s";
-<<<<<<< HEAD
-	if (ged_region(gedp, 4, (const char **)reg_cmd) != BRLCAD_OK) {
-=======
 	if (ged_exec(gedp, 4, (const char **)reg_cmd) != BRLCAD_OK) {
->>>>>>> 031a9ea6
 	    bu_log("Error: failed to make region\n");
 	    goto ged_test_fail;
 	}
@@ -400,33 +319,21 @@
 	attr_cmd[2] = "reg1.r";
 	attr_cmd[3] = "material_id";
 	attr_cmd[4] = "12242";
-<<<<<<< HEAD
-	if (ged_attr(gedp, 5, (const char **)attr_cmd) != BRLCAD_OK) {
-=======
 	if (ged_exec(gedp, 5, (const char **)attr_cmd) != BRLCAD_OK) {
->>>>>>> 031a9ea6
 	    bu_log("Error: failed to set attribute\n");
 	    goto ged_test_fail;
 	}
 	attr_cmd[2] = "reg2.r";
 	attr_cmd[3] = "material_name";
 	attr_cmd[4] = "Rubber, Natural";
-<<<<<<< HEAD
-	if (ged_attr(gedp, 5, (const char **)attr_cmd) != BRLCAD_OK) {
-=======
 	if (ged_exec(gedp, 5, (const char **)attr_cmd) != BRLCAD_OK) {
->>>>>>> 031a9ea6
 	    bu_log("Error: failed to set attribute\n");
 	    goto ged_test_fail;
 	}
 	attr_cmd[2] = "reg3.r";
 	attr_cmd[3] = "material_id";
 	attr_cmd[4] = "12244";
-<<<<<<< HEAD
-	if (ged_attr(gedp, 5, (const char **)attr_cmd) != BRLCAD_OK) {
-=======
 	if (ged_exec(gedp, 5, (const char **)attr_cmd) != BRLCAD_OK) {
->>>>>>> 031a9ea6
 	    bu_log("Error: failed to set attribute\n");
 	    goto ged_test_fail;
 	}
@@ -435,11 +342,7 @@
 	mater_cmd[1] = "-d";
 	mater_cmd[2] = "map";
 	mater_cmd[3] = "--names-from-ids";
-<<<<<<< HEAD
-	if (ged_mater(gedp, 4, (const char **)mater_cmd) != BRLCAD_OK) {
-=======
-	if (ged_exec(gedp, 4, (const char **)mater_cmd) != BRLCAD_OK) {
->>>>>>> 031a9ea6
+	if (ged_exec(gedp, 4, (const char **)mater_cmd) != BRLCAD_OK) {
 	    bu_log("Error: 'mater -d map --names-from-ids' failed to run\n");
 	    goto ged_test_fail;
 	}
@@ -457,11 +360,7 @@
 	mater_cmd[1] = "-d";
 	mater_cmd[2] = "map";
 	mater_cmd[3] = "--ids-from-names";
-<<<<<<< HEAD
-	if (ged_mater(gedp, 4, (const char **)mater_cmd) != BRLCAD_OK) {
-=======
-	if (ged_exec(gedp, 4, (const char **)mater_cmd) != BRLCAD_OK) {
->>>>>>> 031a9ea6
+	if (ged_exec(gedp, 4, (const char **)mater_cmd) != BRLCAD_OK) {
 	    bu_log("Error: 'mater -d map --ids-from-names' failed to run\n");
 	    goto ged_test_fail;
 	}
@@ -497,11 +396,7 @@
 	mater_cmd[2] = "map";
 	mater_cmd[3] = "--ids-from-names";
 	mater_cmd[4] = d_data;
-<<<<<<< HEAD
-	if (ged_mater(gedp, 5, (const char **)mater_cmd) != BRLCAD_OK) {
-=======
 	if (ged_exec(gedp, 5, (const char **)mater_cmd) != BRLCAD_OK) {
->>>>>>> 031a9ea6
 	    bu_log("Error: 'mater -d map --ids-from-names %s' failed to run\n", d_data);
 	    goto ged_test_fail;
 	}
@@ -522,11 +417,7 @@
 	mater_cmd[3] = "--ids-from-names";
 	mater_cmd[4] = d_data;
 	mater_cmd[5] = m_data;
-<<<<<<< HEAD
-	if (ged_mater(gedp, 6, (const char **)mater_cmd) != BRLCAD_OK) {
-=======
 	if (ged_exec(gedp, 6, (const char **)mater_cmd) != BRLCAD_OK) {
->>>>>>> 031a9ea6
 	    bu_log("Error: 'mater -d map --ids-from-names %s %s' failed to run\n", d_data, m_data);
 	    goto ged_test_fail;
 	}
@@ -545,11 +436,7 @@
 	mater_cmd[2] = "map";
 	mater_cmd[3] = "--names-from-ids";
 	mater_cmd[4] = d_data;
-<<<<<<< HEAD
-	if (ged_mater(gedp, 5, (const char **)mater_cmd) != BRLCAD_OK) {
-=======
 	if (ged_exec(gedp, 5, (const char **)mater_cmd) != BRLCAD_OK) {
->>>>>>> 031a9ea6
 	    bu_log("Error: 'mater -d map --names-from-ids %s' failed to run\n", d_data);
 	    goto ged_test_fail;
 	}
@@ -570,11 +457,7 @@
 	mater_cmd[3] = "--ids-from-names";
 	mater_cmd[4] = d_data;
 	mater_cmd[5] = m_data;
-<<<<<<< HEAD
-	if (ged_mater(gedp, 5, (const char **)mater_cmd) != BRLCAD_OK) {
-=======
 	if (ged_exec(gedp, 5, (const char **)mater_cmd) != BRLCAD_OK) {
->>>>>>> 031a9ea6
 	    bu_log("Error: 'mater -d map --ids-from-names %s %s' failed to run\n", d_data, m_data);
 	    goto ged_test_fail;
 	}
@@ -594,11 +477,7 @@
 	mater_cmd[2] = "map";
 	mater_cmd[3] = "--ids-from-names";
 	mater_cmd[4] = b_data;
-<<<<<<< HEAD
-	if (ged_mater(gedp, 5, (const char **)mater_cmd) != BRLCAD_OK) {
-=======
 	if (ged_exec(gedp, 5, (const char **)mater_cmd) != BRLCAD_OK) {
->>>>>>> 031a9ea6
 	    bu_log("Error: 'mater -d map --ids-from-names %s' failed to run\n", b_data);
 	    goto ged_test_fail;
 	}
