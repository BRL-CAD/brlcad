--- conflicted
+++ resolved
@@ -171,11 +171,7 @@
 			device will be used. On a successful open, the frame buffer I/O (fb)
 			structure pointer is returned. This structure contains size you were
 			actually given, as well as the maximum possible size for the selected
-<<<<<<< HEAD
-			device. A return of fb_NULL indicates failure.
-=======
 			device. A return of FB_NULL indicates failure.
->>>>>>> 168e7654
 		</para>
 		<para><emphasis remap="I">Fb_close</emphasis> simply closes the frame buffer.
 		</para>
@@ -437,11 +433,7 @@
 			<emphasis remap="I">fb_flush</emphasis>
 			return -1 to indicate failure.
 			<emphasis remap="I">Fb_open</emphasis>
-<<<<<<< HEAD
-			returns fb_NULL to indicate failure, and a non-null fb structure pointer
-=======
 			returns FB_NULL to indicate failure, and a non-null fb structure pointer
->>>>>>> 168e7654
 			upon success.
 			<emphasis remap="I">fb_read</emphasis>,
 			and
