--- conflicted
+++ resolved
@@ -348,11 +348,7 @@
 <refsection xml:id="copyright"><title>COPYRIGHT</title>
 
   <para>
-<<<<<<< HEAD
-    This software is Copyright (c) 2010-2018 United States Government as
-=======
     This software is Copyright (c) 2010-2020 United States Government as
->>>>>>> 60304d81
     represented by the U.S. Army Research Laboratory.
   </para>
 </refsection>
