<?xml version="1.0" encoding="ISO-8859-1"?>
<!-- lifted from troff+man by doclifter -->
<refentry xmlns='http://docbook.org/ns/docbook' version='5.0' xml:lang='en' xml:id='g2asc1'>
<refmeta>
    <refentrytitle>G2ASC
</refentrytitle>
<manvolnum>1</manvolnum>
<refmiscinfo class='source'>BRL-CAD</refmiscinfo>
<refmiscinfo class='manual'>BRL-CAD</refmiscinfo>
</refmeta>

<refnamediv>
<refname>g2asc</refname>
<refpurpose>convert a BRL-CAD mged geometry database from binary to ASCII form.</refpurpose>
</refnamediv>
<!-- body begins here -->
<refsynopsisdiv xml:id='synopsis'>
<cmdsynopsis sepchar=" ">
    <command>g2asc</command>
    <arg choice='plain'><replaceable>input.g</replaceable></arg>
    <arg choice='plain'><replaceable>output.asc</replaceable></arg>
</cmdsynopsis>
</refsynopsisdiv>


<refsect1 xml:id='description'><title>DESCRIPTION</title>
<para><emphasis remap='B'><command>g2asc</command></emphasis> is a utility provided by BRL-CAD used to convert <emphasis remap='I'><command>mged(1)</command></emphasis> geometry databases in binary format to ASCII form to be later converted back by <emphasis remap='I'><command>asc2g(1)</command></emphasis>. Databases in the new format will be converted to the new (Tcl script) ASCII format and databases in the old format will be converted to the old ASCII format (see <emphasis remap='B'>HISTORY</emphasis>).</para>

<para>The local machine binary representation of a mged database is inherently non-portable. <emphasis remap='I'><command>g2asc</command></emphasis> and its converse, <emphasis remap='I'><command>asc2g</command></emphasis> , are simple filters which convert between the binary form and an ASCII representation.</para>

<para>This was traditionally performed so the files could be transferred to another machine in a portable format.  Although no longer necessary for the current binary geometry database files that  are  created by  mged  ("v5"  format), the conversion process is still necessary if manipulating older ("v4" format) geometry database files.</para>

</refsect1>


<refsect1 xml:id='examples'><title>EXAMPLE</title>
<para>g2asc <emphasis remap='I'>file.g file.asc</emphasis></para>
  <blockquote remap='RS'>
  <para>On the local machine, convert the mged databases to ASCII using <emphasis remap='I'><command>g2asc</command></emphasis> .
  </para></blockquote> <!-- remap='RE' -->

<para>scp <emphasis remap='I'>file.asc</emphasis> remote:<emphasis remap='I'>file.asc</emphasis></para>
<blockquote remap='RS'>
  <para>Transfer the converted databases to the remote machine.
  </para></blockquote> <!-- remap='RE' -->

<para>ssh remote "asc2g <emphasis remap='I'>file.asc file.g</emphasis>"</para>
  <blockquote remap='RS'>
  <para>On the remote machine, convert the files back to the binary representation for that machine using <emphasis remap='I'><command>asc2g</command></emphasis> .
  </para></blockquote> <!-- remap='RE' -->

</refsect1>


<refsect1 xml:id='options'><title>OPTIONS</title>
<para><emphasis remap='B'><command>g2asc</command></emphasis> does not take any options. However, you have to supply the input and output files.</para>

</refsect1>


<refsect1 xml:id='files'><title>FILES</title>
<para><emphasis remap='I'>input.g</emphasis> is a geometry database previously created using <emphasis remap='B'><command>mged</command></emphasis> and <emphasis remap='I'>output.asc</emphasis> is the name of the file in which the ASCII representation should be stored.</para>

</refsect1>


<refsect1 xml:id='see_also'><title>SEE ALSO</title>
<para><citerefentry><refentrytitle>asc2g</refentrytitle><manvolnum>1</manvolnum></citerefentry>, <citerefentry><refentrytitle>brlcad</refentrytitle><manvolnum>1</manvolnum></citerefentry>, <citerefentry><refentrytitle>mged</refentrytitle><manvolnum>1</manvolnum></citerefentry></para>

</refsect1>


<refsect1 xml:id='diagnostics'><title>DIAGNOSTICS</title>
<para>The diagnostics are intended to be self-explanatory. Any warning messages are written to standard error.</para>

</refsect1>


<refsect1 xml:id='bugs'><title>BUGS</title>
<para>Reports of bugs or problems should be submitted via e-mail to <emphasis remap='I'><email>devs@brlcad.org</email></emphasis>.</para>

</refsect1>


<refsect1 xml:id='history'><title>HISTORY</title>
<para>Release 6.0 introduced a new ASCII format. This format is simply a Tcl script that, when executed by a simplified geometry command interpreter (in essence, a properly empowered Tcl interpreter), rebuilds the database from which it was derived.</para>

<para>In contrast, the old ASCII format consisted of a sequence of one-line records that corresponded to the old database format records.</para>

</refsect1>


<refsect1 xml:id='author'><title>AUTHORS</title>
<para><emphasis remap='B'>BRL-CAD Team</emphasis></para>
</refsect1>


<refsect1 xml:id='copyright'><title>COPYRIGHT</title>
<!-- <para><command>g2asc</command>, BRL-CAD and this man page are released under the <emphasis remap='B'>BSD Documentation License (BDL)</emphasis>, a content license similar to the FreeBSD Documentation License allowing flexible modification and redistribution of content.</para> -->
<<<<<<< HEAD
<para>This software is Copyright (c) 1989-2018 by the United States Government as represented by U.S. Army Research Laboratory.</para>
=======
<para>This software is Copyright (c) 1989-2020 by the United States Government as represented by U.S. Army Research Laboratory.</para>
>>>>>>> 2965d039

</refsect1>


<refsect1 xml:id='disclaimer'><title>DISCLAIMER</title>
<para>The ASCII representation of BRL-CAD geometry databases is not a fixed format and is allowed to change without deprecation notice. In general, this will not occur any more frequently than the binary geometry database format changes, though both are open specifications. Regardless, the ASCII representation is subject to change without notice and should not be relied upon by external codes. (See <emphasis remap='B'>HISTORY</emphasis>.)</para>
</refsect1>
</refentry><|MERGE_RESOLUTION|>--- conflicted
+++ resolved
@@ -97,11 +97,7 @@
 
 <refsect1 xml:id='copyright'><title>COPYRIGHT</title>
 <!-- <para><command>g2asc</command>, BRL-CAD and this man page are released under the <emphasis remap='B'>BSD Documentation License (BDL)</emphasis>, a content license similar to the FreeBSD Documentation License allowing flexible modification and redistribution of content.</para> -->
-<<<<<<< HEAD
-<para>This software is Copyright (c) 1989-2018 by the United States Government as represented by U.S. Army Research Laboratory.</para>
-=======
 <para>This software is Copyright (c) 1989-2020 by the United States Government as represented by U.S. Army Research Laboratory.</para>
->>>>>>> 2965d039
 
 </refsect1>
 
