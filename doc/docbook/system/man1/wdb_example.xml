<!-- Converted by db4-upgrade version 1.1 -->

<refentry xmlns="http://docbook.org/ns/docbook" version="5.0"
    xml:id="wdb_example">
    <refmeta>
        <refentrytitle>wdb_example</refentrytitle>
        <manvolnum>1</manvolnum>
            <refmiscinfo class="source">BRL-CAD</refmiscinfo>
            <refmiscinfo class="manual">BRL-CAD User Commands</refmiscinfo>
    </refmeta>
    <refnamediv xml:id="name">
        <refname>wdb_example</refname>
        <refpurpose>creates a BRL-CAD geometry database from C code</refpurpose>
    </refnamediv>
    <!-- body begins here -->
    <refsynopsisdiv xml:id="synopsis">
        <cmdsynopsis sepchar=" ">
            <command>wdb_example</command>
            <arg choice="plain" rep="norepeat">
                <replaceable>db_file.g</replaceable>
            </arg>
        </cmdsynopsis>
    </refsynopsisdiv>


    <refsect1 xml:id="description"><title>DESCRIPTION</title>
        <para><command>wdb_example</command> creates a BRL-CAD geometry database from C code. This database contains a sphere centered at 0,0,0; an rpp under it; and a union of both objects.
        </para>
        <para>Note that this is for writing a database and not modifying it. Currently, there is no API for modifying the database. Also note that the values in the database are stored in millimeters.
        </para>
    </refsect1>

    <refsect1 xml:id="examples">
        <title>EXAMPLES</title>
        <para>
            <command>wdb_example</command>
            <emphasis remap="I">db.g</emphasis>
        </para>
    </refsect1>

    <refsect1 xml:id="see_also">
        <title>SEE ALSO</title>
        <para>
            <citerefentry>
                <refentrytitle>mged</refentrytitle>
                <manvolnum>1</manvolnum>
            </citerefentry>
        </para>
    </refsect1>

    <refsect1 xml:id="author">
        <title>AUTHORS</title>
        <para>BRL-CAD Team</para>
    </refsect1>

    <refsect1 xml:id="copyright">
        <title>COPYRIGHT</title>
<<<<<<< HEAD
        <para>This software is Copyright (c) 2004-2018 United States Government as
=======
        <para>This software is Copyright (c) 2004-2020 United States Government as
>>>>>>> 60304d81
        represented by the U.S. Army Research Laboratory.</para>
    </refsect1>

    <refsect1 xml:id="bug_reports">
        <title>BUG REPORTS</title>
        <para>Reports of bugs or problems should be submitted via electronic mail to <email>devs@brlcad.org</email></para>
    </refsect1>
</refentry><|MERGE_RESOLUTION|>--- conflicted
+++ resolved
@@ -55,11 +55,7 @@
 
     <refsect1 xml:id="copyright">
         <title>COPYRIGHT</title>
-<<<<<<< HEAD
-        <para>This software is Copyright (c) 2004-2018 United States Government as
-=======
         <para>This software is Copyright (c) 2004-2020 United States Government as
->>>>>>> 60304d81
         represented by the U.S. Army Research Laboratory.</para>
     </refsect1>
 
