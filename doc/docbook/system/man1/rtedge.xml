--- conflicted
+++ resolved
@@ -1063,11 +1063,7 @@
   </refsection>
 
   <refsection xml:id="copyright"><title>COPYRIGHT</title>
-<<<<<<< HEAD
-  <para>This software is Copyright (c) 2001-2018 United States Government as
-=======
   <para>This software is Copyright (c) 2001-2020 United States Government as
->>>>>>> 2965d039
   represented by the U.S. Army Research Laboratory.</para>
   </refsection>
 
